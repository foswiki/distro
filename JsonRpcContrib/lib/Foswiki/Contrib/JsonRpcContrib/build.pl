--- conflicted
+++ resolved
@@ -6,9 +6,4 @@
 
 # Create the build object
 my $build = new Foswiki::Contrib::Build('JsonRpcContrib');
-<<<<<<< HEAD
-
-# Build the target on the command line, or the default target
-=======
->>>>>>> 8d12d3b5
 $build->build( $build->{target} );
