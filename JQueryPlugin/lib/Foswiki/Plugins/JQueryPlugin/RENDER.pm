--- conflicted
+++ resolved
@@ -1,7 +1,6 @@
 # See bottom of file for license and copyright information
 
 package Foswiki::Plugins::JQueryPlugin::RENDER;
-<<<<<<< HEAD
 use v5.14;
 
 use Moo;
@@ -14,33 +13,6 @@
     homepage   => 'http://www.jsviews.com',
     javascript => [ 'jquery.render.js', 'jquery.template-loader.js' ],
 );
-=======
-use strict;
-use warnings;
-
-use Foswiki                                ();
-use Foswiki::Plugins::JQueryPlugin::Plugin ();
-our @ISA = qw( Foswiki::Plugins::JQueryPlugin::Plugin );
-
-sub new {
-    my $class = shift;
-    my $session = shift || $Foswiki::Plugins::SESSION;
-
-    my $this = bless(
-        $class->SUPER::new(
-            $session,
-            name       => 'Render',
-            version    => '0.9.73',
-            author     => 'Boris Moore',
-            homepage   => 'http://www.jsviews.com',
-            javascript => [ 'jquery.render.js', 'jquery.template-loader.js' ],
-        ),
-        $class
-    );
-
-    return $this;
-}
->>>>>>> 957fa34e
 
 =begin TML
 
@@ -84,15 +56,10 @@
 
     if ( $result eq "" ) {
         $response->header( -status => 500 );
-<<<<<<< HEAD
-        $app->writeCompletePage( "ERROR: template '$name' not found",
-            undef, $contentType );
-=======
-        $session->writeCompletePage(
+        $app->writeCompletePage(
             "ERROR: template '" . Foswiki::entityEncode($name) . "' not found",
             undef, $contentType
-        );
->>>>>>> 957fa34e
+       );
     }
     else {
         $response->header( -"Cache-Control" => $cacheControl ) if $cacheControl;
