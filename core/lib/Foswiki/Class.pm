--- conflicted
+++ resolved
@@ -383,7 +383,6 @@
 sub _assign_role {
     my ( $class, $role ) = @_;
     push @{ $_classData{$class}{assignedRoles} }, $role;
-<<<<<<< HEAD
 }
 
 sub _handler_stubMethods (@) {
@@ -392,8 +391,6 @@
     foreach my $methodName (@_) {
         _inject_code( $target, $methodName, $stubCode );
     }
-=======
->>>>>>> 28294f2a
 }
 
 sub _handler_callback_names {
@@ -503,12 +500,8 @@
 sub _install_extensible {
     my ( $class, $target ) = @_;
 
-<<<<<<< HEAD
-    Foswiki::load_package('Foswiki::Aux::_ExtensibleRole');
-=======
     #say STDERR "--- INSTALLING extensible ON $target";
 
->>>>>>> 28294f2a
     _assign_role( $target, 'Foswiki::Aux::_ExtensibleRole' );
     _inject_code( $target, 'pluggable', \&_handler_pluggable );
 }
