--- conflicted
+++ resolved
@@ -2946,15 +2946,9 @@
             seek( $opts{stream}, 0, 0 );    # seek to beginning
             binmode( $opts{stream} );
 
-<<<<<<< HEAD
-            # recalculate filesize as beforeUploadHandler may have modified the content
-            if (defined $opts{filesize}) {
-                $opts{filesize} = (stat($attrs->{stream}))[7];
-=======
      # recalculate filesize as beforeUploadHandler may have modified the content
             if ( defined $opts{filesize} ) {
                 $opts{filesize} = ( stat( $attrs->{stream} ) )[7];
->>>>>>> 36caf1a0
             }
 
             $handlers_called = 1;
