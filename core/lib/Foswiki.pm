--- conflicted
+++ resolved
@@ -211,13 +211,8 @@
 
     # DO NOT CHANGE THE FORMAT OF $VERSION.
     # Use $RELEASE for a descriptive version.
-<<<<<<< HEAD
-    use version 0.77; $VERSION = version->declare('v2.1.0_002');
-    $RELEASE = 'Foswiki-2.1.1-RC2';
-=======
     use version 0.77; $VERSION = version->declare('v2.1.2');
     $RELEASE = 'Foswiki-2.1.2';
->>>>>>> 9456796c
 
     # Default handlers for different %TAGS%
     # Where an entry is set as 'undef', the tag will be demand-loaded
