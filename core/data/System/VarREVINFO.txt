<<<<<<< HEAD
%META:TOPICINFO{author="ProjectContributor" comment="reprev" date="1456498557" format="1.1" reprev="1" version="1"}%
=======
%META:TOPICINFO{author="ProjectContributor" date="1505958329" format="1.1" version="1"}%
>>>>>>> de673105
%META:TOPICPARENT{name="Macros"}%
---+ REVINFO -- revision information of current topic
=%<nop>REVINFO%= is equivalent to =%<nop>REVINFO{format="r1.$rev - $date - $wikiusername"}%=
---++ Examples
   * =%<nop>REVINFO%= expands to =%REVINFO%=
   * =%<nop>REVINFO{"$n      * $topic: $date"}%= expands to %REVINFO{"$n      * $topic: $date"}%
---++ Parameters
     %TABLE{sort="off"}%
     | *Parameter* | *Description* | *Default* |
<<<<<<< HEAD
     | =format= | Format of revision information, see supported formatting tokens below | ="r$rev - $date - $wikiusername"= |
=======
     | ="format"= | Format of revision information, see supported formatting tokens below | ="r$rev - $date - $time - $wikiusername"= |
>>>>>>> de673105
     | =web= | Name of web | Current web |
     | =topic= | Topic name | Current topic |
     | =rev= | Specific revision number | Latest revision |
Supported formatting tokens:
     %TABLE{sort="off"}%
     | *Token* | *Unit* |
     | =$web= | Name of web |
     | =$topic= | Topic name |
     | =$rev= | Revision number |
     | =$username= | Login username of revision |
     | =$wikiname= | WikiName of revision |
     | =$wikiusername= | <nop>WikiName with %USERSWEB% web prefix |
     | =$date= | Revision date. Actual date format defined as {DefaultDateFormat} in [[%SCRIPTURLPATH{"configure"}%][configure]] |
     | =$time= | Revision time |
     | =$iso= | Revision date in ISO date format |
     | =$min=, =$sec=, etc. | Same date format qualifiers as [[VarGMTIME][GMTIME{"format"}]] |
---++ Examples
   * <verbatim class="tml">%REVINFO{"$date - $wikiusername" rev="43"}%</verbatim> 
   * To get the latest revision, even when looking at an older revision: <verbatim class="tml">%REVINFO{"$rev" rev="-1"}%</verbatim>
%STOPINCLUDE%
---++ Related
 [[VarREVARG][REVARG]],[[VarREVTITLE][REVTITLE]]
<!--%JQREQUIRE{"chili"}%--><|MERGE_RESOLUTION|>--- conflicted
+++ resolved
@@ -1,8 +1,4 @@
-<<<<<<< HEAD
-%META:TOPICINFO{author="ProjectContributor" comment="reprev" date="1456498557" format="1.1" reprev="1" version="1"}%
-=======
 %META:TOPICINFO{author="ProjectContributor" date="1505958329" format="1.1" version="1"}%
->>>>>>> de673105
 %META:TOPICPARENT{name="Macros"}%
 ---+ REVINFO -- revision information of current topic
 =%<nop>REVINFO%= is equivalent to =%<nop>REVINFO{format="r1.$rev - $date - $wikiusername"}%=
@@ -12,11 +8,7 @@
 ---++ Parameters
      %TABLE{sort="off"}%
      | *Parameter* | *Description* | *Default* |
-<<<<<<< HEAD
-     | =format= | Format of revision information, see supported formatting tokens below | ="r$rev - $date - $wikiusername"= |
-=======
      | ="format"= | Format of revision information, see supported formatting tokens below | ="r$rev - $date - $time - $wikiusername"= |
->>>>>>> de673105
      | =web= | Name of web | Current web |
      | =topic= | Topic name | Current topic |
      | =rev= | Specific revision number | Latest revision |
