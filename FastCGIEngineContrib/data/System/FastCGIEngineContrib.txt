--- conflicted
+++ resolved
@@ -1,8 +1,4 @@
-<<<<<<< HEAD
-%META:TOPICINFO{author="ProjectContributor" comment="" date="1465096112" format="1.1" version="1"}%
-=======
 %META:TOPICINFO{author="ProjectContributor" comment="" date="1475978414" format="1.1" version="1"}%
->>>>>>> 6afef6be
 ---+!! <nop>FastCGI Engine Contrib
 %$SHORTDESCRIPTION%
 
@@ -377,11 +373,7 @@
 ---++ Info
 
 | Change History: | |
-<<<<<<< HEAD
-|  04 Jun 2016 | (1.03) Foswikitask:Item14086 - Add a systemd example service file. |
-=======
 |  04 Oct 2016 | (1.03) Foswikitask:Item13883 - Documentation updates, Foswikitask:Item14086 - Add a systemd example service file. |
->>>>>>> 6afef6be
 |  14 Jun 2015 | (1.02) Foswikitask:Item10751 - Prepare for Unicode core. |
 |  29 Mar 2015 | (1.01) Foswikitask:Item13342 - Add missing dependency, don't re-init back end after every transaction while bootstrapping. |
 |  14 Jan 2015 | (1.00) Foswikitask:Item13010 - make checking =LocalSite.cfg= for changes optional so that it can be disabled for improved stability on high traffic sites |
