# Copyright (C) 2004 Florian Weimer
package RobustnessTests;
use v5.14;
use utf8;    # For test_sanitizeAttachmentNama_unicode

BEGIN {
    use locale;
}

use Foswiki();
use Foswiki::Sandbox();
use Foswiki::Time();
use Try::Tiny;
use POSIX qw(locale_h);

use Moo;
use namespace::clean;
extends qw( FoswikiTestCase );

my $slash = ( $^O eq 'MSWin32' ) ? '\\' : '/';

sub BUILD {
    my $this  = shift;
    my $class = ref($this);
    $this->test_web( 'Temporary' . $class . 'TestWeb' );
    $this->test_topic( 'TestTopic' . $class );
}

around set_up => sub {
    my $orig = shift;
    my $this = shift;
    $orig->( $this, @_ );
    $this->__EnvReset->{$_} = 'C' foreach grep { /(?:^LANG$|^LC_)/ } keys %ENV;
    $Foswiki::cfg{Site}{Locale} = 'en_US.UTF-8';
    $this->createNewFoswikiApp;
    Foswiki::Sandbox::_assessPipeSupport();
};

around tear_down => sub {
    my $orig = shift;
    my $this = shift;

    # NOTE: this test pokes globals in the sandbox, so we have to be extra
    # careful about restoring state.
    Foswiki::Sandbox::_assessPipeSupport();
    $orig->($this);

    return;
};

sub test_untaintUnchecked {
    my $this = shift;
    $this->assert_str_equals( '', Foswiki::Sandbox::untaintUnchecked('') );
    $this->assert_not_null( 'abc', Foswiki::Sandbox::untaintUnchecked('abc') );
    $this->assert_null( Foswiki::Sandbox::untaintUnchecked(undef) );

    return;
}

sub test_validateAttachmentName {
    my $this = shift;

    $this->assert_str_equals( "abc",
        Foswiki::Sandbox::validateAttachmentName("abc") );
    $this->assert_str_equals( "abc",
        Foswiki::Sandbox::validateAttachmentName("./abc") );
    $this->assert_str_equals( "abc",
        Foswiki::Sandbox::validateAttachmentName("abc/.") );
    $this->assert_str_equals( "abc",
        Foswiki::Sandbox::validateAttachmentName("/abc") );
    $this->assert_str_equals( "abc",
        Foswiki::Sandbox::validateAttachmentName("//abc") );

    $this->assert_str_equals( "",
        Foswiki::Sandbox::validateAttachmentName("c/..") );

    $this->assert_null( Foswiki::Sandbox::validateAttachmentName("../a") );

    $this->assert_null( Foswiki::Sandbox::validateAttachmentName("/a/../..") );
    $this->assert_str_equals( "a",
        Foswiki::Sandbox::validateAttachmentName("//a/b/c/../..") );
    $this->assert_str_equals( "..a",
        Foswiki::Sandbox::validateAttachmentName("..a/") );
    $this->assert_str_equals( "a/..b",
        Foswiki::Sandbox::validateAttachmentName("a/..b") );

    return;
}

sub _sanitize {
    my ( $a, $b ) = Foswiki::Sandbox::sanitizeAttachmentName(shift);
    return $a;
}

=begin TML
 Item11185: This is how things were before we began Operation Unicode:

$regex{filenameInvalidCharRegex} = qr/[^$regex{mixedAlphaNum}\. _-]/o;

 Then devised, using the notes above (and subsequently abandoned for NameFilter):

$regex{filenameInvalidCharRegex} = qr/[-%'";!\+=<>&{\(\)}\x00-\x1f\x7f-\x9f]/o;

 UNICODE: "What's a character?" ... strip control characters. Probably
          don't need to strip layout chars. No attempt w/confusing chars.
          Let's all pretend to be experts:
    * http://www.unicode.org/faq/security.html
    * http://unicode.org/uni2book/ch13.pdf - C0 & C1 control codes
    * http://unicode.org/reports/tr36/ - Unicode Security Considerations
    * http://unicode.org/reports/tr39/ - Unicode Security Mechanismsa
       http://www.unicode.org/reports/tr39/#idmod is an impressive black &
       white-list of character ranges recommended to be restricted from use
       in "identifiers" (in a w3c sense?)
    * http://tools.ietf.org/html/draft-ietf-syslog-protocol-23#section-8.1

 XSS: Filter characters that might be useful for XSS.
    * http://ha.ckers.org/xss.html
    * http://support.microsoft.com/kb/252985
    * http://tldp.org/HOWTO/Secure-Programs-HOWTO/cross-site-malicious-content.html

 SMELL: Commented out parts of tests that assume we're filtering C1 control
 codes 0x7f-0x9f. I'm not sure if this range is used for legit printable chars
 in some weird charset out there
=cut

sub test_filterTopicName {
    my $this = shift;

    # Check that "certain characters" are munched
    my $crap = '';
    for ( 0 .. 255 ) {
        my $c = chr($_);
        $crap .= $c if $c =~ m/$Foswiki::cfg{NameFilter}/;
    }

    my $hex = '';
    foreach my $ch ( split( //, $crap ) ) {
        $hex .=
          ( $ch lt "\x20" || $ch gt "\x7e" ) ? '\x' . unpack( "H2", $ch ) : $ch;
    }

    # This is the list of characters that should be munched out from Topic names
    my $expecthex =
'\x00\x01\x02\x03\x04\x05\x06\x07\x08\x09\x0a\x0b\x0c\x0d\x0e\x0f\x10\x11\x12\x13\x14\x15\x16\x17\x18\x19\x1a\x1b\x1c\x1d\x1e\x1f "#$%&\'*:;<>?@[\]^`|~\x85\xa0';
    $this->assert_str_equals( $expecthex, $hex,
<<<<<<< HEAD
"Expected: ($expecthex)\n     Got: ($hex)\nHas {AttachmentNameFilter} changed?"
    );
    $this->assert_num_equals( 55, length($crap) );
=======
        "Expected: ($expecthex)\n     Got: ($hex)\nHas {NameFilter} changed?" );
    $this->assert_num_equals( 53, length($crap) );
>>>>>>> 5e61f735

    return;
}

sub test_sanitizeAttachmentName {
    my $this = shift;

    # Check that leading paths are stripped
    $this->assert_str_equals( "abc", _sanitize("abc") );
    $this->assert_str_equals( "abc", _sanitize("./abc") );
    $this->assert_str_equals( "abc", _sanitize("\\abc") );
    $this->assert_str_equals( "abc", _sanitize("//abc") );
    $this->assert_str_equals( "abc", _sanitize("\\\\abc") );

    # Check that "certain characters" are munched
    my $crap = '';
    for ( 0 .. 255 ) {
        my $c = chr($_);
        $crap .= $c if $c =~ m/$Foswiki::cfg{AttachmentNameFilter}/;
    }

    my $hex = '';
    foreach my $ch ( split( //, $crap ) ) {
        $hex .=
          ( $ch lt "\x20" || $ch gt "\x7e" ) ? '\x' . unpack( "H2", $ch ) : $ch;
    }

# This is the list of characters that should be munched out from Attachment names
    my $expecthex =
'\x00\x01\x02\x03\x04\x05\x06\x07\x08\x09\x0a\x0b\x0c\x0d\x0e\x0f\x10\x11\x12\x13\x14\x15\x16\x17\x18\x19\x1a\x1b\x1c\x1d\x1e\x1f"#$%&\'*/<>?@[\]^`|~';
    $this->assert_str_equals( $expecthex, $hex,
"Expected: ($expecthex)\n     Got: ($hex)\nHas {AttachmentNameFilter} changed?"
    );
    $this->assert_num_equals( 51, length($crap) );
    my $x = $crap =~ m/ / ? '_' : '';
    $this->assert_str_equals( "pick me${x}pick me",
        _sanitize("pick me${crap}pick me") );
    my %junkset = (
        '<script>'       => 'script',
        '%3cscript%3e'   => '3cscript3e',
        '&lt;script&gt;' => 'lt;scriptgt;',
        '"foo"'          => 'foo',
        "'foo'"          => 'foo',
        "foo\x00foo"     => 'foofoo',          # C0 Control
        "foo\x10foo"     => 'foofoo',          # C0 Control
        "foo\x1ffoo"     => 'foofoo',          # C0 Control
        "\xe2cret\xe9"   => "\xe2cret\xe9",    # cf. acrete - 'âcreté'
        '片仮名'      => '片仮名',
        'var a = { b : !(1 - 2 + 3) };' => 'var a = { b : !(1 - 2 + 3) };',

        #'var a = { b : !(1 - 2 + 3) };' => 'var_a___b_:_1__2__3_',
        #"foo\x7ffoo" => 'foofoo', # C1 Control
        #"foo\x8ffoo" => 'foofoo', # C1 Control
        #"foo\x9ffoo" => 'foofoo', # C1 Control
    );
    while ( my ( $junk, $filtered ) = each %junkset ) {
        $this->assert_str_equals( $filtered, _sanitize($junk) );
    }

    # Check that the upload filter is applied.
    # SMELL:  Keep this regex in sync with the default regex in Foswiki.spec
    $Foswiki::cfg{UploadFilter} = qr(^(
         (?i)\.htaccess                       # .htaccess needs to be case insensitive
        | .*\.(?i)                            # Case insensitive
           (?:php[0-9s]?(\..*)?               # PHP files can have a suffix
            | [sp]?htm[l]?(\..*)?             # html, shtml, phtml, htm, shtm, phtm
            | pl                              # Perl
            | py                              # Python
            | cgi                             # CGI Scripts
        )?)$)x;

    # Case sensitive, typical on Linux
    $this->assert_str_equals( ".htaccess.txt", _sanitize(".htaccess") );

    # Case insensitive (windows)
    $this->assert_str_equals( ".HTacceSS.txt", _sanitize(".HTacceSS") );

    # Trailing dot ignored on windows
    $this->assert_str_equals( ".HTacceSS..txt", _sanitize(".HTacceSS.") );

    for my $i (qw(php shtm phtml  html pl py cgi PHP SHTM PHTML PL PY CGI)) {
        my $j = "bog.$i";
        my $y = "$j.txt";
        $this->assert_str_equals( $y, _sanitize($j) );
    }
    for my $i (qw(php php0 phtm shtml html PHP PHP0 PHTM SHTML)) {
        my $j = "bog.$i.s";
        my $y = "$j.txt";
        $this->assert_str_equals( $y, _sanitize($j) );
    }

    # Trailing dots also get renamed
    for my $i (qw(php phtm shtml html PHP py pl cgi PHTM SHTML)) {
        my $j = "bog.$i.";
        my $y = "bog.$i..txt";
        $this->assert_str_equals( $y, _sanitize($j) );
    }

    return;
}

# Item11185 - see also: FuncTests::test_unicode_attachment
sub test_sanitizeAttachmentName_unicode {
    my ($this) = shift;

# The second word in the string below consists only of two _graphemes_
# (logical characters as humans know them) both built from single _base
# characters_ but then decorated w/additional _modifier_ characters to add
# vowel marks and other signs.
#
# vim, scite, and probably other monospace/grid-based editors have problems
# with this and may show all five unicode characters separately.
# It's the word "hindi" in devanagari script. http://translate.google.com/#auto|hi|hindi
#
# - "use utf8;" needs to be at the top of this .pm.
# - Your editor/terminal needs to be editing in utf8.
# - You might also want ttf-devanagari-fonts or ttf-indic-fonts-core
# - First word german 'übermaß' to make the failure mode more easy to follow
    my $uniname = 'übermaß_हिंदी';

    # http://translate.google.com/#auto|hi|standard
    my $unicomment = 'मानक';
    $this->assert( utf8::is_utf8($uniname),
        'Our attachment name string doesn\'t have utf8 flag set' );
    my $query;

    $Foswiki::cfg{Store}{Encoding} = 'utf-8';
    $this->createNewFoswikiApp(
        requestParams => { initializer => "", },
        engineParams  => {
            initialAttributes =>
              { path_info => "/" . $this->test_web . "/" . $this->test_topic, },
        },
    );
    $this->test_topicObject(
        ( Foswiki::Func::readTopic( $this->test_web, $this->test_topic ) )[0] );
    $this->test_topicObject->text("BLEEGLE\n");
    my ($sanitized) = Foswiki::Func::sanitizeAttachmentName($uniname);

    # Fails without Foswikirev:12780
    $this->assert_str_equals( $uniname, $sanitized );

    return;
}

sub test_buildCommandLine {
    my $this = shift;
    $this->assert_deep_equals( [ "a", "b", "c" ],
        [ Foswiki::Sandbox::_buildCommandLine( "a b c", () ) ] );
    $this->assert_deep_equals( [ "a", "b", "c" ],
        [ Foswiki::Sandbox::_buildCommandLine( " a  b  c ", () ) ] );
    $this->assert_deep_equals(
        [ 1, 2, 3 ],
        [
            Foswiki::Sandbox::_buildCommandLine(
                " %A%  %B%  %C% ",
                ( A => 1, B => 2, C => 3 )
            )
        ]
    );
    $this->assert_deep_equals(

#unfortuanatly, buildCommandLine cleans up paths using File::Spec, which thus uses \\ on some win32's (strawberry for eg)
        [ 1, "./-..", "a${slash}b" ],
        [
            Foswiki::Sandbox::_buildCommandLine(
                " %A|U%  %B|F%  %C|F% ",
                ( A => 1, B => "-..", C => "a/b" )
            )
        ]
    );
    $this->assert_deep_equals(
        [ 1, "2:3" ],
        [
            Foswiki::Sandbox::_buildCommandLine(
                " %A%  %B%:%C% ",
                ( A => 1, B => 2, C => 3 )
            )
        ]
    );
    $this->assert_deep_equals(
        [ 1, "-n2:3" ],
        [
            Foswiki::Sandbox::_buildCommandLine(
                " %A%  -n%B%:%C% ",
                ( A => 1, B => 2, C => 3 )
            )
        ]
    );
    $this->assert_deep_equals(
        [ 1, "-r2:HEAD", 3 ],
        [
            Foswiki::Sandbox::_buildCommandLine(
                " %A%  -r%B%:HEAD %C% ",
                ( A => 1, B => 2, C => 3 )
            )
        ]
    );

#unfortuanatly, buildCommandLine cleans up paths using File::Spec, which thus uses \\ on some win32's (strawberry for eg)
    $this->assert_deep_equals(
        [ "a", "b", "${slash}c" ],
        [
            Foswiki::Sandbox::_buildCommandLine(
                " %A|F%  ", ( A => [ "a", "b", "/c" ] )
            )
        ]
    );

    $this->assert_deep_equals(
        [ "1", "2.3", "4", 'str-.+_ing', "-09AZaz.+_" ],
        [
            Foswiki::Sandbox::_buildCommandLine(
                " %A|N% %B|S% %C|S%",
                ( A => [ 1, 2.3, 4 ], B => 'str-.+_ing', C => "-09AZaz.+_" )
            )
        ]
    );

    $this->assert_deep_equals(
        ["2004/11/20 09:57:41"],
        [
            Foswiki::Sandbox::_buildCommandLine(
                "%A|D%",
                A => Foswiki::Time::formatTime( 1100944661, '$rcs', 'gmtime' )
            )
        ]
    );

    my $result;
    $result = eval { Foswiki::Sandbox::_buildCommandLine('%A|%'); 1; };
    $this->assert( !$result );
    $result = eval { Foswiki::Sandbox::_buildCommandLine('%A|X%'); 1; };
    $this->assert( !$result );
    my $caught = 0;
    try { Foswiki::Sandbox::_buildCommandLine( ' %A|N%  ', A => '2/3' ); 1; }
    catch {
        $caught += 1;
    };
    $this->assert_num_equals( 1, $caught );

  # SMELL: Item11185 - this was an assert_not_null that implied the following
  # invocation should fail. After re-writing it as suggested by perlcritic/PBP,
  # the invocation actually works fine. PH thinks the old test only accidentally
  # worked before because of Error.pm try/catch propagation-under-test-craziness
    $result = eval {
        Foswiki::Sandbox::_buildCommandLine( ' %A|S%  ', A => '2/3' );
        1;
    };
    $this->assert($result);

    return;
}

sub verify {
    my $this = shift;
    my ( $out, $exit ) =
      Foswiki::Sandbox->sysCommand( 'sh -c %A%', A => 'echo OK; echo BOSS' );
    $this->assert_str_equals( "OK\nBOSS\n", $out );
    $this->assert_equals( 0, $exit );
    ( $out, $exit ) =
      Foswiki::Sandbox->sysCommand( 'sh -c %A%',
        A => 'echo JUNK ON STDERR 1>&2' );
    $this->assert_equals( 0, $exit );
    $this->assert_str_equals( "", $out );
    ( $out, $exit ) = Foswiki::Sandbox->sysCommand(
        'test %A% %B% %C%',
        A => '1',
        B => '-eq',
        C => '2'
    );
    $this->assert_equals( 1, $exit, $exit . ' ' . $out );
    $this->assert_str_equals( "", $out );
    ( $out, $exit ) =
      Foswiki::Sandbox->sysCommand( 'sh -c %A%', A => 'echo urmf; exit 7' );
    $this->assert( $exit != 0 );
    $this->assert_str_equals( "urmf\n", $out );
    ( $out, $exit ) = Foswiki::Sandbox->sysCommand('echo');
    $this->assert_equals( 0, $exit );
    $this->assert_str_equals( `echo`, $out );

    return;
}

sub test_executeRSP {
    my $this = shift;
    return if ( $^O eq 'MSWin32' );
    $Foswiki::Sandbox::REAL_SAFE_PIPE_OPEN     = 1;
    $Foswiki::Sandbox::EMULATED_SAFE_PIPE_OPEN = 0;
    $this->verify();

    return;
}

sub test_executeESP {
    my $this = shift;
    return if ( $^O eq 'MSWin32' );
    $Foswiki::Sandbox::REAL_SAFE_PIPE_OPEN     = 0;
    $Foswiki::Sandbox::EMULATED_SAFE_PIPE_OPEN = 1;
    $this->verify();

    return;
}

sub test_executeNSP {
    my $this = shift;
    return if ( $^O eq 'MSWin32' );
    $Foswiki::Sandbox::REAL_SAFE_PIPE_OPEN     = 0;
    $Foswiki::Sandbox::EMULATED_SAFE_PIPE_OPEN = 0;
    $this->verify();

    return;
}

1;<|MERGE_RESOLUTION|>--- conflicted
+++ resolved
@@ -143,14 +143,9 @@
     my $expecthex =
 '\x00\x01\x02\x03\x04\x05\x06\x07\x08\x09\x0a\x0b\x0c\x0d\x0e\x0f\x10\x11\x12\x13\x14\x15\x16\x17\x18\x19\x1a\x1b\x1c\x1d\x1e\x1f "#$%&\'*:;<>?@[\]^`|~\x85\xa0';
     $this->assert_str_equals( $expecthex, $hex,
-<<<<<<< HEAD
-"Expected: ($expecthex)\n     Got: ($hex)\nHas {AttachmentNameFilter} changed?"
-    );
-    $this->assert_num_equals( 55, length($crap) );
-=======
-        "Expected: ($expecthex)\n     Got: ($hex)\nHas {NameFilter} changed?" );
+"Expected: ($expecthex)\n     Got: ($hex)\nHas {NameFilter} changed?"
+    );
     $this->assert_num_equals( 53, length($crap) );
->>>>>>> 5e61f735
 
     return;
 }
