--- conflicted
+++ resolved
@@ -1,8 +1,4 @@
-<<<<<<< HEAD
-%META:TOPICINFO{author="ProjectContributor" comment="" date="1452118054" format="1.1" version="1"}%
-=======
 %META:TOPICINFO{author="ProjectContributor" comment="" date="1485233581" format="1.1" version="1"}%
->>>>>>> 3ed69a5c
 ---+!! Natural Edit Plugin
 %TOC%
 
@@ -60,11 +56,8 @@
 
 |  Copyright &copy;: | 2007-2015 Michael Daum http://michaeldaumconsulting.com |
 |  Change History: | |
-<<<<<<< HEAD
-=======
 |  20 Jan 2017 | Foswikitask:Item14265: NatEdit plugin leaves UI blocked after some save errors<br/>\
                  Foswikitask:Item14285: fixed error clicking on disabled toolbar buttons |
->>>>>>> 3ed69a5c
 |  06 Jan 2016 | Add helper to insert a data form table header. |
 |  08 Sep 2015 | Remove RevCommentPlugin hooks from templates,  Hide TopicTitle when unused. |
 |  30 Aug 2015 | fixed default implementation for =topictitle= |
@@ -188,8 +181,4 @@
 %META:FIELD{name="License" title="License" value="GPL ([[http://www.gnu.org/copyleft/gpl.html][GNU General Public License]])"}%
 %META:FIELD{name="Home" title="Home" value="http://foswiki.org/Extensions/%25$ROOTMODULE%25"}%
 %META:FIELD{name="Support" title="Support" value="http://foswiki.org/Support/%25$ROOTMODULE%25"}%
-<<<<<<< HEAD
-%META:FILEATTACHMENT{name="screenshot1.png" attr="h" comment="" date="1452118054" size="64487" user="ProjectContributor" version="1"}%
-=======
-%META:FILEATTACHMENT{name="screenshot1.png" attr="h" comment="" date="1485233581" size="64487" user="ProjectContributor" version="1"}%
->>>>>>> 3ed69a5c
+%META:FILEATTACHMENT{name="screenshot1.png" attr="h" comment="" date="1485233581" size="64487" user="ProjectContributor" version="1"}%