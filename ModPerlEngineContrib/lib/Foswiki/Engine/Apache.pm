# mod_perl Runtime Engine of Foswiki - The Free and Open Source Wiki,
# http://foswiki.org/
#
# Copyright (C) 2009 Gilmar Santos Jr, jgasjr@gmail.com and Foswiki
# contributors. Foswiki contributors are listed in the AUTHORS file in the root
# of Foswiki distribution.
#
# This module is based/inspired on Catalyst framework. Refer to
#
# http://search.cpan.org/perldoc?Catalyst
#
# for credits and license details.
#
# This program is free software; you can redistribute it and/or
# modify it under the terms of the GNU General Public License
# as published by the Free Software Foundation; either version 2
# of the License, or (at your option) any later version. For
# more details read LICENSE in the root of this distribution.
#
# This program is distributed in the hope that it will be useful,
# but WITHOUT ANY WARRANTY; without even the implied warranty of
# MERCHANTABILITY or FITNESS FOR A PARTICULAR PURPOSE.
#
# As per the GPL, removal of this notice is prohibited.

=begin TML

---+!! package Foswiki::Engine::Apache

Base class that implements mod_perl execution mode.

Refer to Foswiki::Engine documentation for explanation about methos below.

=cut

package Foswiki::Engine::Apache;

use strict;

use Foswiki::Engine;
our @ISA = qw( Foswiki::Engine );

BEGIN {
    if ( $ENV{MOD_PERL} ) {
        my ( $software, $version ) =
          $ENV{MOD_PERL} =~ m{^(\S+)/(\d+(?:[\.\_]\d+)+)};

        $version =~ s/_//g;
        $version =~ s/(\.[^.]+)\./$1/g;

        if ( $software eq 'mod_perl' ) {
            if ( !$Foswiki::cfg{Engine} ) {
                if ( $version >= 1.99922 ) {
                    $Foswiki::cfg{Engine} = 'Foswiki::Engine::Apache2::MP20';
                }
                elsif ( $version >= 1.24 ) {
                    $Foswiki::cfg{Engine} = 'Foswiki::Engine::Apache::MP13';
                }
                else {
                    die qq(Unsupported mod_perl version: $ENV{MOD_PERL} );
                }
            }
            *handler = \&run;
        }

        # suppress stupid warning in CGI::Cookie
        if ( !defined( $ENV{MOD_PERL_API_VERSION} ) ) {
            $ENV{MOD_PERL_API_VERSION} = 1;
        }
    }

    require Carp;
    $SIG{__DIE__} = \&Carp::confess;
}

use Foswiki                  ();
use Foswiki::UI              ();
use Foswiki::Request         ();
use Foswiki::Request::Upload ();
use Foswiki::Response        ();
use File::Spec               ();
use Assert;
use Unicode::Normalize;

sub run {
    my $this = $Foswiki::engine;
    $this->{r} = shift;
    my $req = $this->prepare();

    if ( UNIVERSAL::isa( $req, 'Foswiki::Request' ) ) {
        my $res = Foswiki::UI::handleRequest($req);
        $this->finalize( $res, $req );
    }
    return $this->OK;
}

sub prepareConnection {
    my ( $this, $req ) = @_;
    $req->method( $this->{r}->method );
    $req->remoteAddress(
          $this->{r}->connection->can('remote_ip')
        ? $this->{r}->connection->remote_ip
        : $this->{r}->connection->client_ip
    );

<<<<<<< HEAD
    # SMELL:  Mod_perl should do this automatically ... see
    # http://search.cpan.org/dist/Apache2-xForwardedFor/lib/Apache2/xForwardedFor.pm
    if ( $Foswiki::cfg{PROXY}{UseForwardedFor}
=======
    if ( $Foswiki::cfg{PROXY}{UseForwardedForHeader}
>>>>>>> 674d1027
        && defined $ENV{HTTP_X_FORWARDED_FOR} )
    {
        my @addrs = split /,\s?/, $ENV{HTTP_X_FORWARDED_FOR};
        $req->remoteAddress( $addrs[0] );
    }

    if ( $INC{'Apache2/ModSSL.pm'} ) {
        $req->secure( $this->{r}->connection->is_https ? 1 : 0 );
    }
    else {
        my $https = $this->{r}->subprocess_env('HTTPS');
        $req->secure( defined $https && uc($https) eq 'ON' ? 1 : 0 );
    }
}

sub prepareQueryParameters {
    my ( $this, $req ) = @_;
    my $queryString = $this->{r}->args;
    $this->SUPER::prepareQueryParameters( $req, $queryString )
      if $queryString;
}

sub prepareHeaders {
    my ( $this, $req ) = @_;

    my %headers = %{ $this->{r}->headers_in() };
    while ( my ( $header, $value ) = each %headers ) {
        $req->header( $header => $value );
    }
    $req->remoteUser( $this->{r}->user );
<<<<<<< HEAD
=======
    if ( $Foswiki::cfg{BehindProxy} ) {
        if ( my $source = $req->header('X-Forwarded-For') ) {
            my $ip = ( split /[, ]+/, $source )[0];
            $req->remoteAddress($1)
              if defined $ip and $ip =~ /^((?:\d{1,3}\.){3}\d{1,3})$/;
        }
    }
>>>>>>> 674d1027
}

sub preparePath {
    my ($this)   = @_;
    my $action   = ( File::Spec->splitpath( $this->{r}->filename ) )[2];
    my $pathInfo = $this->{r}->path_info;

    my $req = Foswiki::Request->new();
    if ( defined $Foswiki::cfg{SwitchBoard}{$action} ) {
        $req->action($action);
    }
    else {    # Shorter URL in use. Assume 'view'.
        $req->action('view');

        # mod_perl takes the first component of
        # path_info as 'filename'. This restores
        # the path_info.
        $pathInfo = '/' . $action . $pathInfo;
    }
    $req->pathInfo($pathInfo);

    #SMELL: CGI and FastCGI leave the URI encoded, mod_perl decodes it.
    my $uri = Foswiki::urlEncode( $this->{r}->uri );
    my $qs  = $this->{r}->args;
    $uri .= '?' . $qs if $qs;
    $req->uri($uri);
    return $req;
}

sub prepareBody {
    my ( $this, $req ) = @_;
    my $contentLength = $req->header('Content-Length') || 0;
    return unless $contentLength > 0;

    $this->{query} = $this->queryClass->new( $this->{r} );
}

sub prepareBodyParameters {
    my ( $this, $req ) = @_;
    my $contentLength = $req->header('Content-Length') || 0;
    return unless $contentLength > 0;

    my @plist = $this->{query}->param();
    if (@plist) {
        foreach my $pname (@plist) {
            my @values;
            if ( $this->{query}->can('multi_param') ) {
                @values = $this->{query}->multi_param($pname);
            }
            else {
                @values = ( $this->{query}->param($pname) );
            }
            my $upname = $pname;
            if ($Foswiki::UNICODE) {
                @values = map { NFC( Foswiki::decode_utf8($_) ) } @values;
                $upname = NFC( Foswiki::decode_utf8($pname) );
            }

            $req->bodyParam( -name => $upname, -value => \@values );
            $this->{uploads}->{$upname} = 1
              if scalar $this->{query}->upload($pname);
        }
    }

    # SMELL: There really ought to be a better way to accomplish this.
    # Bit of a hack to support application/json.  It is an "upload" without a
    # filename.  Apache2::Request however doesn't capture the data as POSTDATA.
    # If this finds an unnamed body parameter of type application/json, it
    # converts it to POSTDATA.
    else {
        if ( $req->header('Content-type') =~ m#application/json# ) {
            $this->{query}->read( my $data, $contentLength );
            $data = NFC( Foswiki::decode_utf8($data) ) if $Foswiki::UNICODE;
            $req->bodyParam( -name => 'POSTDATA', -value => $data );
        }
    }
}

sub prepareUploads {
    my ( $this, $req ) = @_;
    my $contentLength = $req->header('Content-Length') || 0;
    return unless $contentLength > 0;

    my %uploads;
    if ( $this->{query}->isa('CGI') ) {
        foreach my $key ( keys %{ $this->{uploads} } ) {
            my $fname = $this->{query}->param($key);
            my $ufname =
              ($Foswiki::UNICODE)
              ? NFC( Foswiki::decode_utf8($fname) )
              : $fname;
            $uploads{$ufname} = new Foswiki::Request::Upload(
                headers => $this->{query}->uploadInfo($fname),
                tmpname => $this->{query}->tmpFileName($fname),
            );
        }
    }
    else {
        foreach my $key ( keys %{ $this->{uploads} } ) {
            my $obj = $this->{query}->upload($key);
            my $ufname =
              ($Foswiki::UNICODE)
              ? NFC( Foswiki::decode_utf8( $obj->filename ) )
              : $obj->filename;
            $uploads{$ufname} = new Foswiki::Request::Upload(
                headers => $obj->info,
                tmpname => $obj->tempname,
            );
        }
    }
    delete $this->{uploads};
    $req->uploads( \%uploads );
}

sub finalizeUploads {
    my ( $this, $res, $req ) = @_;

    $req->delete($_) foreach keys %{ $req->uploads };
    undef $this->{query};
}

sub finalizeHeaders {
    my ( $this, $res, $req ) = @_;
    $this->SUPER::finalizeHeaders( $res, $req );

    # If REDIRECT_STATUS is useful, preserve it. See Foswikitask:Item2549
    # and http://httpd.apache.org/docs/2.2/en/custom-error.html#custom
    my $status;
    if ( defined $ENV{REDIRECT_STATUS} && $ENV{REDIRECT_STATUS} !~ /^2/o ) {
        $status = $ENV{REDIRECT_STATUS};
    }
    elsif ( defined $res->status && $res->status =~ /^\s*(\d{3})/o ) {
        $status = $1;
    }
    else {
        $status = 200;
    }
    $this->{r}->status($status);

    while ( my ( $header, $value ) = each %{ $res->headers } ) {
        if ( lc($header) eq 'content-type' ) {
            $this->{r}->content_type($value);
        }
        elsif ( lc($header) eq 'content-encoding' ) {
            $this->{r}->content_encoding($value);
        }
        elsif ( lc($header) eq 'content-language' ) {
            $this->{r}->content_language($value);
        }
        elsif ( lc($header) eq 'set-cookie' ) {
            foreach ( ref($value) eq 'ARRAY' ? @$value : ($value) ) {

                # Send cookies even if an error occour
                $this->{r}->err_headers_out->add( $header => $_ );
            }
        }
        elsif ( lc($header) ne 'status' ) {
            foreach ( ref($value) eq 'ARRAY' ? @$value : ($value) ) {
                $this->{r}->headers_out->add( $header => $_ );
            }
        }
    }
    $this->{r}->content_type('text/plain') unless $this->{r}->content_type;
}

sub write {
    my ( $this, $data ) = @_;
    if ( !$this->{r}->connection->aborted && defined $data ) {
        return $this->{r}->print($data);
    }
    return undef;
}

1;<|MERGE_RESOLUTION|>--- conflicted
+++ resolved
@@ -103,13 +103,9 @@
         : $this->{r}->connection->client_ip
     );
 
-<<<<<<< HEAD
     # SMELL:  Mod_perl should do this automatically ... see
     # http://search.cpan.org/dist/Apache2-xForwardedFor/lib/Apache2/xForwardedFor.pm
     if ( $Foswiki::cfg{PROXY}{UseForwardedFor}
-=======
-    if ( $Foswiki::cfg{PROXY}{UseForwardedForHeader}
->>>>>>> 674d1027
         && defined $ENV{HTTP_X_FORWARDED_FOR} )
     {
         my @addrs = split /,\s?/, $ENV{HTTP_X_FORWARDED_FOR};
@@ -140,16 +136,6 @@
         $req->header( $header => $value );
     }
     $req->remoteUser( $this->{r}->user );
-<<<<<<< HEAD
-=======
-    if ( $Foswiki::cfg{BehindProxy} ) {
-        if ( my $source = $req->header('X-Forwarded-For') ) {
-            my $ip = ( split /[, ]+/, $source )[0];
-            $req->remoteAddress($1)
-              if defined $ip and $ip =~ /^((?:\d{1,3}\.){3}\d{1,3})$/;
-        }
-    }
->>>>>>> 674d1027
 }
 
 sub preparePath {
