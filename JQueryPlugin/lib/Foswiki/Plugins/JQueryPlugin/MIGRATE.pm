--- conflicted
+++ resolved
@@ -21,32 +21,13 @@
 
 =cut
 
-<<<<<<< HEAD
 our %pluginParams = (
     name       => 'Migrate',
-    version    => '1.3.0',
+    version    => '1.4.1',
     author     => 'jQuery Foundation, Inc. and other contributors',
     homepage   => 'https://github.com/jquery/jquery-migrate/',
     javascript => ['jquery.migrate.js'],
 );
-=======
-sub new {
-    my $class = shift;
-
-    my $this = bless(
-        $class->SUPER::new(
-            name       => 'Migrate',
-            version    => '1.4.1',
-            author     => 'jQuery Foundation, Inc. and other contributors',
-            homepage   => 'https://github.com/jquery/jquery-migrate/',
-            javascript => ['jquery.migrate.js'],
-        ),
-        $class
-    );
-
-    return $this;
-}
->>>>>>> b7ca87f6
 
 1;
 
