#
use v5.14;

package Foswiki::Exception::RTInfo;

use Foswiki::Class;
extends qw(Foswiki::Exception);

has template => ( is => 'rw', );

package RegisterTests;
use diagnostics;

# Tests not implemented:
#notest_registerTwiceWikiName
#notest_registerIllegitimateBypassApprove
#notest_registerVerifyAndFinish
#test_DoubleRegistration (loginname already used)

#Uncomment to isolate
#our @TESTS = qw(notest_registerVerifyOk); #notest_UnregisteredUser);

use Data::Dumper;
use FileHandle();
use File::Copy();
use File::Path();
use Carp();
use Cwd();
use Try::Tiny;

# Note that the FoswikiFnTestCase needs to use the registration code to work,
# so this is a bit arse before tit. However we need some pre-registered users
# for this to work sensibly, so we just have to bite the bullet.
use Foswiki::Class;
extends qw( FoswikiFnTestCase );

has regUI => (
    is      => 'rw',
    lazy    => 1,
    clearer => 1,
    default => sub {
        return $_[0]->create('Foswiki::UI::Register');
    },
);

my $systemWeb = "TemporaryRegisterTestsSystemWeb";

around BUILDARGS => sub {
    my $orig = shift;
    return $orig->( @_, testSuite => 'Registration' );
};

my $REG_TMPL;

sub skip {
    my ( $this, $test ) = @_;

    my %skip_tests = (

'RegisterTests::verify_Default_LoginNameFilterIn_ApacheLoginManager_DontAllowLoginName_HtPasswdManager_TopicUserMapping'
          => 'LoginName Filtering not applicable if LoginName not allowed',
'RegisterTests::verify_Default_LoginNameFilterIn_NoLoginManager_DontAllowLoginName_HtPasswdManager_TopicUserMapping'
          => 'LoginName Filtering not applicable if LoginName not allowed',
'RegisterTests::verify_Default_LoginNameFilterIn_TemplateLoginManager_DontAllowLoginName_HtPasswdManager_TopicUserMapping'
          => 'LoginName Filtering not applicable if LoginName not allowed',
'RegisterTests::verify_Modified_LoginNameFilterIn_At_ApacheLoginManager_DontAllowLoginName_HtPasswdManager_TopicUserMapping'
          => 'LoginName Filtering not applicable if LoginName not allowed',
'RegisterTests::verify_Modified_LoginNameFilterIn_At_NoLoginManager_DontAllowLoginName_HtPasswdManager_TopicUserMapping'
          => 'LoginName Filtering not applicable if LoginName not allowed',
'RegisterTests::verify_Modified_LoginNameFilterIn_At_TemplateLoginManager_DontAllowLoginName_HtPasswdManager_TopicUserMapping'
          => 'LoginName Filtering not applicable if LoginName not allowed',

    );

    return $skip_tests{$test}
      if ( defined $test && defined $skip_tests{$test} );

    return $this->skip_test_if(
        $test,
        {
            condition => { with_dep => 'Foswiki,<,1.2' },
            tests     => {
                'RegisterTests::test_PendingRegistrationManualCleanup' =>
                  'Registration cleanup is Foswiki 1.2+ only',
                'RegisterTests::test_PendingRegistrationAutoCleanup' =>
                  'Registration cleanup is Foswiki 1.2+ only',
                'RegisterTests::verify_registerVerifyOKApproved', =>
                  'Registration approval is Foswiki 1.2+ only',
                'RegisterTests::verify_registerVerifyOKDisapproved', =>
                  'Registration approval is Foswiki 1.2+ only',
            }
        }
    );
}

has new_user_login    => ( is => 'rw', );
has new_user_fname    => ( is => 'rw', );
has new_user_sname    => ( is => 'rw', );
has new_user_email    => ( is => 'rw', );
has new_user_wikiname => ( is => 'rw', );
has new_user_fullname => ( is => 'rw', );

around set_up => sub {
    my $orig = shift;
    my $this = shift;

    $this->app->cfg->data->{UserInterfaceInternationalisation} = 0;

    $orig->( $this, @_ );

    my $cfgData = $this->app->cfg->data;

    $REG_TMPL =
      ( $this->check_dependency('Foswiki,<,1.2') ) ? 'attention' : 'register';

    $this->new_user_login('sqwauk');
    $this->new_user_fname('Walter');
    $this->new_user_sname('Pigeon');
    $this->new_user_email('kakapo@ground.dwelling.parrot.net');
    $this->new_user_wikiname( $this->new_user_fname . $this->new_user_sname );
    $this->new_user_fullname(
        $this->new_user_fname . " " . $this->new_user_sname );

    try {
        my ($topicObject) =
          Foswiki::Func::readTopic( $this->users_web, 'NewUserTemplate' );
        $topicObject->text(<<'EOF');
%NOP{Ignore this}%
But not this
%SPLIT%
\t* Set %KEY% = %VALUE%
%SPLIT%
%WIKIUSERNAME%
%WIKINAME%
%USERNAME%
AFTER
EOF
        $topicObject->save();

        Foswiki::Func::saveTopic( $this->users_web, 'AltUserTemplate', undef,
            <<'EOF2' );
%NOP{Ignore this}%
Alternate user template
%SPLIT%
\t* Set %KEY% = %VALUE%
%SPLIT%
%WIKIUSERNAME%
%WIKINAME%
%USERNAME%
AFTER
EOF2

        # Make the test current user an admin; we will only use
        # them where necessary (e.g. for bulk registration)
        undef $topicObject;
        ($topicObject) =
          Foswiki::Func::readTopic( $this->users_web,
            $cfgData->{SuperAdminGroup} );
        my $test_user_wikiname = $this->test_user_wikiname;
        $topicObject->text(<<"EOF");
   * Set GROUP = $test_user_wikiname
EOF
        $topicObject->save();

        undef $topicObject;
        ($topicObject) =
          Foswiki::Func::readTopic( $this->users_web, 'UserForm' );
        $topicObject->text(<<'EOF');
| *Name* | *Type* | *Size* | *Values* | *Tooltip message* |
| <nop>FirstName | text | 40 | | |
| <nop>LastName | text | 40 | | |
| Email | text | 40 | | H |
| Name | text | 40 | | H |
| Comment | textarea | 50x6 | | |
EOF
        $topicObject->save();
        undef $topicObject;

        my $webObject =
          $this->populateNewWeb( $systemWeb, $cfgData->{SystemWebName} );
        undef $webObject;
        $cfgData->{SystemWebName} = $systemWeb;
        $cfgData->{EnableEmail}   = 1;

    }
    catch {
        Foswiki::Exception::Fatal->rethrow($_);
    };

    @Unit::FoswikiTestRole::mails = ();

    return;
};

around loadExtraConfig => sub {
    my $orig = shift;
    my $this = shift;

    $this->clear_regUI;

    $orig->( $this, @_ );

    my $cfgData = $this->app->cfg->data;
    $cfgData->{Register}{UniqueEmail}      = 0;
    $cfgData->{Register}{EmailFilter}      = '';
    $cfgData->{Register}{NeedVerification} = 0;
    $cfgData->{Register}{NeedApproval}     = 0;
};

around tear_down => sub {
    my $orig = shift;
    my $this = shift;

    $this->removeWebFixture($systemWeb);

    $orig->( $this, @_ );

    return;
};

around createNewFoswikiApp => sub {
    my $orig = shift;
    my $this = shift;

    my $newApp = $orig->( $this, @_ );

    $this->clear_regUI;

    return $newApp;
};

# Foswiki::App handleRequestException callback function.
sub _cbHRE {
    my $obj  = shift;
    my %args = @_;
    $args{params}{exception}->rethrow;
}

# fixture
sub registerAccount {
    my $this = shift;

    my $cfgData = $this->app->cfg->data;

    $this->registerVerifyOk();

    $this->createNewFoswikiApp(
        requestParams => {
            initializer => {
                'code'   => [ $this->app->heap->{DebugVerificationCode} ],
                'action' => ['verify']
            },
        },
        engineParams => {
            initialAttributes => {
                path_info => "/" . $this->users_web . "/UserRegistration",
                user      => $cfgData->{DefaultUserLogin},
            },
        },
    );
    $cfgData = $this->app->cfg->data;

    $this->app->net->setMailHandler( $this->can('sentMail') );

    try {
        $this->regUI->_action_verify;
    }
    catch {
        my $e = $_;
        if ( ref($e) ) {
            if ( $e->isa('Foswiki::OopsException') ) {
                $this->assert_str_equals( $REG_TMPL, $e->template,
                    $e->stringify() );
                $this->assert_str_equals( "thanks", $e->def, $e->stringify() );
                $this->assert_equals( 2,
                    scalar(@Unit::FoswikiTestRole::mails) );
                my $done = '';
                foreach my $mail (@Unit::FoswikiTestRole::mails) {
                    if ( $mail->header('Subject') =~ m/Registration for/m ) {
                        my $new_user_email = $this->new_user_email;
                        if ( $mail->header('To') =~ m/\b$new_user_email\b/m ) {
                            $this->assert( !$done, $done . "\n---------\n" );
                            $done = $mail;
                        }
                        else {
                            $this->assert_matches(
qr/$cfgData->{WebMasterName} <$cfgData->{WebMasterEmail}>/,
                                $mail->header('To')
                            );
                        }
                    }
                    else {
                        $this->assert( 0, $mail->as_string() );
                    }
                }
                $this->assert($done);
                @Unit::FoswikiTestRole::mails = ();
            }
            else {
                $e->rethrow;
            }
        }
        else {
            Foswiki::Exception::Fatal->throw(
                text => "expected an oops redirect but received: " . $e );
        }
    };

    $this->assert(
        $this->app->store->topicExists(
            $cfgData->{UsersWebName},
            $this->new_user_wikiname
        )
    );

    return;
}
###################################
#verify tests

sub AllowLoginName {
    my $this = shift;
    $this->app->cfg->data->{Register}{AllowLoginName} = 1;

    return;
}

sub DontAllowLoginName {
    my $this = shift;
    $this->app->cfg->data->{Register}{AllowLoginName} = 0;
    $this->new_user_login( $this->new_user_wikiname );

    #$this->test_user_login( $this->test_user_wikiname );

    return;
}

sub TemplateLoginManager {
    my $this = shift;
    $this->app->cfg->data->{LoginManager} =
      'Foswiki::LoginManager::TemplateLogin';

    return;
}

sub ApacheLoginManager {
    my $this = shift;
    $this->app->cfg->data->{LoginManager} =
      'Foswiki::LoginManager::ApacheLogin';

    return;
}

sub NoLoginManager {
    my $this = shift;
    $this->app->cfg->data->{LoginManager} = 'Foswiki::LoginManager';

    return;
}

sub HtPasswdManager {
    my $this = shift;
    $this->app->cfg->data->{PasswordManager} = 'Foswiki::Users::HtPasswdUser';

    return;
}

sub NonePasswdManager {
    my $this = shift;
    $this->app->cfg->data->{PasswordManager} = 'none';

    return;
}

sub BaseUserMapping {
    my $this = shift;
    $this->app->cfg->data->{UserMappingManager} =
      'Foswiki::Users::BaseUserMapping';
    $this->set_up_for_verify();

    return;
}

sub TopicUserMapping {
    my $this = shift;
    $this->app->cfg->data->{UserMappingManager} =
      'Foswiki::Users::TopicUserMapping';
    $this->set_up_for_verify();

    return;
}

# See the pod doc in Unit::TestCase for details of how to use this
sub fixture_groups {

    #    return (
    #        ['TemplateLoginManager'], ['AllowLoginName'],
    #        ['HtPasswdManager'], ['TopicUserMapping']
    #    );
    return (
        [ 'TemplateLoginManager', 'ApacheLoginManager', 'NoLoginManager', ],
        [ 'AllowLoginName',       'DontAllowLoginName', ],
        [
            'HtPasswdManager',

            #'NonePasswdManager',
        ],
        [
            'TopicUserMapping',

            #'BaseUserMapping',
        ]
    );
}

#delay the calling of set_up til after the cfg's are set by above closure
sub set_up_for_verify {
    my $this = shift;

    $this->createNewFoswikiApp;

    @FoswikiFntestCase::mails = ();

    return;
}

###################################
sub verify_userTopicWithPMWithoutForm {
    my $this    = shift;
    my $cfgData = $this->app->cfg->data;
    $this->assert(
        !$this->app->store->topicExists(
            $cfgData->{UsersWebName},
            $this->new_user_wikiname
        ),
        "cannot re-register user who's topic exists"
    );
    $this->registerAccount();
    my ($meta) = Foswiki::Func::readTopic( $cfgData->{UsersWebName},
        $this->new_user_wikiname );
    my $text = $meta->text;
    my (
        $new_user_fname,    $new_user_sname,
        $new_user_fullname, $new_user_wikiname
      )
      = (
        $this->new_user_fname,    $this->new_user_sname,
        $this->new_user_fullname, $this->new_user_wikiname
      );
    undef $meta;
    $this->assert( $text !~ /Ignore this%/, $text );
    $this->assert( $text =~ s/But not this//,                         $text );
    $this->assert( $text =~ s/^\s*\* First Name: $new_user_fname$//m, $text );
    $this->assert( $text =~ s/^\s*\* Last Name: $new_user_sname$//m,  $text );
    $this->assert( $text =~ s/^\s*\* Comment:\s*$//m,                 $text );
    $this->assert( $text =~ s/^\s*\* Name: $new_user_fullname$//m,    $text );
    $this->assert( $text =~ s/$cfgData->{UsersWebName}\.$new_user_wikiname//,
        $text );
    $this->assert( $text =~ s/$new_user_wikiname//, $text );
    $this->assert_matches( qr/\s*AFTER\s*/, $text );

    return;
}

sub verify_userTopicWithoutPMWithoutForm {
    my $this = shift;

    # Switch off the password manager to force email to be written to user
    # topic
    my $cfgData = $this->app->cfg->data;
    $cfgData->{PasswordManager} = 'none';
    $this->assert(
        !$this->app->store->topicExists(
            $cfgData->{UsersWebName},
            $this->new_user_wikiname
        ),
        "cannot re-register user who's topic exists"
    );
    $this->registerAccount();
    my ($meta) = Foswiki::Func::readTopic( $cfgData->{UsersWebName},
        $this->new_user_wikiname );
    my $text = $meta->text;
    undef $meta;
    my (
        $new_user_fname,    $new_user_sname, $new_user_fullname,
        $new_user_wikiname, $new_user_email
      )
      = (
        $this->new_user_fname,    $this->new_user_sname,
        $this->new_user_fullname, $this->new_user_wikiname,
        $this->new_user_email
      );
    $this->assert( $text !~ /Ignore this%/, $text );
    $this->assert( $text =~ s/But not this//,                         $text );
    $this->assert( $text =~ s/^\s*\* First Name: $new_user_fname$//m, $text );
    $this->assert( $text =~ s/^\s*\* Last Name: $new_user_sname$//m,  $text );
    $this->assert( $text =~ s/^\s*\* Comment:\s*$//m,                 $text );
    $this->assert( $text =~ s/^\s*\* Name: $new_user_fullname$//m,    $text );
    $this->assert( $text =~ s/^\s*\* Email: $new_user_email$//m,      $text );
    $this->assert( $text =~ s/$cfgData->{UsersWebName}\.$new_user_wikiname//,
        $text );
    $this->assert( $text =~ s/$new_user_wikiname//, $text );
    $this->assert_matches( qr/\s*AFTER\s*/, $text );

    return;
}

sub verify_userTopicWithoutPMWithForm {
    my $this = shift;

    my $cfgData = $this->app->cfg->data;

    # Switch off the password manager to force email to be written to user
    # topic
    $cfgData->{PasswordManager} = 'none';

    # Change the new user topic to include the form
    my ($m) = Foswiki::Func::readTopic( $this->users_web, 'NewUserTemplate' );
    $m->text(<<"BODY" );
%SPLIT%
\t* Set %KEY% = %VALUE%
%SPLIT%
BODY
    $m->put( 'FORM', { name => $this->users_web . ".UserForm" } );
    $m->putKeyed(
        'FIELD',
        {
            name  => 'FirstName',
            title => '<nop>FirstName',
            value => '',
        }
    );
    $m->putKeyed(
        'FIELD',
        {
            name  => 'LastName',
            title => '<nop>LastName',
            value => '',
        }
    );
    $m->putKeyed(
        'FIELD',
        {
            name  => 'Email',
            title => 'Email',
            value => '',
        }
    );
    $m->putKeyed(
        'FIELD',
        {
            name  => 'Name',
            title => 'Name',
            value => '',
        }
    );
    $m->putKeyed(
        'FIELD',
        {
            name  => 'Comment',
            title => 'Comment',
            value => '',
        }
    );

    $m->save();
    undef $m;

    $this->registerAccount();

    my ($meta) =
      Foswiki::Func::readTopic( $this->app->cfg->data->{UsersWebName},
        $this->new_user_wikiname );
    my $text = $meta->text;

    my $field = $meta->get( 'FIELD', 'FirstName' );
    $this->assert($field);
    $this->assert_str_equals( $this->new_user_fname, $field->{value} );

    $field = $meta->get( 'FIELD', 'LastName' );
    $this->assert($field);
    $this->assert_str_equals( $this->new_user_sname, $field->{value} );

    $field = $meta->get( 'FIELD', 'Comment' );
    $this->assert($field);
    $this->assert_str_equals( '', $field->{value} );

    $field = $meta->get( 'FIELD', 'Email' );
    undef $meta;
    if ($field) {
        $this->assert_str_equals( $this->new_user_email, $field->{value} );
    }
    $this->assert_matches( qr/^\s*$/s, $text );

    return;
}

sub verify_userTopicWithPMWithForm {
    my $this = shift;

    my $cfgData = $this->app->cfg->data;

    # Change the new user topic to include the form
    my ($m) = Foswiki::Func::readTopic( $this->users_web, 'NewUserTemplate' );
    $m->text(<<"BODY" );
%SPLIT%
\t* Set %KEY% = %VALUE%
%SPLIT%
BODY
    $m->put( 'FORM', { name => $this->users_web . ".UserForm" } );
    $m->putKeyed(
        'FIELD',
        {
            name  => 'FirstName',
            title => '<nop>FirstName',
            value => '',
        }
    );
    $m->putKeyed(
        'FIELD',
        {
            name  => 'LastName',
            title => '<nop>LastName',
            value => '',
        }
    );
    $m->putKeyed(
        'FIELD',
        {
            name  => 'Email',
            title => 'Email',
            value => '',
        }
    );
    $m->putKeyed(
        'FIELD',
        {
            name  => 'Name',
            title => 'Name',
            value => '',
        }
    );
    $m->putKeyed(
        'FIELD',
        {
            name  => 'Comment',
            title => 'Comment',
            value => '',
        }
    );
    $m->save();
    undef $m;

    $this->registerAccount();
    my ($meta) = Foswiki::Func::readTopic( $cfgData->{UsersWebName},
        $this->new_user_wikiname );
    my $text = $meta->text;
    $this->assert_not_null( $meta->get('FORM') );
    $this->assert_str_equals( $this->users_web . ".UserForm",
        $meta->get('FORM')->{name} );
    $this->assert_str_equals( $this->new_user_fname,
        $meta->get( 'FIELD', 'FirstName' )->{value} );
    $this->assert_str_equals( $this->new_user_sname,
        $meta->get( 'FIELD', 'LastName' )->{value} );
    $this->assert_str_equals( '', $meta->get( 'FIELD', 'Comment' )->{value} );
    $this->assert_str_equals( '', $meta->get( 'FIELD', 'Email' )->{value} );
    undef $meta;
    $this->assert_matches( qr/^\s*$/s, $text );

    return;
}

#Register a user, and then verify it
#Assumes the verification code is $this->app->heap->{DebugVerificationCode}
#Uses mixed Fwk and Twk prefixes
sub registerVerifyOk {
    my $this = shift;

    my $cfgData = $this->app->cfg->data;
    $cfgData->{Register}{NeedVerification} = 1;
    $cfgData->{Register}{NeedApproval}     = 0;
    my $params = {
        'TopicName'     => ['UserRegistration'],
        'Fwk1Email'     => [ $this->new_user_email ],
        'Twk1WikiName'  => [ $this->new_user_wikiname ],
        'Fwk1Name'      => [ $this->new_user_fullname ],
        'Twk0Comment'   => [''],
        'Twk1FirstName' => [ $this->new_user_fname ],
        'Fwk1LastName'  => [ $this->new_user_sname ],
        'action'        => ['register']
    };

    if ( $cfgData->{Register}{AllowLoginName} ) {
        $params->{"Twk1LoginName"} = $this->new_user_login;
    }

    $this->createNewFoswikiApp(
        requestParams => { initializer => $params, },
        engineParams  => {
            initialAttributes => {
                user      => $cfgData->{DefaultUserLogin},
                path_info => "/" . $this->users_web . "/UserRegistration",
                action    => 'register',
            },
        },
        callbacks => { handleRequestException => \&_cbHRE },
    );
    $cfgData = $this->app->cfg->data;
    $this->app->net->setMailHandler( $this->can('sentMail') );

    try {
        $this->captureWithKey(
            register => sub {
                $this->app->handleRequest;
            },
        );
    }
    catch {
        my $e = $_;
        if ( $e->isa('Foswiki::OopsException') ) {
            $this->assert_str_equals( $REG_TMPL, $e->template,
                $e->stringify() );
            $this->assert_str_equals( "confirm", $e->def, $e->stringify() );
            $this->assert_matches( $this->new_user_email, $e->params->[0],
                $e->stringify() );
        }
        else {
            $e->_set_text( "expected an oops redirect but received: "
                  . Foswiki::Exception::errorStr($e) );
            $e->rethrow;
        }
    };

    my $code = shift || $this->app->heap->{DebugVerificationCode};

    $this->createNewFoswikiApp(
        requestParams => {
            initializer => {
                'code'   => [$code],
                'action' => ['verify']
            },
        },
        engineParams => {
            initialAttributes => {
                path_info => "/" . $this->users_web . "/UserRegistration",
                user      => $cfgData->{DefaultUserLogin},
            },
        },
    );

    $cfgData = $this->app->cfg->data;
    $this->app->heap->{DebugVerificationCode} = $code;
    $this->app->net->setMailHandler( $this->can('sentMail') );

    $code = $this->app->request->param('code');
    my $data = $this->regUI->_loadPendingRegistration($code);

    $this->assert_equals( $data->{VerificationCode}, $code );
    $this->assert( $data->{Email} );

    $this->assert_equals( 1, scalar(@Unit::FoswikiTestRole::mails) );
    my $done = '';
    foreach my $mail (@Unit::FoswikiTestRole::mails) {
        my $body = $mail->body();
        if ( $body =~ m/Your verification code is /m ) {
            $this->assert( !$done, $done . "\n---------\n" . $body );
            $done = $body;
        }

        #else {
        #    $this->assert( 0, $mail );
        #}
    }
    $this->assert($done);
    @Unit::FoswikiTestRole::mails = ();

    # We're sitting with a valid verification code waiting for the next step
    # i.e. need to _verify
    return;
}

#Register a user using Fwk prefix, then give a bad verification code. It should barf.
sub verify_registerBadVerify_Fwk {
    my ( $this, @args ) = @_;
    $this->_registerBadVerify( 'Fwk', @args );

    return;
}

#Register a user using Twk prefix, then give a bad verification code. It should barf.
sub verify_registerBadVerify_Twk {
    my ( $this, @args ) = @_;
    $this->_registerBadVerify( 'Twk', @args );

    return;
}

#Register a user, then give a bad verification code. It should barf.
sub _registerBadVerify {
    my $this    = shift;
    my $pfx     = shift;
    my $cfgData = $this->app->cfg->data;
    $cfgData->{Register}{NeedVerification} = 1;
    my $params = {
        'TopicName'        => ['UserRegistration'],
        "${pfx}1Email"     => [ $this->new_user_email ],
        "${pfx}1WikiName"  => [ $this->new_user_wikiname ],
        "${pfx}1Name"      => [ $this->new_user_fullname ],
        "${pfx}0Comment"   => [''],
        "${pfx}1FirstName" => [ $this->new_user_fname ],
        "${pfx}1LastName"  => [ $this->new_user_sname ],
        'action'           => ['register']
    };

    if ( $cfgData->{Register}{AllowLoginName} ) {
        $params->{"Twk1LoginName"} = $this->new_user_login;
    }

    $this->createNewFoswikiApp(
        requestParams => { initializer => $params, },
        engineParams  => {
            initialAttributes => {
                path_info => "/" . $this->users_web . "/UserRegistration",
                user      => $cfgData->{DefaultUserLogin},
                action    => 'register',
            },
        },
        callbacks => { handleRequestException => \&_cbHRE },
    );
    $cfgData = $this->app->cfg->data;

    $this->app->net->setMailHandler( $this->can('sentMail') );
    try {
        $this->captureWithKey(
            register => sub { return $this->app->handleRequest; }, );
    }
    catch {
        my $e = $_;
        if ( $e->isa('Foswiki::OopsException') ) {
            $this->assert_matches( $this->new_user_email, $e->params->[0],
                $e->stringify() );
            $this->assert_str_equals( $REG_TMPL, $e->template );
            $this->assert_str_equals( "confirm", $e->def );
        }
        else {
            $e->_set_text( "expected an oops redirect but received: "
                  . Foswiki::Exception::errorStr($e) );
            $e->rethrow;
        }

    };

    my $code = $this->app->heap->{DebugVerificationCode};

    $this->createNewFoswikiApp(
        requestParams => {
            initializer => {
                'code'   => ["BadCode"],
                'action' => ['verify']
            },
        },
        engineParams => {
            initialAttributes => {
                path_info => "/" . $this->users_web . "/UserRegistration",
                user      => $cfgData->{DefaultUserLogin},
            },
        },
    );

    $cfgData = $this->app->cfg->data;
    $this->app->net->setMailHandler( $this->can('sentMail') );

    try {
        $this->regUI->_action_verify;
    }
    catch {
        my $e = $_;
        if ( ref($e) ) {
            if ( $e->isa('Foswiki::OopsException') ) {
                $this->assert_str_equals( $REG_TMPL, $e->template,
                    $e->stringify() );
                $this->assert_str_equals( "bad_ver_code", $e->def,
                    $e->stringify() );
            }
            else {
                $e->rethrow;
            }
        }
        else {
            Foswiki::Exception::Fatal->throw(
                text => "Expected a redirect but received: " . $e );
        }
    };
    $this->assert_equals( 1, scalar(@Unit::FoswikiTestRole::mails) );
    my $mess = $Unit::FoswikiTestRole::mails[0];
    $this->assert_matches(
        qr/$cfgData->{WebMasterName} <$cfgData->{WebMasterEmail}>/,
        $mess->header('From') );
    my $new_user_email = $this->new_user_email;
    $this->assert_matches( qr/.*\b$new_user_email\b/, $mess->header('To') );

    # check the verification code
    $this->assert_matches( qr/'$code'/, $mess->body() );

    return;
}

# Register a user with verification explicitly switched off
# (SUPER's tear_down will take care for re-installing $this->app->cfg)
sub verify_registerNoVerifyOk_Twk {
    my ( $this, @args ) = @_;
    $this->_registerNoVerifyOk( 'Twk', @args );

    return;
}

# Register a user with verification explicitly switched off
# (SUPER's tear_down will take care for re-installing $this->app->cfg)
sub verify_registerNoVerifyOk_Fwk {
    my ( $this, @args ) = @_;
    $this->_registerNoVerifyOk( 'Fwk', @args );

    return;
}

# Register a user with verification explicitly switched off
# (SUPER's tear_down will take care for re-installing $this->app->cfg)
sub _registerNoVerifyOk {
    my $this = shift;
    my $pfx  = shift;

    my $cfgData = $this->app->cfg->data;

    $cfgData->{Register}{NeedVerification} = 0;
    my $params = {
        'TopicName'        => ['UserRegistration'],
        "${pfx}1Email"     => [ $this->new_user_email ],
        "${pfx}1WikiName"  => [ $this->new_user_wikiname ],
        "${pfx}1Name"      => [ $this->new_user_fullname ],
        "${pfx}0Comment"   => [''],
        "${pfx}1FirstName" => [ $this->new_user_fname ],
        "${pfx}1LastName"  => [ $this->new_user_sname ],
        'action'           => ['register']
    };

    if ( $cfgData->{Register}{AllowLoginName} ) {
        $params->{"Twk1LoginName"} = $this->new_user_login;
    }

    $this->createNewFoswikiApp(
        requestParams => { initializer => $params, },
        engineParams  => {
            initialAttributes => {
                path_info => "/" . $this->users_web . "/UserRegistration",
                action    => 'register',
                user      => $cfgData->{DefaultUserLogin},
            },
        },
        callbacks => { handleRequestException => \&_cbHRE },
    );

    $this->app->net->setMailHandler( $this->can('sentMail') );

    try {
        $this->captureWithKey(
            register => sub { return $this->app->handleRequest; }, );
    }
    catch {
        my $e = $_;
        if ( $e->isa('Foswiki::OopsException') ) {
            $this->assert_str_equals( $REG_TMPL, $e->template,
                $e->stringify() );
            $this->assert_str_equals( "thanks", $e->def, $e->stringify() );
            $this->assert_equals( 2, scalar(@Unit::FoswikiTestRole::mails) );
            my $done = '';
            foreach my $mail (@Unit::FoswikiTestRole::mails) {
                if ( $mail->header('Subject') =~ m/^.*Registration for/m ) {
                    my $new_user_email = $this->new_user_email;
                    if ( $mail->header('To') =~ m/^.*\b$new_user_email\b/m ) {
                        $this->assert( !$done,
                            $done . "\n---------\n" . $mail );
                        $done = $mail;
                    }
                    else {
                        $this->assert_matches(
qr/$cfgData->{WebMasterName} <$cfgData->{WebMasterEmail}>/,
                            $mail->header('To')
                        );
                    }
                }
                else {
                    $this->assert( 0, $mail );
                }
            }
            $this->assert($done);
            @Unit::FoswikiTestRole::mails = ();
        }
        else {
            $e->_set_text( "expected an oops redirect but received: "
                  . Foswiki::Exception::errorStr($e) );
            $e->rethrow;
        }
    };

    return;
}

# Register a user with a password which is too short - must be rejected
sub verify_rejectShortPassword {
    my $this = shift;

    my $cfgData = $this->app->cfg->data;

    $cfgData->{Register}{NeedVerification} = 0;
    $cfgData->{MinPasswordLength}          = 6;
    $cfgData->{PasswordManager}            = 'Foswiki::Users::HtPasswdUser';
    $cfgData->{Register}{AllowLoginName}   = 0;

    $this->createNewFoswikiApp(
        requestParams => {
            initializer => {
                'TopicName'    => ['UserRegistration'],
                'Twk1Email'    => [ $this->new_user_email ],
                'Twk1WikiName' => [ $this->new_user_wikiname ],
                'Twk1Name'     => [ $this->new_user_fullname ],
                'Twk0Comment'  => [''],

           #                         'Twk1LoginName' => [$this->new_user_login],
                'Twk1FirstName' => [ $this->new_user_fname ],
                'Twk1LastName'  => [ $this->new_user_sname ],
                'Twk1Password'  => ['12345'],
                'Twk1Confirm'   => ['12345'],
                'action'        => ['register'],
            }
        },
        engineParams => {
            initialAttributes => {
                path_info => "/" . $this->users_web . "/UserRegistration",
                action    => 'register',
                user      => $cfgData->{DefaultUserLogin},
            },
        },
        callbacks => { handleRequestException => \&_cbHRE },
    );
    $this->app->net->setMailHandler( $this->can('sentMail') );

    try {
        $this->captureWithKey(
            register => sub { return $this->app->handleRequest; }, );
    }
    catch {
        my $e = $_;
        if ( $e->isa('Foswiki::OopsException') ) {
            $this->assert_str_equals( $REG_TMPL, $e->template,
                $e->stringify() );
            $this->assert_str_equals( "bad_password", $e->def,
                $e->stringify() );
            $this->assert_equals( 0, scalar(@Unit::FoswikiTestRole::mails) );
            @Unit::FoswikiTestRole::mails = ();
        }
        else {
            $e->_set_text( "expected an oops redirect but received: "
                  . Foswiki::Exception::errorStr($e) );
            $e->rethrow;
        }
    }

    return;
}

# Register a user with an invalid template topic - must be rejected
sub verify_userTopictemplate {
    my $this = shift;

    my $cfgData = $this->app->cfg->data;

    $cfgData->{Register}{NeedVerification} = 0;
    $cfgData->{MinPasswordLength}          = 4;
    $cfgData->{PasswordManager}            = 'Foswiki::Users::HtPasswdUser';
    $cfgData->{Register}{AllowLoginName}   = 0;

    $this->createNewFoswikiApp(
        requestParams => {
            initializer => {
                'TopicName'    => ['UserRegistration'],
                'Twk1Email'    => [ $this->new_user_email ],
                'Twk1WikiName' => [ $this->new_user_wikiname ],
                'Twk1Name'     => [ $this->new_user_fullname ],
                'Twk0Comment'  => [''],

           #                         'Twk1LoginName' => [$this->new_user_login],
                'Twk1FirstName' => [ $this->new_user_fname ],
                'Twk1LastName'  => [ $this->new_user_sname ],
                'Twk1Password'  => ['12345'],
                'Twk1Confirm'   => ['12345'],
                'templatetopic' => ['FooBar'],
                'action'        => ['register'],
            },
        },
        engineParams => {
            initialAttributes => {
                path_info => "/" . $this->users_web . "/UserRegistration",
                action    => 'register',
                user      => $cfgData->{DefaultUserLogin},
            },
        },
        callbacks => { handleRequestException => \&_cbHRE },
    );
    $this->app->net->setMailHandler( $this->can('sentMail') );

    try {
        $this->captureWithKey(
            register => sub { return $this->app->handleRequest; }, );
    }
    catch {
        my $e = $_;
        if ( $e->isa('Foswiki::OopsException') ) {
            $this->assert_str_equals( $REG_TMPL, $e->template,
                $e->stringify() );
            $this->assert_str_equals( "bad_templatetopic", $e->def,
                $e->stringify() );
            $this->assert_equals( 0, scalar(@Unit::FoswikiTestRole::mails) );
            @Unit::FoswikiTestRole::mails = ();
        }
        else {
            $e->_set_text( "expected an oops redirect but received: "
                  . Foswiki::Exception::errorStr($e) );
            $e->rethrow;
        }
    };

    $this->createNewFoswikiApp(
        requestParams => {
            initializer => {
                'TopicName'    => ['UserRegistration'],
                'Twk1Email'    => [ $this->new_user_email ],
                'Twk1WikiName' => [ $this->new_user_wikiname ],
                'Twk1Name'     => [ $this->new_user_fullname ],
                'Twk0Comment'  => [''],

           #                         'Twk1LoginName' => [$this->new_user_login],
                'Twk1FirstName' => [ $this->new_user_fname ],
                'Twk1LastName'  => [ $this->new_user_sname ],
                'Twk1Password'  => ['12345'],
                'Twk1Confirm'   => ['12345'],
                'templatetopic' => ['AltUserTemplate'],
                'action'        => ['register'],
            },
        },
        engineParams => {
            initialAttributes => {
                path_info => "/" . $this->users_web . "/UserRegistration",
                action    => 'register',
                user      => $cfgData->{DefaultUserLogin},
            },
        },
        callbacks => { handleRequestException => \&_cbHRE },
    );
    $this->app->net->setMailHandler( $this->can('sentMail') );

    try {
        $this->captureWithKey(
            register => sub { return $this->app->handleRequest; }, );
    }
    catch {
        my $e = $_;
        if ( $e->isa('Foswiki::OopsException') ) {
            $this->assert_str_equals( $REG_TMPL, $e->template,
                $e->stringify() );
            $this->assert_str_equals( "thanks", $e->def, $e->stringify() );
            $this->assert_matches( $this->new_user_email, $e->params->[0],
                $e->stringify() );
        }
        else {
            $e->_set_text( "expected an oops redirect but received: "
                  . Foswiki::Exception::errorStr($e) );
            $e->rethrow;
        }
    };

    $this->assert(
        $this->app->store->topicExists(
            $cfgData->{UsersWebName},
            $this->new_user_wikiname
        )
    );

    $this->assert(
        Foswiki::Func::topicExists(
            $this->users_web, $this->new_user_wikiname
        ),
        "MISSING USER TOPIC: "
          . $this->users_web . "."
          . $this->new_user_wikiname
    );
    my $utext = Foswiki::Func::readTopicText( $cfgData->{UsersWebName},
        $this->new_user_wikiname );
    $this->assert_matches( qr/Alternate user template/, $utext );

    return;
}

# Register a user with an email which is already in use.
sub verify_rejectDuplicateEmail {
    my $this = shift;

    my $cfgData = $this->app->cfg->data;
    $cfgData->{Register}{NeedVerification} = 0;
    $cfgData->{Register}{UniqueEmail}      = 1;

    #$cfgData->{PasswordManager}            = 'Foswiki::Users::HtPasswdUser';
    $cfgData->{Register}{AllowLoginName} = 0;

    $this->createNewFoswikiApp(
        requestParams => {
            initializer => {
                'TopicName'     => ['UserRegistration'],
                'Twk1Email'     => ['joe@gooddomain.net'],
                'Twk1WikiName'  => [ $this->new_user_wikiname ],
                'Twk1Name'      => [ $this->new_user_fullname ],
                'Twk0Comment'   => [''],
                'Twk1FirstName' => [ $this->new_user_fname ],
                'Twk1LastName'  => [ $this->new_user_sname ],
                'Twk1Password'  => ['12345'],
                'Twk1Confirm'   => ['12345'],
                'action'        => ['register'],
            },
        },
        engineParams => {
            initialAttributes => {
                path_info => "/" . $this->users_web . "/UserRegistration",
                action    => 'register',
                user      => $cfgData->{DefaultUserLogin},
            },
        },
        callbacks => { handleRequestException => \&_cbHRE },
    );
    $this->app->net->setMailHandler( $this->can('sentMail') );

    try {
        $this->captureWithKey(
            register => sub { return $this->app->handleRequest; }, );
    }
    catch {
        my $e = $_;
        if ( $e->isa('Foswiki::OopsException') ) {
            $this->assert_str_equals( $REG_TMPL, $e->template,
                $e->stringify() );
            $this->assert_str_equals( "thanks", $e->def, $e->stringify() );
            $this->assert_equals( 2, scalar(@Unit::FoswikiTestRole::mails) );
            my $done = '';
            foreach my $mail (@Unit::FoswikiTestRole::mails) {
                if ( $mail->header('Subject') =~ m/^.*Registration for/m ) {
                    if ( $mail->header('To') =~ m/^.*\bjoe\@gooddomain.net\b/m )
                    {
                        $this->assert( !$done,
                            $done . "\n---------\n" . $mail );
                        $done = $mail;
                    }
                    else {
                        $this->assert_matches(
qr/$cfgData->{WebMasterName} <$cfgData->{WebMasterEmail}>/,
                            $mail->header('To')
                        );
                    }
                }
                else {
                    $this->assert( 0, $mail );
                }
            }
            $this->assert($done);
            @Unit::FoswikiTestRole::mails = ();
        }
        else {
            $e->_set_text( "expected an oops redirect but received: "
                  . Foswiki::Exception::errorStr($e) );
            $e->rethrow;
        }
    };

    #  Verify that The 2nd registration is stopped.

    $this->createNewFoswikiApp(
        requestParams => {
            initializer => {
                'TopicName'     => ['UserRegistration'],
                'Twk1Email'     => ['joe@gooddomain.net'],
                'Twk1WikiName'  => [ $this->new_user_wikiname . '2' ],
                'Twk1Name'      => [ $this->new_user_fullname . '2' ],
                'Twk0Comment'   => [''],
                'Twk1FirstName' => [ $this->new_user_fname . '2' ],
                'Twk1LastName'  => [ $this->new_user_sname . '2' ],
                'Twk1Password'  => ['12345678'],
                'Twk1Confirm'   => ['12345678'],
                'action'        => ['register'],
            },
        },
        engineParams => {
            initialAttributes => {
                path_info => "/" . $this->users_web . "/UserRegistration",
                action    => 'register',
                user      => $cfgData->{DefaultUserLogin},
            },
        },
        callbacks => { handleRequestException => \&_cbHRE },
    );
    $this->app->net->setMailHandler( $this->can('sentMail') );

    try {
        $this->captureWithKey(
            register => sub { return $this->app->handleRequest; }, );
    }
    catch {
        my $e = $_;
        if ( $e->isa('Foswiki::OopsException') ) {
            $this->assert_str_equals( $REG_TMPL, $e->template,
                $e->stringify() );
            $this->assert_str_equals( "dup_email", $e->def, $e->stringify() );
            $this->assert_equals( 0, scalar(@Unit::FoswikiTestRole::mails) );
            @Unit::FoswikiTestRole::mails = ();
        }
        else {
            $e->_set_text( "expected an oops redirect but received: "
                  . Foswiki::Exception::errorStr($e) );
            $e->rethrow;
        }
    };

    return;
}

# preRegister a user with an email which is already in use.
sub verify_rejectDuplicatePendingEmail {
    my $this = shift;

    my $cfgData = $this->app->cfg->data;

    $cfgData->{Register}{NeedVerification} = 1;
    $cfgData->{Register}{UniqueEmail}      = 1;
    $cfgData->{Register}{ExpireAfter}      = '-23600';

    #$cfgData->{PasswordManager}            = 'Foswiki::Users::HtPasswdUser';
    $cfgData->{Register}{AllowLoginName} = 0;

    $this->createNewFoswikiApp(
        requestParams => {
            initializer => {
                'TopicName'     => ['UserRegistration'],
                'Twk1Email'     => ['joe@dupdomain.net'],
                'Twk1WikiName'  => [ $this->new_user_wikiname ],
                'Twk1Name'      => [ $this->new_user_fullname ],
                'Twk0Comment'   => [''],
                'Twk1FirstName' => [ $this->new_user_fname ],
                'Twk1LastName'  => [ $this->new_user_sname ],
                'Twk1Password'  => ['12345'],
                'Twk1Confirm'   => ['12345'],
                'action'        => ['register'],
            },
        },
        engineParams => {
            initialAttributes => {
                path_info => "/" . $this->users_web . "/UserRegistration",
                action    => 'register',
                user      => $cfgData->{DefaultUserLogin},
            },
        },
        callbacks => { handleRequestException => \&_cbHRE },

    );
    $this->app->net->setMailHandler( $this->can('sentMail') );

    try {
        $this->captureWithKey(
            register => sub { return $this->app->handleRequest; }, );
    }
    catch {
        my $e = $_;
        if ( $e->isa('Foswiki::OopsException') ) {
            $this->assert_str_equals( $REG_TMPL, $e->template,
                $e->stringify() );
            $this->assert_str_equals( "confirm", $e->def, $e->stringify() );
            $this->assert_matches( 'joe@dupdomain.net', $e->params->[0],
                $e->stringify() );
            @Unit::FoswikiTestRole::mails = ();
        }
        else {
            $e->_set_text( "expected an oops redirect but received: "
                  . Foswiki::Exception::errorStr($e) );
            $e->rethrow;
        }
    };

    #  Verify that The 2nd registration is stopped.
    #$query = Unit::Request->new(
    #    initializer => {
    #        'TopicName'     => ['UserRegistration'],
    #        'Twk1Email'     => ['joe@dupdomain.net'],
    #        'Twk1WikiName'  => [ $this->new_user_wikiname . '2' ],
    #        'Twk1Name'      => [ $this->new_user_fullname . '2' ],
    #        'Twk0Comment'   => [''],
    #        'Twk1FirstName' => [ $this->new_user_fname . '2' ],
    #        'Twk1LastName'  => [ $this->new_user_sname . '2' ],
    #        'Twk1Password'  => ['12345678'],
    #        'Twk1Confirm'   => ['12345678'],
    #        'action'        => ['register'],
    #    }
    #);
    #
    #$query->path_info( "/" . $this->users_web . "/UserRegistration" );
    #$this->createNewFoswikiSession( $cfgData->{DefaultUserLogin}, $query );
    $this->app->net->setMailHandler( $this->can('sentMail') );
    $cfgData->{Register}{NeedVerification} = 1;
    $cfgData->{Register}{UniqueEmail}      = 1;

    # Should use Sessions expiration if Registration is not defined.
    $cfgData->{Register}{ExpireAfter} = undef;
    $cfgData->{Sessions}{ExpireAfter} = '-23600';

    try {
        $this->captureWithKey(
            register => sub { return $this->app->handleRequest; }, );
    }
    catch {
        my $e = $_;
        if ( $e->isa('Foswiki::OopsException') ) {
            $this->assert_str_equals( $REG_TMPL, $e->template,
                $e->stringify() );
            $this->assert_str_equals( "dup_email", $e->def, $e->stringify() );
            $this->assert_equals( 0, scalar(@Unit::FoswikiTestRole::mails) );
            @Unit::FoswikiTestRole::mails = ();
        }
        else {
            $e->_set_text( "expected an oops redirect but received: "
                  . Foswiki::Exception::errorStr($e) );
            $e->rethrow;
        }
    };

    return;
}

# Register a user with an email which is filtered by EmailFilter
sub verify_rejectFilteredEmail {
    my $this = shift;

    my $cfgData = $this->app->cfg->data;

    $cfgData->{Register}{NeedVerification} = 0;
    $cfgData->{Register}{UniqueEmail}      = 0;

    # Include a trailing and other whitespace - a common config error
    $cfgData->{Register}{EmailFilter} =
      '@(?!( gooddomain\.com | gooddomain\.net )$) ';
    $cfgData->{PasswordManager} = 'Foswiki::Users::HtPasswdUser';
    $cfgData->{Register}{AllowLoginName} = 0;

    $this->createNewFoswikiApp(
        requestParams => {
            initializer => {
                'TopicName'     => ['UserRegistration'],
                'Twk1Email'     => [ $this->new_user_email ],
                'Twk1WikiName'  => [ $this->new_user_wikiname ],
                'Twk1Name'      => [ $this->new_user_fullname ],
                'Twk0Comment'   => [''],
                'Twk1FirstName' => [ $this->new_user_fname ],
                'Twk1LastName'  => [ $this->new_user_sname ],
                'Twk1Password'  => ['12345'],
                'Twk1Confirm'   => ['12345'],
                'action'        => ['register'],
            },
        },
        engineParams => {
            initialAttributes => {
                path_info => "/" . $this->users_web . "/UserRegistration",
                action    => 'register',
                user      => $cfgData->{DefaultUserLogin},
            },
        },
        callbacks => { handleRequestException => \&_cbHRE },

    );
    $this->app->net->setMailHandler( $this->can('sentMail') );

    try {
        $this->captureWithKey(
            register => sub { return $this->app->handleRequest; }, );
    }
    catch {
        my $e = $_;
        if ( $e->isa('Foswiki::OopsException') ) {
            $this->assert_str_equals( $REG_TMPL, $e->template,
                $e->stringify() );
            $this->assert_str_equals( "rej_email", $e->def, $e->stringify() );
            $this->assert_equals( 0, scalar(@Unit::FoswikiTestRole::mails) );
            @Unit::FoswikiTestRole::mails = ();
        }
        else {
            $e->_set_text( "expected an oops redirect but received: "
                  . Foswiki::Exception::errorStr($e) );
            $e->rethrow;
        }
    };

    #  Also verify that a good domain makes it through
    $this->createNewFoswikiApp(
        requestParams => {
            initializer => {
                'TopicName'     => ['UserRegistration'],
                'Twk1Email'     => ['joe@gooddomain.net'],
                'Twk1WikiName'  => [ $this->new_user_wikiname ],
                'Twk1Name'      => [ $this->new_user_fullname ],
                'Twk0Comment'   => [''],
                'Twk1FirstName' => [ $this->new_user_fname ],
                'Twk1LastName'  => [ $this->new_user_sname ],
                'Twk1Password'  => ['12345678'],
                'Twk1Confirm'   => ['12345678'],
                'action'        => ['register'],
            },
        },
        engineParams => {
            initialAttributes => {
                path_info => "/" . $this->users_web . "/UserRegistration",
                action    => 'register',
                user      => $cfgData->{DefaultUserLogin},
            },
        },
        callbacks => { handleRequestException => \&_cbHRE },

    );
    $this->app->net->setMailHandler( $this->can('sentMail') );

    try {
        $this->captureWithKey(
            register => sub { return $this->app->handleRequest; }, );
    }
    catch {
        my $e = $_;
        if ( $e->isa('Foswiki::OopsException') ) {
            $this->assert_str_equals( $REG_TMPL, $e->template,
                $e->stringify() );
            $this->assert_str_equals( "thanks", $e->def, $e->stringify() );
            $this->assert_equals( 2, scalar(@Unit::FoswikiTestRole::mails) );
            my $done = '';
            foreach my $mail (@Unit::FoswikiTestRole::mails) {
                if ( $mail->header('Subject') =~ m/^.*Registration for/m ) {
                    if ( $mail->header('To') =~ m/^.*\bjoe\@gooddomain.net\b/m )
                    {
                        $this->assert( !$done,
                            $done . "\n---------\n" . $mail );
                        $done = $mail;
                    }
                    else {
                        $this->assert_matches(
qr/$cfgData->{WebMasterName} <$cfgData->{WebMasterEmail}>/,
                            $mail->header('To')
                        );
                    }
                }
                else {
                    $this->assert( 0, $mail );
                }
            }
            $this->assert($done);
            @Unit::FoswikiTestRole::mails = ();
        }
        else {
            $e->_set_text( "expected an oops redirect but received: "
                  . Foswiki::Exception::errorStr($e) );
            $e->rethrow;
        }
    };

    return;
}

# Register a user with invalid characters in a field - like < html
sub verify_rejectEvilContent {
    my $this = shift;

    my $cfgData = $this->app->cfg->data;

    $cfgData->{Register}{NeedVerification} = 0;
    $cfgData->{MinPasswordLength}          = 6;
    $cfgData->{PasswordManager}            = 'Foswiki::Users::HtPasswdUser';
    $cfgData->{Register}{AllowLoginName}   = 0;

    $this->createNewFoswikiApp(
        requestParams => {
            initializer => {
                'TopicName'        => ['UserRegistration'],
                'Twk1Email'        => [ $this->new_user_email ],
                'Twk1WikiName'     => [ $this->new_user_wikiname ],
                'Twk1Name'         => [ $this->new_user_fullname ],
                'Twk0Comment'      => ['<blah>'],
                'Twk1FirstName'    => [ $this->new_user_fname ],
                'Twk1LastName'     => [ $this->new_user_sname ],
                'Twk1Password'     => ['123<><>aaa'],
                'Twk1Confirm'      => ['123<><>aaa'],
                'Twk0Organization' => ['<script>Bad stuff</script>'],
                'action'           => ['register'],
            },
        },
        engineParams => {
            initialAttributes => {
                path_info => "/" . $this->users_web . "/UserRegistration",
                action    => 'register',
                user      => $cfgData->{DefaultUserLogin},
            },
        },
        callbacks => { handleRequestException => \&_cbHRE },

    );
    $this->app->net->setMailHandler( $this->can('sentMail') );

    try {
        $this->captureWithKey(
            register => sub { return $this->app->handleRequest; }, );
    }
    catch {
        my $e = $_;
        if ( $e->isa('Foswiki::OopsException') ) {
            $this->assert_str_equals( "200", $e->status, $e->stringify() );

            $this->assert_matches(
qr/.*Comment: &#60;blah&#62;.*Organization: &#60;script&#62;Bad stuff&#60;\/script&#62;/ms,
                $Unit::FoswikiTestRole::mails[0]->body()
            );

            my ($meta) = Foswiki::Func::readTopic( $cfgData->{UsersWebName},
                $this->new_user_wikiname );
            my $text = $meta->text;
            undef $meta;
            $this->assert_matches(
qr/.*Comment: &#60;blah&#62;.*Organization: &#60;script&#62;Bad stuff&#60;\/script&#62;/ms,
                $text
            );
        }
        else {
            $e->_set_text( "expected an oops redirect but received: "
                  . Foswiki::Exception::errorStr($e) );
            $e->rethrow;
        }
    };

    return;
}

# Register a user with a password which is too short
sub verify_shortPassword {
    my $this    = shift;
    my $cfgData = $this->app->cfg->data;
    $cfgData->{Register}{NeedVerification} = 0;
    $cfgData->{MinPasswordLength}          = 6;
    $cfgData->{PasswordManager}            = 'Foswiki::Users::HtPasswdUser';
    $cfgData->{Register}{AllowLoginName}   = 1;

    $this->createNewFoswikiApp(
        requestParams => {
            initializer => {
                'TopicName'     => ['UserRegistration'],
                'Twk1Email'     => [ $this->new_user_email ],
                'Twk1WikiName'  => [ $this->new_user_wikiname ],
                'Twk1Name'      => [ $this->new_user_fullname ],
                'Twk0Comment'   => [''],
                'Twk1LoginName' => [ $this->new_user_login ],
                'Twk1FirstName' => [ $this->new_user_fname ],
                'Twk1LastName'  => [ $this->new_user_sname ],
                'Twk1Password'  => ['12345'],
                'Twk1Confirm'   => ['12345'],
                'action'        => ['register'],
            },
        },
        engineParams => {
            initialAttributes => {
                path_info => "/" . $this->users_web . "/UserRegistration",
                action    => 'register',
                user      => $cfgData->{DefaultUserLogin},
            },
        },
        callbacks => { handleRequestException => \&_cbHRE },

    );
    $this->app->net->setMailHandler( $this->can('sentMail') );

    try {
        $this->captureWithKey(
            register => sub { return $this->app->handleRequest; }, );

        my $cUID =
          $this->app->users->getCanonicalUserID( $this->new_user_login );
        $this->assert( $this->app->users->userExists($cUID),
            "new user created" );
    }
    catch {
        my $e = $_;
        if ( $e->isa('Foswiki::OopsException') ) {
            $this->assert_str_equals( $REG_TMPL, $e->template,
                $e->stringify() );
            $this->assert_str_equals( "bad_password", $e->def,
                $e->stringify() );
            $this->assert_equals( 0, scalar(@Unit::FoswikiTestRole::mails) );

# don't check the Unit::FoswikiTestRole::mails in this test case - this is done elsewhere
            @Unit::FoswikiTestRole::mails = ();
        }
        else {
            $e->_set_text( "expected an oops redirect but received: "
                  . Foswiki::Exception::errorStr($e) );
            $e->rethrow;
        }
    };

    return;
}

# Purpose:  Test behaviour of duplicate activation (Item3105)
# Verifies: Most of the things which are verified during normal
#           registration with Verification, plus Oops for
#           duplicate verification
sub verify_duplicateActivation {
    my $this = shift;

    # Start similar to registration with verification
    my $cfgData = $this->app->cfg->data;
    $cfgData->{Register}{NeedVerification} = 1;

    $this->createNewFoswikiApp(
        requestParams => {
            initializer => {
                'TopicName'     => ['UserRegistration'],
                'Twk1Email'     => [ $this->new_user_email ],
                'Twk1WikiName'  => [ $this->new_user_wikiname ],
                'Twk1Name'      => [ $this->new_user_fullname ],
                'Twk1LoginName' => [ $this->new_user_login ],
                'Twk1FirstName' => [ $this->new_user_fname ],
                'Twk1LastName'  => [ $this->new_user_sname ],
                'action'        => ['register'],
            },
        },
        engineParams => {
            initialAttributes => {
                path_info => "/" . $this->users_web . "/UserRegistration",
                action    => 'register',
                user      => $cfgData->{DefaultUserLogin},
            },
        },
        callbacks => { handleRequestException => \&_cbHRE },

    );
    $this->app->net->setMailHandler( $this->can('sentMail') );
    try {
        $this->captureWithKey(
            register => sub { return $this->app->handleRequest; }, );
    }
    catch {
        my $e = $_;
        if ( $e->isa('Foswiki::OopsException') ) {
            $this->assert_str_equals( $REG_TMPL, $e->template,
                $e->stringify() );
            $this->assert_str_equals( "confirm", $e->def, $e->stringify() );
            $this->assert_matches( $this->new_user_email, $e->params->[0],
                $e->stringify() );
        }
        else {
            $e->_set_text( "expected an oops redirect but received: "
                  . Foswiki::Exception::errorStr($e) );
            $e->rethrow;
        }
    };

    # Read the verification code before finishing the app
    my $debugVerificationCode = $this->app->heap->{DebugVerificationCode};

    # For verification process everything including finish(), so don't just
    # call verifyEmails
    my $code = shift || $debugVerificationCode;

    $this->createNewFoswikiApp(
        requestParams => {
            initializer => {
                'code'   => [$code],
                'action' => ['verify'],
            },
        },
        engineParams => {
            initialAttributes => {
                path_info => "/" . $this->users_web . "/UserRegistration",
                action    => 'register',
                user      => $cfgData->{DefaultUserLogin},
            },
        },
        callbacks => { handleRequestException => \&_cbHRE },

    );
    $this->app->net->setMailHandler( $this->can('sentMail') );

    try {
        $this->captureWithKey(
            register => sub { return $this->app->handleRequest; }, );
    }
    catch {
        my $e = $_;
        if ( $e->isa('Foswiki::OopsException') ) {
            $this->assert_str_equals( $REG_TMPL, $e->template,
                $e->stringify() );
            $this->assert_str_equals( "thanks", $e->def, $e->stringify() );
        }
        else {
            $e->_set_text( "expected an oops redirect but received: "
                  . Foswiki::Exception::errorStr($e) );
            $e->rethrow;
        }
    };

    # and now for something completely different: Do it all over again
    @Unit::FoswikiTestRole::mails = ();

    $this->createNewFoswikiApp(
        requestParams => {
            initializer => {
                'code'   => [$code],
                'action' => ['verify'],
            },
        },
        engineParams => {
            initialAttributes => {
                path_info => "/" . $this->users_web . "/UserRegistration",
                action    => 'register',
                user      => $cfgData->{DefaultUserLogin},
            },
        },
        callbacks => { handleRequestException => \&_cbHRE },

    );
    $this->app->net->setMailHandler( $this->can('sentMail') );

    try {
        $this->captureWithKey(
            register => sub { return $this->app->handleRequest; }, );
    }
    catch {
        my $e = $_;
        if ( $e->isa('Foswiki::OopsException') ) {
            $this->assert_str_equals( $REG_TMPL, $e->template,
                $e->stringify() );
            $this->assert_str_equals( "duplicate_activation", $e->def,
                $e->stringify() );
            $this->assert_equals( 0, scalar(@Unit::FoswikiTestRole::mails) );
        }
        else {
            $e->_set_text( "expected an oops redirect but received: "
                  . Foswiki::Exception::errorStr($e) );
            $e->rethrow;
        }
    };
    @Unit::FoswikiTestRole::mails = ();

    return;
}

################################################################################
################################ RESET PASSWORD TESTS ##########################

sub verify_resetPasswordOkay {
    my $this = shift;

    my $cfgData = $this->app->cfg->data;
    ## Need to create an account (else oopsnotwikiuser)
    ### with a known email address (else oopsregemail)

    $this->registerAccount();
    my $cUID = $this->app->users->getCanonicalUserID( $this->new_user_login );
    $this->assert( $this->app->users->userExists($cUID),
        " $cUID does not exist?" );
    my $newPassU = '12345';
    my $oldPassU = 1;         #force set
    $this->assert(
        $this->app->users->setPassword( $cUID, $newPassU, $oldPassU ) );
    $this->assert(
        $this->app->users->checkPassword( $this->new_user_login, $newPassU ) );
    my @emails = $this->app->users->getEmails($cUID);
    $this->assert_str_equals( $this->new_user_email, $emails[0] );

    $this->createNewFoswikiApp(
        requestParams => {
            initializer => {
                'LoginName' => [ $this->new_user_login ],
                'TopicName' => ['ResetPassword'],
                'action'    => ['resetPassword']
            },
        },
        engineParams => {
            initialAttributes => {
                path_info => "/" . $this->users_web . "/UserRegistration",
                action    => 'resetpasswd',
                user      => $cfgData->{DefaultUserLogin},
            },
        },
        callbacks => { handleRequestException => \&_cbHRE },
    );
    $this->app->net->setMailHandler( $this->can('sentMail') );

    try {
        $this->captureWithKey(
            register => sub { return $this->app->handleRequest; }, );
    }
    catch {
        my $e = $_;
        if ( $e->isa('Foswiki::OopsException') ) {
            $this->assert_str_equals( $REG_TMPL, $e->template,
                $e->stringify() );
            $this->assert_str_equals( "reset_ok", $e->def, $e->stringify() );
        }
        else {
            $e->_set_text( "expected an oops redirect but received: "
                  . Foswiki::Exception::errorStr($e) );
            $e->rethrow;
        }
    };
    $this->assert_equals( 1, scalar(@Unit::FoswikiTestRole::mails) );
    my $mess = $Unit::FoswikiTestRole::mails[0];
    $this->assert_matches(
        qr/$cfgData->{WebMasterName} <$cfgData->{WebMasterEmail}>/,
        $mess->header('From') );
    my $new_user_email = $this->new_user_email;
    $this->assert_matches( qr/.*\b$new_user_email/, $mess->header('To') );

    #lets make sure the password actually was reset
    $this->assert( !$this->app->users->checkPassword( $cUID, $newPassU ) );
    my @post_emails = $this->app->users->getEmails($cUID);
    $this->assert_str_equals( $this->new_user_email, $post_emails[0] );

    return;
}

sub verify_resetPasswordNoSuchUser {
    my $this = shift;

    my $cfgData = $this->app->cfg->data;

    # This time we don't set up the testWikiName, so it should fail.

    $this->createNewFoswikiApp(
        requestParams => {
            initializer => {
                'LoginName' => [ $this->new_user_wikiname ],
                'TopicName' => ['ResetPassword'],
                'action'    => ['resetPassword']
            },
        },
        engineParams => {
            initialAttributes => {
                path_info => "/" . $this->users_web . "/UserRegistration",
                action    => 'resetpasswd',
                user      => $cfgData->{DefaultUserLogin},
            },
        },
        callbacks => { handleRequestException => \&_cbHRE },
    );
    $this->app->net->setMailHandler( $this->can('sentMail') );

    try {
        $this->captureWithKey(
            register => sub { return $this->app->handleRequest; }, );
    }
    catch {
        my $e = $_;
        if ( $e->isa('Foswiki::OopsException') ) {
            $this->assert_str_equals( $REG_TMPL, $e->template,
                $e->stringify() );
            $this->assert_str_equals( "reset_bad", $e->def, $e->stringify() );
        }
        else {
            $e->_set_text( "expected an oops redirect but received: "
                  . Foswiki::Exception::errorStr($e) );
            $e->rethrow;
        }
    };
    $this->assert_equals( 0, scalar(@Unit::FoswikiTestRole::mails) );

    return;
}

sub verify_resetPasswordNeedPrivilegeForMultipleReset {
    my $this = shift;

    my $cfgData = $this->app->cfg->data;

    # This time we don't set up the testWikiName, so it should fail.

    $this->createNewFoswikiApp(
        requestParams => {
            initializer => {
                'LoginName' =>
                  [ $this->test_user_wikiname, $this->new_user_wikiname ],
                'TopicName' => ['ResetPassword'],
                'action'    => ['resetPassword']
            },
        },
        engineParams => {
            initialAttributes => {
                path_info => "/" . $this->users_web . "/UserRegistration",
                action    => 'resetpasswd',
                user      => $cfgData->{DefaultUserLogin},
            },
        },
        callbacks => { handleRequestException => \&_cbHRE },
    );
    $this->app->net->setMailHandler( $this->can('sentMail') );

    try {
        $this->captureWithKey(
            register => sub { return $this->app->handleRequest; }, );
    }
    catch {
        my $e = $_;
        if ( $e->isa('Foswiki::OopsException') ) {
            $this->assert_matches( qr/$cfgData->{SuperAdminGroup}/,
                $e->stringify() );
            $this->assert_str_equals( 'accessdenied', $e->template );
            $this->assert_str_equals( 'only_group',   $e->def );
        }
        else {
            $e->_set_text( "expected an oops redirect but received: "
                  . Foswiki::Exception::errorStr($e) );
            $e->rethrow;
        }
    };
    $this->assert_equals( 0, scalar(@Unit::FoswikiTestRole::mails) );

    return;
}

# This test make sure that the system can't reset passwords
# for a user currently absent from .htpasswd
sub verify_resetPasswordNoPassword {
    my $this = shift;

    my $cfgData = $this->app->cfg->data;

    $this->registerAccount();

    my $fh;
    open( $fh, ">:encoding(utf-8)", $cfgData->{Htpasswd}{FileName} )
      || die $!;
    close($fh) || die $!;

    $this->createNewFoswikiApp(
        requestParams => {
            initializer => {
                'LoginName' => [ $this->new_user_wikiname ],
                'TopicName' => ['ResetPassword'],
                'action'    => ['resetPassword']
            },
        },
        engineParams => {
            initialAttributes => {
                path_info => "/" . $this->users_web . "/ResetPassword",
                action    => 'resetpasswd',
                user      => $cfgData->{DefaultUserLogin},
            },
        },
        callbacks => { handleRequestException => \&_cbHRE },
    );
    $this->app->net->setMailHandler( $this->can('sentMail') );

    try {
        $this->captureWithKey(
            register => sub { return $this->app->handleRequest; }, );
    }
    catch {
        my $e = $_;
        if ( $e->isa('Foswiki::OopsException') ) {
            $this->assert_str_equals( $REG_TMPL, $e->template,
                $e->stringify() );
            $this->assert_str_equals( "reset_bad", $e->def, $e->stringify() );
        }
        else {
            $e->_set_text( "expected an oops redirect but received: "
                  . Foswiki::Exception::errorStr($e) );
            $e->rethrow;
        }
    };

    # If the user is not in htpasswd, there's can't be an email
    $this->assert_equals( 0, scalar(@Unit::FoswikiTestRole::mails) );
    @Unit::FoswikiTestRole::mails = ();

    return;
}

=pod

Create an incomplete registration, and try to finish it off.
Once complete, try again - the second attempt at completion should fail.

=cut

sub verify_UnregisteredUser {
    my $this = shift;

    my $regSave = {
        doh              => "homer",
        VerificationCode => "GitWit.0",
        WikiName         => "GitWit"
    };

<<<<<<< HEAD
    my $file = $this->regUI->_codeFile( $regSave->{VerificationCode} );
    $this->assert( open( my $F, '>', $file ) );
    print $F Data::Dumper->Dump( [ $regSave, undef ], [ 'data', 'form' ] );
    $this->assert( close $F );
=======
    my $file = Foswiki::UI::Register::_codeFile( $regSave->{VerificationCode} );
    use Storable;
    store( $regSave, $file );

    #$this->assert( open( my $F, '>', $file ) );
    #print $F Data::Dumper->Dump( [ $regSave, undef ], [ 'data', 'form' ] );
    #$this->assert( close $F );
>>>>>>> 9d009b1b

    my $result2 = $this->regUI->_loadPendingRegistration("GitWit.0");
    $this->assert_deep_equals( $result2, $regSave );

    try {

        # this is a deliberate attempt to reload an already used token.
        # this should fail!
        $this->regUI->_clearPendingRegistrationsForUser("GitWit.0");
    }
    catch {
        my $e = $_;
        if ( $e->isa('Foswiki::OopsException') ) {
            $this->assert_matches( qr/has no file/, $e->stringify() );
        }
        else {
            $e->rethrow;
        }
    };

    # $this->assert_null( UnregisteredUser::reloadUserContext($code));
    $this->assert_equals( 0, scalar(@Unit::FoswikiTestRole::mails) );

    return;
}

sub verify_missingElements {
    my $this     = shift;
    my @present  = ( "one", "two", "three" );
    my @required = ( "one", "two", "six" );

    $this->assert_deep_equals(
        [ $this->regUI->_missingElements( \@present, \@required ) ], ["six"] );
    $this->assert_deep_equals(
        [ $this->regUI->_missingElements( \@present, \@present ) ], [] );

    return;
}

sub verify_buildRegistrationEmail {
    my ($this) = shift;

    my $cfgData = $this->app->cfg->data;
    my %data    = (
        'CompanyName' => '',
        'Country'     => 'Saudi Arabia',
        'Password'    => 'mypassword',
        'form'        => [
            {
                'value'    => $this->new_user_fullname,
                'required' => '1',
                'name'     => 'Name'
            },
            {
                'value'    => $this->new_user_email,
                'required' => '1',
                'name'     => 'Email'
            },
            {
                'value'    => '',
                'required' => '0',
                'name'     => 'CompanyName'
            },
            {
                'value'    => '',
                'required' => '0',
                'name'     => 'CompanyURL'
            },
            {
                'value'    => 'Saudi Arabia',
                'required' => '1',
                'name'     => 'Country'
            },
            {
                'value'    => '',
                'required' => '0',
                'name'     => 'Comment'
            },
            {
                'value' => 'mypassword',
                'name'  => 'Password',
            }
        ],
        'VerificationCode' => $this->app->heap->{DebugVerificationCode},
        'Name'             => $this->new_user_fullname,
        'webName'          => $this->users_web,
        'WikiName'         => $this->new_user_wikiname,
        'Comment'          => '',
        'CompanyURL'       => '',
        'passwordA'        => 'mypassword',
        'passwordB'        => 'mypassword',
        'Email'            => $this->new_user_email,
        'debug'            => 1,
        'Confirm'          => 'mypassword'
    );

    $this->createNewFoswikiApp( engineParams =>
          { initialAttributes => { user => $cfgData->{DefaultUserLogin}, }, } );
    $this->app->net->setMailHandler( $this->can('sentMail') );

    my $actual =
      $this->regUI->_buildConfirmationEmail( \%data,
        "%FIRSTLASTNAME% - %WIKINAME% - %EMAILADDRESS%\n\n%FORMDATA%", 0 );

    my ( $new_user_fullname, $new_user_wikiname, $new_user_email ) = (
        $this->new_user_fullname, $this->new_user_wikiname,
        $this->new_user_email
    );
    $this->assert(
        $actual =~
          s/$new_user_fullname - $new_user_wikiname - $new_user_email\s*//s,
        $actual
    );

    $this->assert( $actual =~ m/^\s*\*\s*Email:\s*$new_user_email$/, $actual );
    $this->assert( $actual =~ m/^\s*\*\s*CompanyName:\s*$/,          $actual );
    $this->assert( $actual =~ m/^\s*\*\s*CompanyURL:\s*$/,           $actual );
    $this->assert( $actual =~ m/^\s*\*\s*Country:\s*Saudi Arabia$/,  $actual );
    $this->assert( $actual =~ m/^\s*\*\s*Comment:\s*$/,              $actual );
    $this->assert( $actual =~ m/^\s*\*\s*Password:\s*mypassword$/,   $actual );
    $this->assert( $actual =~ m/^\s*\*\s*LoginName:\s*$/,            $actual );
    $this->assert( $actual =~ m/^\s*\*\s*Name:\s*$new_user_fullname$/,
        $actual );

    $this->assert_equals( 0, scalar(@Unit::FoswikiTestRole::mails) );

    return;
}

=pod

  call this if you want to make spaces and \ns visible

=cut

sub visible {
    my ($a) = @_;
    return $a;

    # PH commented this dead code Item11431
    #$a =~ s/\n/NL/g;
    #$a =~ s/\r/CR/g;
    #$a =~ s/ /SP/g;
    #
    #return $a;
}

sub verify_disabled_registration {
    my $this    = shift;
    my $cfgData = $this->app->cfg->data;
    $cfgData->{Register}{EnableNewUserRegistration} = 0;
    $cfgData->{Register}{NeedVerification}          = 0;
    my $pfx    = 'Twk1';
    my $params = {
        'TopicName'        => ['UserRegistration'],
        "${pfx}1Email"     => [ $this->new_user_email ],
        "${pfx}1WikiName"  => [ $this->new_user_wikiname ],
        "${pfx}1Name"      => [ $this->new_user_fullname ],
        "${pfx}0Comment"   => [''],
        "${pfx}1FirstName" => [ $this->new_user_fname ],
        "${pfx}1LastName"  => [ $this->new_user_sname ],
        'action'           => ['register']
    };

    if ( $cfgData->{Register}{AllowLoginName} ) {
        $params->{"Twk1LoginName"} = $this->new_user_login;
    }

    $this->createNewFoswikiApp(
        requestParams => { initializer => $params, },
        engineParams  => {
            initialAttributes => {
                path_info => "/" . $this->users_web . "/UserRegistration",
                action    => 'register',
                user      => $cfgData->{DefaultUserLogin},
            },
        },
        callbacks => { handleRequestException => \&_cbHRE },

    );
    $this->app->net->setMailHandler( $this->can('sentMail') );

    try {
        $this->captureWithKey(
            register => sub { return $this->app->handleRequest; }, );
    }
    catch {
        my $e = $_;
        if ( $e->isa('Foswiki::OopsException') ) {
            $this->assert_str_equals( $REG_TMPL, $e->template,
                $e->stringify() );
            $this->assert_str_equals( "registration_disabled", $e->def,
                $e->stringify() );
        }
        else {
            $e->_set_text(
                "expected registration_disabled, got: " . $e->stringify );
            $e->rethrow;
        }
    };

    return;
}

sub test_PendingRegistrationManualCleanup {
    my $this = shift;

    my $cfgData = $this->app->cfg->data;
    $cfgData->{Register}{AllowLoginName}            = 0;
    $cfgData->{Register}{NeedVerification}          = 1;
    $cfgData->{Register}{EnableNewUserRegistration} = 1;
    $cfgData->{Register}{UniqueEmail}               = 0;
    $cfgData->{Register}{ExpireAfter}               = '-600';
    $cfgData->{LoginManager}    = 'Foswiki::LoginManager::TemplateLogin';
    $cfgData->{PasswordManager} = 'Foswiki::Users::HtPasswdUser';

    $this->createNewFoswikiApp(
        requestParams => {
            initializer => {
                'TopicName'     => ['UserRegistration'],
                'Twk1Email'     => [ $this->new_user_email ],
                'Twk1WikiName'  => [ $this->new_user_wikiname ],
                'Twk1Name'      => [ $this->new_user_fullname ],
                'Twk0Comment'   => [''],
                'Twk1FirstName' => [ $this->new_user_fname ],
                'Twk1LastName'  => [ $this->new_user_sname ],
                'action'        => ['register']
            },
        },
        engineParams => {
            initialAttributes => {
                path_info => "/" . $this->users_web . "/UserRegistration",
                action    => 'register',
                user      => $cfgData->{DefaultUserLogin},
            },
        },
        callbacks => { handleRequestException => \&_cbHRE },

    );
    $this->app->net->setMailHandler( $this->can('sentMail') );

    try {
        $this->captureWithKey(
            register => sub { return $this->app->handleRequest; }, );
    }
    catch {
        my $e = $_;
        if ( $e->isa('Foswiki::OopsException') ) {
            $this->assert_str_equals( $REG_TMPL, $e->template,
                $e->stringify() );
            $this->assert_str_equals( "confirm", $e->def, $e->stringify() );
            $this->assert_matches( $this->new_user_email, $e->params->[0],
                $e->stringify() );
        }
        else {
            $e->_set_text( "expected an oops redirect but received: "
                  . Foswiki::Exception::errorStr($e) );
            $e->rethrow;
        }
    };

    my $code = shift || $this->app->heap->{DebugVerificationCode};

    my $file  = "$cfgData->{WorkingDir}/registration_approvals/$code";
    my $mtime = ( time() - 610 );

    utime( $mtime, $mtime, $file )
      || $this->assert( 0, "couldn't touch $file: $!" );

    $this->regUI->expirePendingRegistrations();
    $this->assert( !( -f $file ), 'expired registration file not removed' );
}

sub test_PendingRegistrationAutoCleanup {
    my $this = shift;

    my $cfgData = $this->app->cfg->data;
    $cfgData->{Register}{AllowLoginName}            = 0;
    $cfgData->{Register}{NeedVerification}          = 1;
    $cfgData->{Register}{EnableNewUserRegistration} = 1;
    $cfgData->{Register}{UniqueEmail}               = 0;

    # Should use Sessions expiration if Registration is not defined.
    $cfgData->{Register}{ExpireAfter} = undef;
    $cfgData->{Sessions}{ExpireAfter} = 600;
    $cfgData->{LoginManager}          = 'Foswiki::LoginManager::TemplateLogin';
    $cfgData->{PasswordManager}       = 'Foswiki::Users::HtPasswdUser';

    $this->createNewFoswikiApp(
        requestParams => {
            initializer => {
                'TopicName'     => ['UserRegistration'],
                'Twk1Email'     => [ $this->new_user_email ],
                'Twk1WikiName'  => [ $this->new_user_wikiname ],
                'Twk1Name'      => [ $this->new_user_fullname ],
                'Twk0Comment'   => [''],
                'Twk1FirstName' => [ $this->new_user_fname ],
                'Twk1LastName'  => [ $this->new_user_sname ],
                'action'        => ['register'],
            },
        },
        engineParams => {
            initialAttributes => {
                path_info => "/" . $this->users_web . "/UserRegistration",
                action    => 'register',
                user      => $cfgData->{DefaultUserLogin},
            },
        },
        callbacks => { handleRequestException => \&_cbHRE },

    );
    $cfgData = $this->app->cfg->data;
    $this->app->net->setMailHandler( $this->can('sentMail') );

    try {
        $this->captureWithKey(
            register => sub { return $this->app->handleRequest; }, );
    }
    catch {
        my $e = $_;
        if ( $e->isa('Foswiki::OopsException') ) {
            $this->assert_str_equals( $REG_TMPL, $e->template,
                $e->stringify() );
            $this->assert_str_equals( "confirm", $e->def, $e->stringify() );
            $this->assert_matches( $this->new_user_email, $e->params->[0],
                $e->stringify() );
        }
        else {
            $e->_set_text( "expected an oops redirect but received: "
                  . Foswiki::Exception::errorStr($e) );
            $e->rethrow;
        }
    };

    my $code = shift || $this->app->heap->{DebugVerificationCode};

    my $file  = "$cfgData->{WorkingDir}/registration_approvals/$code";
    my $mtime = ( time() - 611 );

    utime( $mtime, $mtime, $file )
      || $this->assert( 0, "couldn't touch $file: $!" );

    $this->app->net->setMailHandler( $this->can('sentMail') );

    try {
        $this->captureWithKey(
            register => sub { return $this->app->handleRequest; }, );
        $this->reCreateFoswikiApp;
        $this->captureWithKey(
            register => sub { return $this->app->handleRequest; }, );
    }
    catch {
        my $e = $_;
        if ( $e->isa('Foswiki::OopsException') ) {
            $this->assert_str_equals( $REG_TMPL, $e->template,
                $e->stringify() );
            $this->assert_str_equals( "confirm", $e->def, $e->stringify() );
            $this->assert_matches( $this->new_user_email, $e->params->[0],
                $e->stringify() );
        }
        else {
            $e->_set_text( "expected an oops redirect but received: "
                  . Foswiki::Exception::errorStr($e) );
            $e->rethrow;
        }
    };

    $this->assert( !( -f $file ), 'expired registration file not removed' );
}

# "Make sure that if AllowLoginName is disabled, Registration doesn't use it.
sub test_Item12205 {
    my $this    = shift;
    my $cfgData = $this->app->cfg->data;
    $cfgData->{Register}{AllowLoginName}            = 0;
    $cfgData->{Register}{NeedVerification}          = 0;
    $cfgData->{Register}{EnableNewUserRegistration} = 1;
    $cfgData->{LoginManager}    = 'Foswiki::LoginManager::TemplateLogin';
    $cfgData->{PasswordManager} = 'Foswiki::Users::HtPasswdUser';

    $this->createNewFoswikiApp(
        requestParams => {
            initializer => {
                'TopicName'     => ['UserRegistration'],
                'Twk1Email'     => [ $this->new_user_email ],
                'Twk1WikiName'  => [ $this->new_user_wikiname ],
                'Twk1Name'      => [ $this->new_user_fullname ],
                'Twk0LoginName' => ['somename'],
                'Twk0Comment'   => [''],
                'Twk1FirstName' => [ $this->new_user_fname ],
                'Twk1LastName'  => [ $this->new_user_sname ],
                'action'        => ['register']
            },
        },
        engineParams => {
            initialAttributes => {
                path_info => "/" . $this->users_web . "/UserRegistration",
                action    => 'register',
                user      => $cfgData->{DefaultUserLogin},
            },
        },
        callbacks => { handleRequestException => \&_cbHRE },

    );
    $this->app->net->setMailHandler( $this->can('sentMail') );

    try {
        $this->captureWithKey(
            register => sub { return $this->app->handleRequest; }, );
    }
    catch {
        my $e = $_;
        if ( $e->isa('Foswiki::OopsException') ) {
            my $template =
              ( $this->check_dependency('Foswiki,<,1.2') )
              ? 'attention'
              : 'register';
            $this->assert_str_equals( $template, $e->template,
                $e->stringify() );
            $this->assert_str_equals( "unsupport_loginname", $e->def,
                $e->stringify() );
            $this->assert_matches( 'somename', $e->params->[0],
                $e->stringify() );
        }
        else {
            $e->_set_text( "expected an oops redirect but received: "
                  . Foswiki::Exception::errorStr($e) );
            $e->rethrow;
        }
    };

    return;
}

# "All I want to do for this installation is register with my wiki name
# and use that as my login name, so I can log in using the template login."
# {Register}{AllowLoginName} = 0
# {Register}{NeedVerification} = 0
# {Register}{EnableNewUserRegistration} = 1
# {LoginManager} = 'Foswiki::LoginManager::TemplateLogin'
# {PasswordManager} = 'Foswiki::Users::HtPasswdUser'
sub test_3951 {
    my $this    = shift;
    my $cfgData = $this->app->cfg->data;
    $cfgData->{Register}{AllowLoginName}            = 0;
    $cfgData->{Register}{NeedVerification}          = 0;
    $cfgData->{Register}{NeedApproval}              = 0;
    $cfgData->{Register}{EnableNewUserRegistration} = 1;
    $cfgData->{LoginManager}    = 'Foswiki::LoginManager::TemplateLogin';
    $cfgData->{PasswordManager} = 'Foswiki::Users::HtPasswdUser';

    $this->createNewFoswikiApp(
        requestParams => {
            initializer => {
                'TopicName'     => ['UserRegistration'],
                'Twk1Email'     => [ $this->new_user_email ],
                'Twk1WikiName'  => [ $this->new_user_wikiname ],
                'Twk1Name'      => [ $this->new_user_fullname ],
                'Twk0Comment'   => [''],
                'Twk1FirstName' => [ $this->new_user_fname ],
                'Twk1LastName'  => [ $this->new_user_sname ],
                'action'        => ['register']
            },
        },
        engineParams => {
            initialAttributes => {
                path_info => "/" . $this->users_web . "/UserRegistration",
                action    => 'register',
                user      => $cfgData->{DefaultUserLogin},
            },
        },
        callbacks => { handleRequestException => \&_cbHRE },

    );
    $this->app->net->setMailHandler( $this->can('sentMail') );

    try {
        $this->captureWithKey(
            register => sub { return $this->app->handleRequest; }, );
    }
    catch {
        my $e = $_;
        if ( $e->isa('Foswiki::OopsException') ) {
            $this->assert_str_equals( $REG_TMPL, $e->template,
                $e->stringify() );
            $this->assert_str_equals( "thanks", $e->def, $e->stringify() );
            $this->assert_matches( $this->new_user_email, $e->params->[0],
                $e->stringify() );
        }
        else {
            $e->_set_text( "expected an oops redirect but received: "
                  . Foswiki::Exception::errorStr($e) );
            $e->rethrow;
        }
    };

    return;
}

# "User gets added to password system, despite a failure adding
#  them to the mapping"
sub test_4061 {
    my $this    = shift;
    my $cfgData = $this->app->cfg->data;
    $cfgData->{Register}{AllowLoginName}            = 0;
    $cfgData->{Register}{NeedVerification}          = 0;
    $cfgData->{Register}{EnableNewUserRegistration} = 1;
    $cfgData->{LoginManager}    = 'Foswiki::LoginManager::TemplateLogin';
    $cfgData->{PasswordManager} = 'Foswiki::Users::HtPasswdUser';

    # Make WikiUsers read-only
    chmod( 0444,
"$cfgData->{DataDir}/$cfgData->{UsersWebName}/$cfgData->{UsersTopicName}.txt"
    );

    $this->createNewFoswikiApp(
        requestParams => {
            initializer => {
                'TopicName'     => ['UserRegistration'],
                'Twk1Email'     => [ $this->new_user_email ],
                'Twk1WikiName'  => [ $this->new_user_wikiname ],
                'Twk1Name'      => [ $this->new_user_fullname ],
                'Twk0Comment'   => [''],
                'Twk1FirstName' => [ $this->new_user_fname ],
                'Twk1LastName'  => [ $this->new_user_sname ],
                'action'        => ['register']
            },
        },
        engineParams => {
            initialAttributes => {
                path_info => "/" . $this->users_web . "/UserRegistration",
                action    => 'register',
                user      => $cfgData->{DefaultUserLogin},
            },
        },
        callbacks => { handleRequestException => \&_cbHRE },

    );
    $this->app->net->setMailHandler( $this->can('sentMail') );

    $this->assert(
        open( my $fh, "<:encoding(utf-8)", $cfgData->{Htpasswd}{FileName} ) );
    my ( $before, $stuff );
    {
        local $/ = undef;
        $before = <$fh>;
    }
    $this->assert( close($fh) );
    try {
        $this->captureWithKey(
            register => sub { return $this->app->handleRequest; }, );
    }
    catch {
        my $e = $_;
        if ( $e->isa('Foswiki::OopsException') ) {
            $this->assert_str_equals( $REG_TMPL, $e->template,
                $e->stringify() );
            $this->assert_str_equals( "problem_adding", $e->def,
                $e->stringify() );

            # Verify that they have not been added to .htpasswd
            $this->assert(
                open(
                    $fh, "<:encoding(utf-8)", $cfgData->{Htpasswd}{FileName}
                )
            );
            {
                local $/ = undef;
                $stuff = <$fh>;
            }
            $this->assert( close($fh) );
            $this->assert_str_equals( $before, $stuff );

            # Verify they have no user topic
            $this->assert(
                !Foswiki::Func::topicExists(
                    $this->users_web, $this->new_user_wikiname
                )
            );
        }
        else {
            $e->_set_text( "expected an oops redirect but received: "
                  . Foswiki::Exception::errorStr($e) );
            $e->rethrow;
        }
    }
    finally {
        chmod( 0777,
                "$cfgData->{DataDir}/"
              . $this->users_web
              . "/$cfgData->{UsersTopicName}.txt" );
    };

    return;
}

################################################################################
################################ RESET EMAIL TESTS ##########################

#test for TWikibug:Item3400
sub verify_resetPassword_NoWikiUsersEntry {
    my $this = shift;

    my $cfgData = $this->app->cfg->data;
    ## Need to create an account (else oopsnotwikiuser)
    ### with a known email address (else oopsregemail)

    $this->registerAccount();

    #Remove the WikiUsers entry - by deleting it :)
    my ($from) = Foswiki::Func::readTopic( $cfgData->{UsersWebName},
        $cfgData->{UsersTopicName} );
    my ($to) = Foswiki::Func::readTopic( $cfgData->{UsersWebName},
        $cfgData->{UsersTopicName} . 'DELETED' );
    $from->move($to);
    undef $from;
    undef $to;

    #force a reload to unload existing user caches, and then restart as guest
    $this->createNewFoswikiApp;

    $this->assert(
        !Foswiki::Func::topicExists(
            $cfgData->{UsersWebName},
            $cfgData->{UsersTopicName}
        )
    );

    my $cUID = $this->app->users->getCanonicalUserID( $this->new_user_login );
    $this->assert( $this->app->users->userExists($cUID),
        " $cUID does not exist?" );
    my $newPassU = '12345';
    my $oldPassU = 1;         #force set
    $this->assert(
        $this->app->users->setPassword( $cUID, $newPassU, $oldPassU ) );
    $this->assert(
        $this->app->users->checkPassword( $this->new_user_login, $newPassU ) );
    my @emails = $this->app->users->getEmails($cUID);
    $this->assert_str_equals( $this->new_user_email, $emails[0] );

    $this->createNewFoswikiApp(
        requestParams => {
            initializer => {
                'LoginName' => [ $this->new_user_login ],
                'TopicName' => ['ResetPassword'],
                'action'    => ['resetPassword']
            },
        },
        engineParams => {
            initialAttributes => {
                path_info => "/" . $this->users_web . "/ResetPassword",
                action    => 'resetpasswd',
                user      => $cfgData->{DefaultUserLogin},
            },
        },
        callbacks => { handleRequestException => \&_cbHRE },

    );
    $this->app->net->setMailHandler( $this->can('sentMail') );

    try {
        $this->captureWithKey(
            register => sub { return $this->app->handleRequest; }, );
    }
    catch {
        my $e = $_;
        if ( $e->isa('Foswiki::OopsException') ) {
            $this->assert_str_equals( $REG_TMPL, $e->template,
                $e->stringify() );
            $this->assert_str_equals( "reset_ok", $e->def, $e->stringify() );
        }
        else {
            $e->_set_text( "expected an oops redirect but received: "
                  . Foswiki::Exception::errorStr($e) );
            $e->rethrow;
        }
    };
    $this->assert_equals( 1, scalar(@Unit::FoswikiTestRole::mails) );
    my $mess = $Unit::FoswikiTestRole::mails[0];
    $this->assert_matches(
        qr/$cfgData->{WebMasterName} <$cfgData->{WebMasterEmail}>/,
        $mess->header('From') );
    my $new_user_email = $this->new_user_email;
    $this->assert_matches( qr/.*\b$new_user_email/, $mess->header('To') );

    #lets make sure the password actually was reset
    $this->assert( !$this->app->users->checkPassword( $cUID, $newPassU ) );
    my @post_emails = $this->app->users->getEmails($cUID);
    $this->assert_str_equals( $this->new_user_email, $post_emails[0] );

    return;
}

sub registerUserException {
    my ( $this, $loginname, $forename, $surname, $email ) = @_;

    my $cfgData = $this->app->cfg->data;
    my $params  = {
        'TopicName'     => ['UserRegistration'],
        'Twk1Email'     => [$email],
        'Twk1WikiName'  => ["$forename$surname"],
        'Twk1Name'      => ["$forename $surname"],
        'Twk0Comment'   => [''],
        'Twk1FirstName' => [$forename],
        'Twk1LastName'  => [$surname],
        'action'        => ['register']
    };

    if ( $cfgData->{Register}{AllowLoginName} ) {
        $params->{"Twk1LoginName"} = $loginname;
    }

    $this->createNewFoswikiApp(
        requestParams => { initializer => $params, },
        engineParams  => {
            initialAttributes => {
                path_info => "/" . $this->users_web . "/UserRegistration",
                action    => 'register',
            },
        },
        callbacks => { handleRequestException => \&_cbHRE },
    );
    $this->app->net->setMailHandler( $this->can('sentMail') );
    my $exception;
    try {
        $this->captureWithKey(
            register => sub { return $this->app->handleRequest; }, );
    }
    catch {
        # SMELL TODO This logic is highly dependant on what exceptions are
        # thrown when. Has to be carefully reviewed!
        $exception = $_;
        if ( ref($exception) && $exception->isa('Foswiki::Exception') ) {
            if ( $exception->isa('Foswiki::OopsException') ) {
                if (   ( $REG_TMPL eq $exception->template )
                    && ( "thanks" eq $exception->def ) )
                {

                    #print STDERR "---------".$exception->stringify()."\n";
                    $exception = undef;    #the only correct answer
                }
            }
            elsif ( $exception->isa('Foswiki::Exception::Fatal')
                || ref($exception) eq 'Foswiki::Exception' )
            {
                $exception = Foswiki::Exception::RTInfo->transmute($exception);
                $exception->template('died');
            }
        }
        else {
            $exception = Foswiki::Exception::RTInfo->transmute($exception);
            $exception->template("OK");
        }
    };

    # Reload caches
    $this->reCreateFoswikiApp;
    $this->app->net->setMailHandler( $this->can('sentMail') );

    return $exception;
}

#$cfgData->{NameFilter} = qr/[\s\*?~^\$@%`"'&;|<>\[\]\x00-\x1f]/;
#$cfgData->{LoginNameFilterIn} = qr/^[^\s\*?~^\$@%`"'&;|<>\x00-\x1f]+$/;
sub verify_Default_LoginNameFilterIn {
    my $this = shift;
    my $ret;

    $ret = $this->registerUserException( 'asdf', 'Asdf', 'Poiu',
        'asdf@example.com' );
    $this->assert_null( $ret, "Simple rego should work" );

    $ret = $this->registerUserException( 'asdf@example.com', 'Asdf', 'Poiu',
        'asdf@example.com' );
    $this->assert_not_null( $ret, "email as log should fail" );

 #TODO: test response to undef'd login.. (and similarly for other params undef'd

    $ret = $this->registerUserException( 'asdf2@example.com', 'Asdf2', 'Poiu',
        'asdf2@example.com' );
    $this->assert_not_null( $ret, "email as logon should fail" );
    $this->assert_equals( $REG_TMPL, $ret->template,
        "email as logon should fail" );
    $this->assert_equals( 'bad_loginname', $ret->def,
        "email as logon should fail" );
    $this->assert_equals(
        'asdf2@example.com',
        ${ $ret->params }[0],
        "email as logon should fail"
    );

    $ret = $this->registerUserException( 'some space', 'Asdf2', 'Poiu',
        'asdf2@example.com' );
    $this->assert_not_null( $ret, "space logon should fail" );
    $this->assert_equals( $REG_TMPL, $ret->template,
        "space logon should fail" );
    $this->assert_equals( 'bad_loginname', $ret->def,
        "space logon should fail" );
    $this->assert_equals(
        'some space',
        ${ $ret->params }[0],
        "space logon should fail"
    );

    $ret = $this->registerUserException( 'question?', 'Asdf2', 'Poiu',
        'asdf2@example.com' );
    $this->assert_not_null( $ret, "question?logon should fail" );
    $this->assert_equals( $REG_TMPL, $ret->template,
        "question logon should fail" );
    $this->assert_equals( 'bad_loginname', $ret->def,
        "question logon should fail" );
    $this->assert_equals(
        'question?',
        ${ $ret->params }[0],
        "question logon should fail"
    );

    return;
}

sub verify_Modified_LoginNameFilterIn_At {
    my $this = shift;
    my $ret;

    my $cfgData = $this->app->cfg->data;
    my $oldCfg  = $cfgData->{LoginNameFilterIn};
    $cfgData->{LoginNameFilterIn} = qr/^[^\s\*?~^\$%`"'&;|<>\x00-\x1f]+$/;

    $ret = $this->registerUserException( 'asdf', 'Asdf', 'Poiu',
        'asdf@example.com' );
    $this->assert_null( $ret, "Simple rego should work" );

    $ret = $this->registerUserException( 'asdf2@example.com', 'Asdf3', 'Poiu',
        'asdf2@example.com' );
    $this->assert_null( $ret, "email as logon should succed" );

    $ret = $this->registerUserException( 'some space', 'Asdf4', 'Poiu',
        'asdf2@example.com' );
    $this->assert_not_null( $ret, "space logon should fail" );
    $this->assert_equals( $REG_TMPL, $ret->template,
        "space logon should fail" );
    $this->assert_equals( 'bad_loginname', $ret->def,
        "space logon should fail" );
    $this->assert_equals(
        'some space',
        ${ $ret->params }[0],
        "space logon should fail"
    );

    $ret = $this->registerUserException( 'question?', 'Asdf5', 'Poiu',
        'asdf2@example.com' );
    $this->assert_not_null( $ret, "question?logon should fail" );
    $this->assert_equals( $REG_TMPL, $ret->template,
        "question logon should fail" );
    $this->assert_equals( 'bad_loginname', $ret->def,
        "question logon should fail" );
    $this->assert_equals(
        'question?',
        ${ $ret->params }[0],
        "question logon should fail"
    );

    $cfgData->{LoginNameFilterIn} = $oldCfg;

    return;
}

sub verify_Modified_LoginNameFilterIn_Liberal {
    my $this = shift;
    my $ret;

    my $cfgData = $this->app->cfg->data;
    my $oldCfg  = $cfgData->{LoginNameFilterIn};
    $cfgData->{LoginNameFilterIn} = qr/^.*$/;

    $ret = $this->registerUserException( 'asdf', 'Asdf', 'Poiu',
        'asdf@example.com' );
    $this->assert_null( $ret, "Simple rego should work" );

    $ret = $this->registerUserException( 'asdf@example.com', 'Asdf2', 'Poiu',
        'asdf@example.com' );
    $this->assert_null( $ret, "email as log should succed" );

    $ret = $this->registerUserException( 'asdf2@example.com', 'Asdf3', 'Poiu',
        'asdf2@example.com' );
    $this->assert_null( $ret, "email as logon should succed" );

    $ret = $this->registerUserException( 'some space', 'Asdf4', 'Poiu',
        'asdf2@example.com' );
    $this->assert_null( $ret, "space logon should succed" );

    $ret = $this->registerUserException( 'question?', 'Asdf5', 'Poiu',
        'asdf2@example.com' );
    $this->assert_null( $ret, "question?logon should succed" );

    $cfgData->{LoginNameFilterIn} = $oldCfg;

    return;
}

#$cfgData->{NameFilter} = qr/[\s\*?~^\$@%`"'&;|<>\[\]\x00-\x1f]/;
#this regex is only used later in the mapper - during rego, we actually use the isWikiWord test
sub verify_Default_NameFilter {
    my $this = shift;
    my $ret;

    $ret = $this->registerUserException( 'asdf', 'Asdf', 'Poiu',
        'asdf@example.com' );
    $this->assert_null( $ret, "Simple rego should work" );

    $ret = $this->registerUserException( 'asdf2', 'Asdf@', 'Poiu',
        'asdf@example.com' );
    $this->assert_not_null( $ret, "@ in wikiname should fail" );
    $this->assert_equals( $REG_TMPL, $ret->template,
        "@ in wikiname should oops: " . $ret->stringify );
    $this->assert_equals( 'bad_wikiname', $ret->def,
        "@ in wikiname should fail" );
    $this->assert_equals(
        'Asdf@Poiu',
        ${ $ret->params }[0],
        "@ in wikiname should fail"
    );

    $ret = $this->registerUserException( 'asdf3', 'Mac Asdf', 'Poiu',
        'asdf2@example.com' );
    $this->assert_not_null( $ret, "space in name should fail" );
    $this->assert_equals( $REG_TMPL, $ret->template,
        "space in name should fail" );
    $this->assert_equals( 'bad_wikiname', $ret->def,
        "space in name should fail" );
    $this->assert_equals(
        'Mac AsdfPoiu',
        ${ $ret->params }[0],
        "space in name should fail"
    );

    $ret = $this->registerUserException( 'asdf4', 'Asd`f2', 'Poiu',
        'asdf2@example.com' );
    $this->assert_not_null( $ret, "` name should fail" );
    $this->assert_equals( $REG_TMPL, $ret->template,
        "space logon should fail" );
    $this->assert_equals( 'bad_wikiname', $ret->def,
        "space logon should fail" );
    $this->assert_equals(
        'Asd`f2Poiu',
        ${ $ret->params }[0],
        "space logon should fail"
    );

    $ret = $this->registerUserException( 'asdf5', 'Asdf2', 'Po?iu',
        'asdf2@example.com' );
    $this->assert_not_null( $ret, "question?logon should fail" );
    $this->assert_equals( $REG_TMPL, $ret->template,
        "question logon should fail" );
    $this->assert_equals( 'bad_wikiname', $ret->def,
        "question logon should fail" );
    $this->assert_equals(
        'Asdf2Po?iu',
        ${ $ret->params }[0],
        "question logon should fail"
    );

    return;
}

sub verify_registerVerifyOKApproved {
    my $this = shift;

    my $cfgData = $this->app->cfg->data;

    # We can't use the default ScumBag user for registration
    # approvals, because it was created before the AllowLoginName
    # setting was established, and will always have a LoginName
    $this->registerUserException( 'asdf', 'Rego', 'Approver',
        'approve@example.com' );
    @Unit::FoswikiTestRole::mails = ();

    $cfgData->{Register}{NeedVerification} = 1;

    $this->registerVerifyOk();

    # We're sitting with a valid registration code waiting for the next step
    # need to verify that we issue an approval.
    $this->createNewFoswikiApp(
        requestParams => {
            initializer => {
                'code'   => [ scalar $this->app->request->param('code') ],
                'action' => ['verify']
            },
        },
        engineParams => {
            initialAttributes => {
                path_info => "/" . $this->users_web . "/UserRegistration",
                action    => 'register',
                user      => $cfgData->{DefaultUserLogin},
            },
        },
        callbacks => { handleRequestException => \&_cbHRE },

    );
    $cfgData = $this->app->cfg->data;
    $this->app->net->setMailHandler( $this->can('sentMail') );

    $cfgData->{Register}{NeedApproval} = 1;
    $cfgData->{Register}{Approvers}    = 'RegoApprover';
    try {
        $this->regUI->_action_verify;
    }
    catch {
        my $e = $_;
        if ( $e->isa('Foswiki::OopsException') ) {
            $this->assert_str_equals( $REG_TMPL, $e->template,
                $e->stringify() );
            $this->assert_str_equals( "approve", $e->def );
            $this->assert_equals( 1, scalar(@Unit::FoswikiTestRole::mails) );
            foreach my $mail (@Unit::FoswikiTestRole::mails) {
                $this->assert_matches( qr/registration approval required/m,
                    $mail->header('Subject') );
                $this->assert_matches( qr/RegoApprover <approve\@example.com>/m,
                    $mail->header('To') );
                $this->assert_matches( qr/^\s*\* Name: Walter Pigeon/m,
                    $mail->body() );
                $this->assert_matches(
                    qr/^\s*\* Email: kakapo\@ground.dwelling.parrot.net/m,
                    $mail->body() );
                my $mailBody = $mail->body_str;
                $this->assert( $mailBody =~ m/action=approve;code=(.*?);/m,
                    $mailBody . "MISSING APPROVAL" );
                $this->assert_equals( $this->app->heap->{DebugVerificationCode},
                    $1 );
            }
            @Unit::FoswikiTestRole::mails = ();
        }
        else {
            $e->_set_text( "expected an oops redirect but received: "
                  . Foswiki::Exception::errorStr($e) );
            $e->rethrow;
        }
    };

    $this->createNewFoswikiApp(
        requestParams => {
            initializer => {
                'code'   => [ $this->app->heap->{DebugVerificationCode} ],
                'action' => ['approve']
            },
        },
        engineParams => {
            initialAttributes => {
                path_info => "/" . $this->users_web . "/UserRegistration",
                action    => 'register',
                user      => $cfgData->{DefaultUserLogin},
            },
        },
        callbacks => { handleRequestException => \&_cbHRE },

        # Preserve the heap data Debug.* keys.
        heap => {
            map { $_ => $this->app->heap->{$_} }
            grep { /^Debug/ } keys %{ $this->app->heap }
        },
    );

    # Make sure we get bounced unless we are logged in
    try {
        $this->regUI->_action_approve;
    }
    catch {
        unless ( $_->isa('Foswiki::AccessControlException') ) {
            $_->rethrow;
        }
    };

    $this->createNewFoswikiApp(
        requestParams => {
            initializer => {
                'code'   => [ $this->app->heap->{DebugVerificationCode} ],
                'action' => ['approve']
            },
        },
        engineParams => {
            initialAttributes => {
                path_info => "/" . $this->users_web . "/UserRegistration",
                action    => 'register',
                user      => 'scumbag',
            },
        },
        callbacks => { handleRequestException => \&_cbHRE },

        # Preserve the heap data Debug.* keys.
        heap => {
            map { $_ => $this->app->heap->{$_} }
            grep { /^Debug/ } keys %{ $this->app->heap }
        },
    );
    $this->app->net->setMailHandler( $this->can('sentMail') );

    try {
        $this->regUI->_action_approve;
    }
    catch {
        my $e = $_;
        if ( $e->isa('Foswiki::OopsException') ) {

            # verify that we are sending mail to the registrant
            $this->assert_str_equals( $REG_TMPL, $e->template,
                $e->stringify() );
            $this->assert_str_equals( "rego_approved", $e->def );

       # Make sure the confirmations are sent; one to the user, one to the admin
            $this->assert_equals( 2, scalar(@Unit::FoswikiTestRole::mails) );
            foreach my $mail (@Unit::FoswikiTestRole::mails) {
                if ( $mail->header('To') =~ m/^Wiki/m ) {
                    $this->assert_matches( qr/^Wiki Administrator/m,
                        $mail->header('To') );
                }
                else {
                    $this->assert_matches( qr/^Walter Pigeon/m,
                        $mail->header('To') );
                }
                $this->assert_matches(
                    qr/^Foswiki - Registration for WalterPigeon/m,
                    $mail->header('Subject') );
            }
            @Unit::FoswikiTestRole::mails = ();
        }
        else {
            $e->_set_text( "expected an oops redirect but received: "
                  . Foswiki::Exception::errorStr($e) );
            $e->rethrow;
        }
    };

    $this->assert(
        $this->app->store->topicExists(
            $cfgData->{UsersWebName},
            $this->new_user_wikiname
        )
    );

    return;
}

sub verify_registerVerifyOKDisapproved {
    my $this = shift;

    my $cfgData = $this->app->cfg->data;

    # We can't use the default ScumBag user for registration
    # approvals, because it was created before the AllowLoginName
    # setting was established, and will always have a LoginName
    $this->registerUserException( 'asdf', 'Rego', 'Approver',
        'approve@example.com' );
    @Unit::FoswikiTestRole::mails = ();

    $cfgData->{Register}{NeedVerification} = 1;

    $this->registerVerifyOk();

    # We're sitting with a valid registration code waiting for the next step
    # need to verify that we issue an approval.
    $this->createNewFoswikiApp(
        requestParams => {
            initializer => {
                'code'   => [ scalar $this->app->request->param('code') ],
                'action' => ['verify']
            },
        },
        engineParams => {
            initialAttributes => {
                path_info => "/" . $this->users_web . "/UserRegistration",
                action    => 'register',
                user      => $cfgData->{DefaultUserLogin},
            },
        },
        callbacks => { handleRequestException => \&_cbHRE },

    );
    $cfgData = $this->app->cfg->data;
    $this->app->net->setMailHandler( $this->can('sentMail') );

    $cfgData->{Register}{NeedApproval} = 1;
    $cfgData->{Register}{Approvers}    = 'RegoApprover';
    try {
        $this->regUI->_action_verify;
    }
    catch {
        my $e = $_;
        if ( $e->isa('Foswiki::OopsException') ) {
            $this->assert_str_equals( $REG_TMPL, $e->template,
                $e->stringify() );
            $this->assert_str_equals( "approve", $e->def );
            $this->assert_equals( 1, scalar(@Unit::FoswikiTestRole::mails) );
            foreach my $mail (@Unit::FoswikiTestRole::mails) {
                $this->assert_matches( qr/^.* registration approval required/m,
                    $mail->header('Subject') );
                $this->assert_matches(
                    qr/^RegoApprover <approve\@example.com>/m,
                    $mail->header('To') );
                $this->assert_matches( qr/^\s*\* Name: Walter Pigeon/m,
                    $mail->body() );
                $this->assert_matches(
                    qr/^\s*\* Email: kakapo\@ground.dwelling.parrot.net/m,
                    $mail->body() );
                my $mailBody = $mail->body_str;
                $this->assert( $mailBody =~ m/action=disapprove;code=(.*?);/m,
                    $mailBody . "MISSING DISAPPROVAL" );
                $this->assert_equals( $this->app->heap->{DebugVerificationCode},
                    $1 );
            }
            @Unit::FoswikiTestRole::mails = ();
        }
        else {
            $e->_set_text( "expected an oops redirect but received: "
                  . Foswiki::Exception::errorStr($e) );
            $e->rethrow;
        }
    };

    $this->createNewFoswikiApp(
        requestParams => {
            initializer => {
                'code'    => [ $this->app->heap->{DebugVerificationCode} ],
                'action'  => ['disapprove'],
                'referee' => ['TheBoss']
            },
        },
        engineParams => {
            initialAttributes => {
                path_info => "/" . $this->users_web . "/UserRegistration",
                action    => 'register',
                user      => 'scumbag',
            },
        },
        callbacks => { handleRequestException => \&_cbHRE },
    );
    $this->app->net->setMailHandler( $this->can('sentMail') );

    try {
        $this->regUI->_action_disapprove;
    }
    catch {
        my $e = $_;
        if ( $e->isa('Foswiki::OopsException') ) {

            # verify that we are sending mail to the registrant
            $this->assert_str_equals( $REG_TMPL, $e->template,
                $e->stringify() );
            $this->assert_str_equals( "rego_denied", $e->def );

            # Make sure no mails are sent (yet)
            $this->assert_equals( 0, scalar(@Unit::FoswikiTestRole::mails) );
        }
        else {
            $e->_set_text( "expected an oops redirect but received: "
                  . Foswiki::Exception::errorStr($e) );
            $e->rethrow;
        }
    };

    $this->assert(
        !$this->app->store->topicExists(
            $cfgData->{UsersWebName},
            $this->new_user_wikiname
        )
    );

    return;
}

1;<|MERGE_RESOLUTION|>--- conflicted
+++ resolved
@@ -2105,20 +2105,13 @@
         WikiName         => "GitWit"
     };
 
-<<<<<<< HEAD
     my $file = $this->regUI->_codeFile( $regSave->{VerificationCode} );
-    $this->assert( open( my $F, '>', $file ) );
-    print $F Data::Dumper->Dump( [ $regSave, undef ], [ 'data', 'form' ] );
-    $this->assert( close $F );
-=======
-    my $file = Foswiki::UI::Register::_codeFile( $regSave->{VerificationCode} );
     use Storable;
     store( $regSave, $file );
 
     #$this->assert( open( my $F, '>', $file ) );
     #print $F Data::Dumper->Dump( [ $regSave, undef ], [ 'data', 'form' ] );
     #$this->assert( close $F );
->>>>>>> 9d009b1b
 
     my $result2 = $this->regUI->_loadPendingRegistration("GitWit.0");
     $this->assert_deep_equals( $result2, $regSave );
