
package Foswiki;

=begin TML

---+ package Foswiki

Foswiki operates by creating a singleton object (known as the Session
object) that acts as a point of reference for all the different
modules in the system. This package is the class for this singleton,
and also contains the vast bulk of the basic constants and the per-
site configuration mechanisms.

Global variables are avoided wherever possible to avoid problems
with CGI accelerators such as mod_perl.

---++ Public Data members
   * =request=          Pointer to the Foswiki::Request
   * =response=         Pointer to the Foswiki::Response
   * =context=          Hash of context ids
   * =plugins=          Foswiki::Plugins singleton
   * =prefs=            Foswiki::Prefs singleton
   * =remoteUser=       Login ID when using ApacheLogin. Maintained for
                        compatibility only, do not use.
   * =requestedWebName= Name of web found in URL path or =web= URL parameter
   * =scriptUrlPath=    URL path to the current script. May be dynamically
                        extracted from the URL path if {GetScriptUrlFromCgi}.
                        Only required to support {GetScriptUrlFromCgi} and
                        not consistently used. Avoid.
   * =access=         Foswiki::Access singleton
   * =store=            Foswiki::Store singleton
   * =topicName=        Name of topic found in URL path or =topic= URL
                        parameter
   * =urlHost=          Host part of the URL (including the protocol)
                        determined during intialisation and defaulting to
                        {DefaultUrlHost}
   * =user=             Unique user ID of logged-in user
   * =users=            Foswiki::Users singleton
   * =webName=          Name of web found in URL path, or =web= URL parameter,
                        or {UsersWebName}

=cut

use strict;
use warnings;
use Assert;
use Cwd qw( abs_path );
use Error qw( :try );
use File::Spec               ();
use Monitor                  ();
use CGI                      ();  # Always required to get html generation tags;
use Digest::MD5              ();  # For passthru and validation
use Foswiki::Configure::Load ();

use 5.006;                        # First version to accept v-numbers.

# Item13331 - use CGI::ENCODE_ENTITIES introduced in CGI>=4.14 to restrict encoding
# in CGI's html rendering code to only these; note that CGI's default values
# still breaks some unicode byte strings
$CGI::ENCODE_ENTITIES = q{&<>"'};

#SMELL:  Perl 5.10.0 on Mac OSX Snow Leopard warns "v-string in use/require non-portable"
require 5.008_008;    # see http://foswiki.org/Development/RequirePerl588

# Site configuration constants
our %cfg;

# Other computed constants
our $foswikiLibDir;
our %regex;
our %macros;
our %contextFreeSyntax;
our $VERSION;
our $RELEASE;
our $UNICODE = 1;  # flag that extensions can use to test if the core is unicode
our $TRUE    = 1;
our $FALSE   = 0;
our $engine;
our $TranslationToken = "\0";    # Do not deprecate - used in many plugins
our $system_message;             # Important broadcast message from the system
my $bootstrap_message = '';      # Bootstrap message.

# Note: the following marker is used in text to mark RENDERZONE
# macros that have been hoisted from the source text of a page. It is
# carefully chosen so that it is (1) not normally present in written
# text (2) does not combine with other characters to form valid
# wide-byte characters and (3) does not conflict with other markers used
# by Foswiki/Render.pm
our $RENDERZONE_MARKER = "\3";

# Used by takeOut/putBack blocks
our $BLOCKID = 0;
our $OC      = "<!--\0";
our $CC      = "\0-->";

# This variable is set if Foswiki is running in unit test mode.
# It is provided so that modules can detect unit test mode to avoid
# corrupting data spaces.
our $inUnitTestMode = 0;

sub SINGLE_SINGLETONS       { 0 }
sub SINGLE_SINGLETONS_TRACE { 0 }

# Returns the full path of the directory containing Foswiki.pm
sub _getLibDir {
    return $foswikiLibDir if $foswikiLibDir;

    $foswikiLibDir = $INC{'Foswiki.pm'};

    # fix path relative to location of called script
    if ( $foswikiLibDir =~ m/^\./ ) {
        print STDERR
"WARNING: Foswiki lib path $foswikiLibDir is relative; you should make it absolute, otherwise some scripts may not run from the command line.";
        my $bin;

        # SMELL : Should not assume environment variables; get data from request
        if (   $ENV{SCRIPT_FILENAME}
            && $ENV{SCRIPT_FILENAME} =~ m#^(.+)/.+?$# )
        {

            # CGI script name
            # implicit untaint OK, because of use of $SCRIPT_FILENAME
            $bin = $1;
        }
        elsif ( $0 =~ m#^(.*)/.*?$# ) {

            # program name
            # implicit untaint OK, because of use of $PROGRAM_NAME ($0)
            $bin = $1;
        }
        else {

            # last ditch; relative to current directory.
            require Cwd;
            $bin = Cwd::cwd();
        }
        $foswikiLibDir = "$bin/$foswikiLibDir/";

        # normalize "/../" and "/./"
        while ( $foswikiLibDir =~ s|([\\/])[^\\/]+[\\/]\.\.[\\/]|$1| ) {
        }
        $foswikiLibDir =~ s|([\\/])\.[\\/]|$1|g;
    }
    $foswikiLibDir =~ s|([\\/])[\\/]*|$1|g;    # reduce "//" to "/"
    $foswikiLibDir =~ s|[\\/]$||;              # cut trailing "/"

    return $foswikiLibDir;
}

# Character encoding/decoding stubs. Done so we can ovveride
# if necessary (e.g. on OSX we may want to monkey-patch in a
# NFC/NFD module)
#
# Note, NFC normalization is being done only for network and directory
# read operations,  but NOT for topic data. Adding normalization here
# caused performance issues because some versions of Unicode::Normalize
# have removed the XS versions.  We really only need to normalize directory
# names not file contents.

=begin TML

---++ StaticMethod decode_utf8($octets) -> $unicode

Decode a binary string of octets known to be encoded using UTF-8 into
perl characters (unicode).

=cut

*decode_utf8 = \&Encode::decode_utf8;

=begin TML

---++ StaticMethod encode_utf8($unicode) -> $octets

Encode a perl character string into a binary string of octets
encoded using UTF-8.

=cut

*encode_utf8 = \&Encode::encode_utf8;

BEGIN {

    # First thing we do; make sure we print unicode errors
    binmode( STDERR, ":utf8" );

    #Monitor::MARK("Start of BEGIN block in Foswiki.pm");
    if (DEBUG) {
        if ( not $Assert::soft ) {

            # If ASSERTs are on (and not soft), then warnings are errors.
            # Paranoid, but the only way to be sure we eliminate them all.
            # ASSERTS are turned on by defining the environment variable
            # FOSWIKI_ASSERTS. If ASSERTs are off, this is assumed to be a
            # production environment, and no stack traces or paths are
            # output to the browser.
            $SIG{'__WARN__'} = sub { die @_ };
            $Error::Debug = 1;    # verbose stack traces, please
        }
        else {

            # ASSERTs are soft, so warnings are not errors
            # but ASSERTs are enabled. This is useful for tracking down
            # problems that only manifest on production servers.
            $Error::Debug = 0;    # no verbose stack traces
        }
    }
    else {
        $Error::Debug = 0;        # no verbose stack traces
    }

    # DO NOT CHANGE THE FORMAT OF $VERSION.
    # Use $RELEASE for a descriptive version.
<<<<<<< HEAD
    use version 0.77; $VERSION = version->declare('v2.1.999_001');
    $RELEASE = 'Foswiki-2.2.0 Alpha';
=======
    use version 0.77; $VERSION = version->declare('v2.1.3_002');
    $RELEASE = 'Foswiki-2.1.4-RC2';
>>>>>>> de3aafcb

    # Default handlers for different %TAGS%
    # Where an entry is set as 'undef', the tag will be demand-loaded
    # from Foswiki::Macros, if it is used. This tactic is used to reduce
    # the load time of this module, especially when it is used from
    # REST handlers.
    %macros = (
        ADDTOHEAD => undef,

        # deprecated, use ADDTOZONE instead
        ADDTOZONE     => undef,
        ALLVARIABLES  => sub { $_[0]->{prefs}->stringify() },
        ATTACHURL     => undef,
        ATTACHURLPATH => undef,
        DATE          => sub {
            Foswiki::Time::formatTime(
                time(),
                $Foswiki::cfg{DefaultDateFormat},
                $Foswiki::cfg{DisplayTimeValues}
            );
        },
        DISPLAYTIME => sub {
            Foswiki::Time::formatTime(
                time(),
                $_[1]->{_DEFAULT} || '',
                $Foswiki::cfg{DisplayTimeValues}
            );
        },
        ENCODE            => undef,
        ENV               => undef,
        EXPAND            => undef,
        FORMAT            => undef,
        FORMFIELD         => undef,
        FOSWIKI_BROADCAST => sub { $Foswiki::system_message || '' },
        GMTIME            => sub {
            Foswiki::Time::formatTime( time(), $_[1]->{_DEFAULT} || '',
                'gmtime' );
        },
        GROUPINFO => undef,
        GROUPS    => undef,
        HTTP_HOST =>

          #deprecated functionality, now implemented using %ENV%
          sub { $_[0]->{request}->header('Host') || '' },
        HTTP         => undef,
        HTTPS        => undef,
        ICON         => undef,
        ICONURL      => undef,
        ICONURLPATH  => undef,
        IF           => undef,
        INCLUDE      => undef,
        INTURLENCODE => undef,
        LANGUAGE     => sub { $_[0]->i18n->language(); },
        LANGUAGES    => undef,
        MAKETEXT     => undef,
        META         => undef,                              # deprecated
        METASEARCH   => undef,                              # deprecated
        NONCE        => undef,

        # Can't do this, because %P% means 'pencil'
        #P                    => sub { $_[0]->templates->tmplP( $_[1] ) },
        PARENTTOPIC          => undef,
        PENDINGREGISTRATIONS => undef,
        PERLDEPENDENCYREPORT => undef,
        NOP =>

          # Remove NOP tag in template topics but show content.
          # Used in template _topics_ (not templates, per se, but
          # topics used as templates for new topics)
          sub { $_[1]->{_RAW} ? $_[1]->{_RAW} : '<nop>' },
        PLUGINVERSION => sub {
            $_[0]->{plugins}->getPluginVersion( $_[1]->{_DEFAULT} );
        },
        PUBURL      => undef,
        PUBURLPATH  => undef,
        QUERY       => undef,
        QUERYPARAMS => undef,
        QUERYSTRING => sub {
            my $s = $_[0]->{request}->queryString();

            # Aggressively encode QUERYSTRING (even more than the
            # default) because it might be leveraged for XSS
            $s =~ s/(['\/])/'%'.sprintf('%02x', ord($1))/ge;
            return $s;
        },
        RELATIVETOPICPATH => undef,
        REMOTE_ADDR =>

          # DEPRECATED, now implemented using %ENV%
          #move to compatibility plugin in Foswiki 2.0
          sub { $_[0]->{request}->remoteAddress() || ''; },
        REMOTE_PORT =>

          # DEPRECATED
          # CGI/1.1 (RFC 3875) doesn't specify REMOTE_PORT,
          # but some webservers implement it. However, since
          # it's not RFC compliant, Foswiki should not rely on
          # it. So we get more portability.
          sub { '' },
        REMOTE_USER =>

          # DEPRECATED
          sub { $_[0]->{request}->remoteUser() || '' },
        RENDERZONE    => undef,
        REVINFO       => undef,
        REVTITLE      => undef,
        REVARG        => undef,
        SCRIPTNAME    => sub { $_[0]->{request}->action() },
        SCRIPTURL     => undef,
        SCRIPTURLPATH => undef,
        SEARCH        => undef,
        SEP =>

          # Shortcut to %TMPL:P{"sep"}%
          sub { $_[0]->templates->expandTemplate('sep') },
        SERVERTIME => sub {
            Foswiki::Time::formatTime( time(), $_[1]->{_DEFAULT} || '',
                'servertime' );
        },
        SERVERINFORMATION   => undef,
        SET                 => undef,
        SHOWPREFERENCE      => undef,
        SPACEDTOPIC         => undef,
        SPACEOUT            => undef,
        'TMPL:P'            => sub { $_[0]->templates->tmplP( $_[1] ) },
        TOPICLIST           => undef,
        URLENCODE           => undef,
        URLPARAM            => undef,
        USERINFO            => undef,
        USERNAME            => undef,
        VAR                 => undef,
        WEBLIST             => undef,
        WIKINAME            => undef,
        WIKIUSERNAME        => undef,
        DISPLAYDEPENDENCIES => undef,

        # Constant tag strings _not_ dependent on config. These get nicely
        # optimised by the compiler.
        STOPSECTION  => sub { '' },
        ENDSECTION   => sub { '' },
        WIKIVERSION  => sub { $VERSION },
        WIKIRELEASE  => sub { $RELEASE },
        STARTSECTION => sub { '' },
        STARTINCLUDE => sub { '' },
        STOPINCLUDE  => sub { '' },
        ENDINCLUDE   => sub { '' },
    );
    $contextFreeSyntax{IF} = 1;

    # Load LocalSite.cfg
    if ( Foswiki::Configure::Load::readConfig( 0, 0, 0 ) ) {
        $Foswiki::cfg{isVALID} = 1;
    }
    else {
        require Foswiki::Configure::Bootstrap;
        $bootstrap_message = Foswiki::Configure::Bootstrap::bootstrapConfig();
        eval 'require Foswiki::Plugins::ConfigurePlugin';
        die
"LocalSite.cfg load failed, and ConfigurePlugin could not be loaded: $@"
          if $@;
    }

    if ( $Foswiki::cfg{UseLocale} ) {
        require locale;
        import locale();
    }

    # Set environment var FOSWIKI_NOTAINT to disable taint checks even
    # if Taint::Runtime is installed
    elsif ( DEBUG && !$ENV{FOSWIKI_NOTAINT} ) {
        eval { require Taint::Runtime; };
        if ($@) {
            print STDERR
"DEVELOPER WARNING: taint mode could not be enabled. Is Taint::Runtime installed?\n";
        }
        else {
            # Enable taint checking
            Taint::Runtime::_taint_start();
        }
    }

    # If not set, default to strikeone validation
    $Foswiki::cfg{Validation}{Method} ||= 'strikeone';
    $Foswiki::cfg{Validation}{ValidForTime} = $Foswiki::cfg{LeaseLength}
      unless defined $Foswiki::cfg{Validation}{ValidForTime};
    $Foswiki::cfg{Validation}{MaxKeys} = 1000
      unless defined $Foswiki::cfg{Validation}{MaxKeys};

    # Constant tags dependent on the config
    $macros{ALLOWLOGINNAME} =
      sub { $Foswiki::cfg{Register}{AllowLoginName} || 0 };
    $macros{AUTHREALM}      = sub { $Foswiki::cfg{AuthRealm} };
    $macros{DEFAULTURLHOST} = sub { $Foswiki::cfg{DefaultUrlHost} };
    $macros{HOMETOPIC}      = sub { $Foswiki::cfg{HomeTopicName} };
    $macros{LOCALSITEPREFS} = sub { $Foswiki::cfg{LocalSitePreferences} };
    $macros{NOFOLLOW} =
      sub { $Foswiki::cfg{NoFollow} ? 'rel=' . $Foswiki::cfg{NoFollow} : '' };
    $macros{NOTIFYTOPIC}       = sub { $Foswiki::cfg{NotifyTopicName} };
    $macros{SCRIPTSUFFIX}      = sub { $Foswiki::cfg{ScriptSuffix} };
    $macros{STATISTICSTOPIC}   = sub { $Foswiki::cfg{Stats}{TopicName} };
    $macros{SYSTEMWEB}         = sub { $Foswiki::cfg{SystemWebName} };
    $macros{TRASHWEB}          = sub { $Foswiki::cfg{TrashWebName} };
    $macros{SANDBOXWEB}        = sub { $Foswiki::cfg{SandboxWebName} };
    $macros{WIKIADMINLOGIN}    = sub { $Foswiki::cfg{AdminUserLogin} };
    $macros{USERSWEB}          = sub { $Foswiki::cfg{UsersWebName} };
    $macros{WEBPREFSTOPIC}     = sub { $Foswiki::cfg{WebPrefsTopicName} };
    $macros{WIKIPREFSTOPIC}    = sub { $Foswiki::cfg{SitePrefsTopicName} };
    $macros{WIKIUSERSTOPIC}    = sub { $Foswiki::cfg{UsersTopicName} };
    $macros{WIKIWEBMASTER}     = sub { $Foswiki::cfg{WebMasterEmail} };
    $macros{WIKIWEBMASTERNAME} = sub { $Foswiki::cfg{WebMasterName} };
    $macros{WIKIAGENTEMAIL}    = sub {
        $Foswiki::cfg{Email}{WikiAgentEmail} || $Foswiki::cfg{WebMasterEmail};
    };
    $macros{WIKIAGENTNAME} = sub {
        $Foswiki::cfg{Email}{WikiAgentName} || $Foswiki::cfg{WebMasterName};
    };

    # locale setup
    #
    #
    # Note that 'use locale' must be done in BEGIN block for regexes and
    # sorting to work properly, although regexes can still work without
    # this in 'non-locale regexes' mode.

    if ( $Foswiki::cfg{UseLocale} ) {

        # Set environment variables for grep
        $ENV{LC_CTYPE} = $Foswiki::cfg{Site}{Locale};

        # Load POSIX for I18N support.
        require POSIX;
        import POSIX qw( locale_h LC_CTYPE LC_COLLATE );

       # SMELL: mod_perl compatibility note: If Foswiki is running under Apache,
       # won't this play with the Apache process's locale settings too?
       # What effects would this have?
        setlocale( &LC_CTYPE,   $Foswiki::cfg{Site}{Locale} );
        setlocale( &LC_COLLATE, $Foswiki::cfg{Site}{Locale} );
    }

    $macros{CHARSET} = sub {
        'utf-8';
    };

    $macros{LANG} = sub {
        my $lang = 'en';    # the default
        if (   $Foswiki::cfg{UseLocale}
            && $Foswiki::cfg{Site}{Locale} =~ m/^([a-z]+)(?:_([a-z]+))?/i )
        {

# Locale identifiers use _ as the separator in the language, but a minus sign is required
# for HTML (see http://www.ietf.org/rfc/rfc1766.txt)
            $lang = $1 . ( $2 ? "-$2" : '' );
        }
        return $lang;
    };

    # Set up pre-compiled regexes for use in rendering.
    # In the regex hash, all precompiled REs have "Regex" at the
    # end of the name. Anything else is a string, either intended
    # for use as a character class, or as a sub-expression in
    # another compiled RE.

    # Character class components for use in regexes.
    # (Pre-UTF-8 compatibility; not used in core)
    $regex{upperAlpha}    = '[:upper:]';
    $regex{lowerAlpha}    = '[:lower:]';
    $regex{numeric}       = '[:digit:]';
    $regex{mixedAlpha}    = '[:alpha:]';
    $regex{mixedAlphaNum} = '[:alnum:]';
    $regex{lowerAlphaNum} = '[:lower:][:digit:]';
    $regex{upperAlphaNum} = '[:upper:][:digit:]';

    # Compile regexes for efficiency and ease of use
    # Note: qr// locks in regex modes (i.e. '-xism' here) - see Friedl
    # book at http://regex.info/.

    $regex{linkProtocolPattern} = $Foswiki::cfg{LinkProtocolPattern}
      || '(file|ftp|gopher|https|http|irc|mailto|news|nntp|telnet)';

    # Header patterns based on '+++'. The '###' are reserved for numbered
    # headers
    # '---++ Header', '---## Header'
    $regex{headerPatternDa} = qr/^---+(\++|\#+)(.*)$/m;

    # '<h6>Header</h6>
    $regex{headerPatternHt} = qr/^<h([1-6])>(.+?)<\/h\1>/mi;

    # '---++!! Header' or '---++ Header %NOTOC% ^top'
    $regex{headerPatternNoTOC} = '(\!\!+|%NOTOC%)';

    # Foswiki concept regexes
    $regex{wikiWordRegex} = qr(
            [[:upper:]]+
            [[:lower:][:digit:]]+
            [[:upper:]]+
            [[:alnum:]]*
       )xo;
    $regex{webNameBaseRegex} = qr/[[:upper:]]+[[:alnum:]_]*/;
    if ( $Foswiki::cfg{EnableHierarchicalWebs} ) {
        $regex{webNameRegex} = qr(
                $regex{webNameBaseRegex}
                (?:(?:[\.\/]$regex{webNameBaseRegex})+)*
           )xo;
    }
    else {
        $regex{webNameRegex} = $regex{webNameBaseRegex};
    }
    $regex{defaultWebNameRegex} = qr/_[[:alnum:]_]+/;
    $regex{anchorRegex}         = qr/\#[[:alnum:]:._]+/;
    my $abbrevLength = $Foswiki::cfg{AcronymLength} || 3;
    $regex{abbrevRegex} = qr/[[:upper:]]{$abbrevLength,}s?\b/o;

    $regex{topicNameRegex} =
      qr/(?:(?:$regex{wikiWordRegex})|(?:$regex{abbrevRegex}))/o;

    # Email regex, e.g. for WebNotify processing and email matching
    # during rendering.

    my $emailAtom = qr([A-Z0-9\Q!#\$%&'*+-/=?^_`{|}~\E])i;    # Per RFC 5322 ]

    # Valid TLD's at http://data.iana.org/TLD/tlds-alpha-by-domain.txt
    # Version 2012022300, Last Updated Thu Feb 23 15:07:02 2012 UTC
    my $validTLD = $Foswiki::cfg{Email}{ValidTLD};

    unless ( eval { qr/$validTLD/ } ) {
        $validTLD =
qr(AERO|ARPA|ASIA|BIZ|CAT|COM|COOP|EDU|GOV|INFO|INT|JOBS|MIL|MOBI|MUSEUM|NAME|NET|ORG|PRO|TEL|TRAVEL|XXX)i;

# Too early to log, should do something here other than die (which prevents fixing)
# warn is trapped and turned into a die...
#warn( "{Email}{ValidTLD} does not compile, using default" );
    }

    $regex{emailAddrRegex} = qr(
       (?:                            # LEFT Side of Email address
         (?:$emailAtom+                  # Valid characters left side of email address
           (?:\.$emailAtom+)*            # And 0 or more dotted atoms
         )
       |
         (?:"[\x21\x23-\x5B\x5D-\x7E\s]+?")   # or a quoted string per RFC 5322
       )
       @
       (?:                          # RIGHT side of Email address
         (?:                           # FQDN
           [a-z0-9-]+                     # hostname part
           (?:\.[a-z0-9-]+)*              # 0 or more alphanumeric domains following a dot.
           \.(?:                          # TLD
              (?:[a-z]{2,2})                 # 2 character TLD
              |
              $validTLD                      # TLD's longer than 2 characters
           )
         )
         |
           (?:\[[0-9]{1,3}\.[0-9]{1,3}\.[0-9]{1,3}\.[0-9]{1,3}\])      # dotted triplets IP Address
         )
       )oxi;

    # Item11185: This is how things were before we began Operation Unicode:
    #
    # $regex{filenameInvalidCharRegex} = qr/[^[:alnum:]\. _-]/;
    #
    # It was only used in Foswiki::Sandbox::sanitizeAttachmentName(), which now
    # uses $Foswiki::cfg{NameFilter} instead.
    # See RobustnessTests::test_sanitizeAttachmentName
    #
    # Actually, this is used in GenPDFPrincePlugin; let's copy NameFilter
    $regex{webTopicInvalidCharRegex} = qr/$Foswiki::cfg{NameFilter}/o;
    $regex{filenameInvalidCharRegex} = qr/$Foswiki::cfg{AttachmentNameFilter}/o;

    # Multi-character alpha-based regexes
    $regex{mixedAlphaNumRegex} = qr/[[:alnum:]]*/;

    # %TAG% name
    $regex{tagNameRegex} = '[A-Za-z][A-Za-z0-9_:]*';

    # Set statement in a topic
    $regex{bulletRegex} = '^(?:\t|   )+\*';
    $regex{setRegex}    = $regex{bulletRegex} . '\s+(Set|Local)\s+';
    $regex{setVarRegex} =
      $regex{setRegex} . '(' . $regex{tagNameRegex} . ')\s*=\s*(.*)$';

    # Character encoding regexes

    # Regex to match only a valid UTF-8 character, taking care to avoid
    # security holes due to overlong encodings by excluding the relevant
    # gaps in UTF-8 encoding space - see 'perldoc perlunicode', Unicode
    # Encodings section.  Tested against Markus Kuhn's UTF-8 test file
    # at http://www.cl.cam.ac.uk/~mgk25/ucs/examples/UTF-8-test.txt.
    $regex{validUtf8CharRegex} = qr{
                # Single byte - ASCII
                [\x00-\x7F]
                |

                # 2 bytes
                [\xC2-\xDF][\x80-\xBF]
                |

                # 3 bytes

                    # Avoid illegal codepoints - negative lookahead
                    (?!\xEF\xBF[\xBE\xBF])

                    # Match valid codepoints
                    (?:
                    ([\xE0][\xA0-\xBF])|
                    ([\xE1-\xEC\xEE-\xEF][\x80-\xBF])|
                    ([\xED][\x80-\x9F])
                    )
                    [\x80-\xBF]
                |

                # 4 bytes
                    (?:
                    ([\xF0][\x90-\xBF])|
                    ([\xF1-\xF3][\x80-\xBF])|
                    ([\xF4][\x80-\x8F])
                    )
                    [\x80-\xBF][\x80-\xBF]
                }xo;

    $regex{validUtf8StringRegex} = qr/^(?:$regex{validUtf8CharRegex})+$/;

    # Check for unsafe search regex mode (affects filtering in) - default
    # to safe mode
    $Foswiki::cfg{ForceUnsafeRegexes} = 0
      unless defined $Foswiki::cfg{ForceUnsafeRegexes};

    # initialize lib directory early because of later 'cd's
    _getLibDir();

    # initialize the runtime engine
    if ( !defined $Foswiki::cfg{Engine} ) {

        # Caller did not define an engine; try and work it out (mainly for
        # the benefit of pre-1.0 CGI scripts)
        $Foswiki::cfg{Engine} = 'Foswiki::Engine::Legacy';
    }
    $engine = eval qq(use $Foswiki::cfg{Engine}; $Foswiki::cfg{Engine}->new);
    die $@ if $@;

    #Monitor::MARK('End of BEGIN block in Foswiki.pm');
}

# Components that all requests need
use Foswiki::Response ();
use Foswiki::Request  ();
use Foswiki::Logger   ();
use Foswiki::Meta     ();
use Foswiki::Sandbox  ();
use Foswiki::Time     ();
use Foswiki::Prefs    ();
use Foswiki::Plugins  ();
use Foswiki::Users    ();

=begin TML

---++ ObjectMethod writeCompletePage( $text, $pageType, $contentType )

Write a complete HTML page with basic header to the browser.
   * =$text= is the text of the page script (&lt;html&gt; to &lt;/html&gt; if it's HTML)
   * =$pageType= - May be "edit", which will cause headers to be generated that force
     caching for 24 hours, to prevent Codev.BackFromPreviewLosesText bug, which caused
     data loss with IE5 and IE6.
   * =$contentType= - page content type | text/html

This method removes noautolink and nop tags before outputting the page unless
$contentType is text/plain.

=cut

sub writeCompletePage {
    my ( $this, $text, $pageType, $contentType ) = @_;

    # true if the body is to be output without encoding to utf8
    # first. This is the case if the body has been gzipped and/or
    # rendered from the cache
    my $binary_body = 0;

    $contentType ||= $this->{response}->getHeader("Content-Type");
    $contentType ||= 'text/html';

    my $cgis = $this->{users}->getCGISession();
    if (   $cgis
        && $contentType =~ m!^text/html!
        && $Foswiki::cfg{Validation}{Method} ne 'none' )
    {

        # Don't expire the validation key through login, or when
        # endpoint is an error.
        Foswiki::Validation::expireValidationKeys($cgis)
          unless ( $this->{request}->action() eq 'login'
            or ( $ENV{REDIRECT_STATUS} || 0 ) >= 400 );

        my $usingStrikeOne = $Foswiki::cfg{Validation}{Method} eq 'strikeone';
        if ($usingStrikeOne) {

            # add the validation cookie
            my $valCookie = Foswiki::Validation::getCookie($cgis);
            $valCookie->secure( $this->{request}->secure );
            $this->{response}
              ->cookies( [ $this->{response}->cookies, $valCookie ] );

            # Add the strikeone JS module to the page.
            my $src = (DEBUG) ? '.uncompressed' : '';
            $this->zones()->addToZone(
                'script',
                'JavascriptFiles/strikeone',
                '<script type="text/javascript" src="'
                  . $this->getPubURL(
                    $Foswiki::cfg{SystemWebName}, 'JavascriptFiles',
                    "strikeone$src.js"
                  )
                  . '"></script>',
                'JQUERYPLUGIN'
            );

            # Add the onsubmit handler to the form
            $text =~ s/(<form[^>]*method=['"]POST['"][^>]*>)/
                Foswiki::Validation::addOnSubmit($1)/gei;
        }

        my $context =
          $this->{request}->url( -full => 1, -path => 1, -query => 1 ) . time();

        # Inject validation key in HTML forms
        $text =~ s/(<form[^>]*method=['"]POST['"][^>]*>)/
          $1 . Foswiki::Validation::addValidationKey(
              $cgis, $context, $usingStrikeOne )/gei;

        #add validation key to HTTP header so we can update it for ajax use
        $this->{response}->pushHeader(
            'X-Foswiki-Validation',
            Foswiki::Validation::generateValidationKey(
                $cgis, $context, $usingStrikeOne
            )
        ) if ($cgis);
    }

    if ( $this->{zones} ) {

        $text = $this->zones()->_renderZones($text);
    }

    # Validate format of content-type (defined in rfc2616)
    my $tch = qr/[^\[\]()<>@,;:\\"\/?={}\s]/;
    if ( $contentType =~ m/($tch+\/$tch+(\s*;\s*$tch+=($tch+|"[^"]*"))*)$/i ) {
        $contentType = $1;
    }
    else {
        # SMELL: can't compute; faking content-type for backwards compatibility;
        # any other information might become bogus later anyway
        $contentType = "text/plain;contenttype=invalid";
    }
    my $hdr = "Content-type: " . $1 . "\r\n";

    # Call final handler
    $this->{plugins}->dispatch( 'completePageHandler', $text, $hdr );

    # cache final page, but only view and rest
    my $cachedPage;
    if ( $contentType ne 'text/plain' ) {

        # Remove <nop> and <noautolink> tags
        $text =~ s/([\t ]?)[ \t]*<\/?(nop|noautolink)\/?>/$1/gis;
        if ( $Foswiki::cfg{Cache}{Enabled}
            && ( $this->inContext('view') || $this->inContext('rest') ) )
        {
            $cachedPage = $this->{cache}->cachePage( $contentType, $text );
            $this->{cache}->renderDirtyAreas( \$text )
              if $cachedPage && $cachedPage->{isdirty};
        }

        # remove <dirtyarea> tags
        $text =~ s/<\/?dirtyarea[^>]*>//g;

        # Check that the templates specified clean HTML
        if (DEBUG) {

            # When tracing is enabled in Foswiki::Templates, then there will
            # always be a <!--bodyend--> after </html>. So we need to disable
            # this check.
            require Foswiki::Templates;
            if (   !Foswiki::Templates->TRACE
                && $contentType =~ m#text/html#
                && $text =~ m#</html>(.*?\S.*)$#s )
            {
                ASSERT( 0, <<BOGUS );
Junk after </html>: $1. Templates may be bogus
- Check for excess blank lines at ends of .tmpl files
-  or newlines after %TMPL:INCLUDE
- You can enable TRACE in Foswiki::Templates to help debug
BOGUS
            }
        }
    }

    $this->{response}->pushHeader( 'X-Foswiki-Monitor-renderTime',
        $this->{request}->getTime() );

    my $hopts = { 'Content-Type' => $contentType };

    $this->setCacheControl( $pageType, $hopts );

    if ($cachedPage) {
        $text = '' unless $this->setETags( $cachedPage, $hopts );
    }

    if ( $Foswiki::cfg{HttpCompress} && length($text) ) {

        # Generate a zipped page, if the client accepts them

        if ( my $encoding = _gzipAccepted() ) {
            $hopts->{'Content-Encoding'} = $encoding;
            $hopts->{'Vary'}             = 'Accept-Encoding';

            # check if we take the version from the cache. NOTE: we don't
            # set X-Foswiki-Pagecache because this is *not* coming from
            # the cache (well it is, but it was only just put there)
            if ( $cachedPage && !$cachedPage->{isdirty} ) {
                $text = $cachedPage->{data};
            }
            else {
                # Not available from the cache, or it has dirty areas
                require Compress::Zlib;
                $text = Compress::Zlib::memGzip( encode_utf8($text) );
            }
            $binary_body = 1;
        }
    }    # Otherwise fall through and generate plain text

    # Generate (and print) HTTP headers.
    $this->generateHTTPHeaders($hopts);

    if ($binary_body) {
        $this->{response}->body($text);
    }
    else {
        $this->{response}->print($text);
    }
}

# PRIVATE
sub _gzipAccepted {
    my $encoding;
    if ( ( $ENV{'HTTP_ACCEPT_ENCODING'} || '' ) =~
        /(?:^|\b)((?:x-)?gzip)(?:$|\b)/ )
    {
        $encoding = $1;
    }
    elsif ( $ENV{'HTTP2'} ) {

        # SMELL: $ENV{'HTTP2'} is a non-standard way to detect http2 protocol
        $encoding = 'gzip';
    }
    return $encoding;
}

=begin TML

---++ ObjectMethod satisfiedByCache( $action, $web, $topic ) -> $boolean

Try and satisfy the current request for the given web.topic from the cache, given
the current action (view, edit, rest etc).

If the action is satisfied, the cache content is written to the output and
true is returned. Otherwise ntohing is written, and false is returned.

Designed for calling from Foswiki::UI::*

=cut

sub satisfiedByCache {
    my ( $this, $action, $web, $topic ) = @_;

    my $cache = $this->{cache};
    return 0 unless $cache;

    my $cachedPage = $cache->getPage( $web, $topic ) if $cache;
    return 0 unless $cachedPage;

    Foswiki::Func::writeDebug("found $web.$topic for $action in cache")
      if Foswiki::PageCache::TRACE();
    if ( int( $this->{response}->status() || 200 ) >= 500 ) {
        Foswiki::Func::writeDebug(
            "Cache retrieval skipped due to non-200 status code "
              . $this->{response}->status() )
          if DEBUG;
        return 0;
    }
    Monitor::MARK("found page in cache");

    my $hdrs = { 'Content-Type' => $cachedPage->{contenttype} };

    # render uncacheable areas
    my $text = $cachedPage->{data};

    if ( $cachedPage->{isdirty} ) {
        $cache->renderDirtyAreas( \$text );

        # dirty pages are cached in unicode
        $text = encode_utf8($text);
    }
    elsif ( $Foswiki::cfg{HttpCompress} ) {

        # Does the client accept gzip?
        if ( my $encoding = _gzipAccepted() ) {

            # Cache has compressed data, just whack it out
            $hdrs->{'Content-Encoding'} = $encoding;
            $hdrs->{'Vary'}             = 'Accept-Encoding';

        }
        else {
        # e.g. CLI request satisfied from the cache, or old browser that doesn't
        # support gzip. Non-isdirty pages are cached already utf8-encoded, so
        # all we have to do is unzip.
            require Compress::Zlib;
            $text = Compress::Zlib::memGunzip( $cachedPage->{data} );
        }
    }    # else { Non-isdirty pages are stored already utf8-encoded }

    # set status
    my $response = $this->{response};
    if ( $cachedPage->{status} == 302 ) {
        $response->redirect( $cachedPage->{location} );
    }
    else {

     # See Item9941
     # Don't allow a 200 status to overwrite a status (possibly an error status)
     # coming from elsewhere in the code. Note that 401's are not cached (they
     # fail Foswiki::PageCache::isCacheable) but all other statuses are.
     # SMELL: Cdot doesn't think any other status can get this far.
        $response->status( $cachedPage->{status} )
          unless int( $cachedPage->{status} ) == 200;
    }

    # set remaining headers
    # Mark the response so we know it was satisfied from the cache
    $hdrs->{'X-Foswiki-PageCache'} = 1;
    $text = undef unless $this->setETags( $cachedPage, $hdrs );
    $this->generateHTTPHeaders($hdrs);

    # send it out
    $response->body($text) if defined $text;

    Monitor::MARK('Wrote HTML');
    $this->logger->log(
        {
            level    => 'info',
            action   => $action,
            webTopic => $web . '.' . $topic,
            extra    => '(cached)',
        }
    );

    return 1;
}

=begin TML

---++ ObjectMethod setCacheControl( $pageType, \%hopts )

Set the cache control headers in a response

   * =$pageType= - page type - 'view', ;edit' etc
   * =\%hopts - ref to partially filled in hash of headers

=cut

sub setCacheControl {
    my ( $this, $pageType, $hopts ) = @_;

    if ( $pageType && $pageType eq 'edit' ) {

        # Edit pages - future versions will extend to
        # of other types of page, with expiry time driven by page type.

        # Get time now in HTTP header format
        my $lastModifiedString =
          Foswiki::Time::formatTime( time, '$http', 'gmtime' );

        # Expiry time is set high to avoid any data loss.  Each instance of
        # Edit page has a unique URL with time-string suffix (fix for
        # RefreshEditPage), so this long expiry time simply means that the
        # browser Back button always works.  The next Edit on this page
        # will use another URL and therefore won't use any cached
        # version of this Edit page.
        my $expireHours   = 24;
        my $expireSeconds = $expireHours * 60 * 60;

        # and cache control headers, to ensure edit page
        # is cached until required expiry time.
        $hopts->{'last-modified'} = $lastModifiedString;
        $hopts->{expires}         = "+${expireHours}h";
        $hopts->{'Cache-Control'} = "max-age=$expireSeconds";
    }
    else {

        # we need to force the browser into a check on every
        # request; let the server decide on an 304 as below
        my $cacheControl = 'max-age=0';

        # allow the admin to disable us from setting the max-age, as then
        # it can't be set by apache
        $cacheControl = $Foswiki::cfg{BrowserCacheControl}->{ $this->{webName} }
          if ( $Foswiki::cfg{BrowserCacheControl}
            && defined(
                $Foswiki::cfg{BrowserCacheControl}->{ $this->{webName} } ) );

        # don't remove the 'if'; we need the header to not be there at
        # all for the browser to use the cached version
        $hopts->{'Cache-Control'} = $cacheControl if ( $cacheControl ne '' );
    }
}

=begin TML

---++ ObjectMethod setETags( $cachedPage, \%hopts ) -> $boolean

Set etags (and modify status) depending on what the cached page specifies.
Return 1 if the page has been modified since it was last retrieved, 0 otherwise.

   * =$cachedPage= - page cache to use
   * =\%hopts - ref to partially filled in hash of headers

=cut

sub setETags {
    my ( $this, $cachedPage, $hopts ) = @_;

    # check etag and last modification time
    my $etag         = $cachedPage->{etag};
    my $lastModified = $cachedPage->{lastmodified};

    $hopts->{'ETag'}          = $etag         if $etag;
    $hopts->{'Last-Modified'} = $lastModified if $lastModified;

    # only send a 304 if both criteria are true
    return 1
      unless (
           $etag
        && $lastModified

        && $ENV{'HTTP_IF_NONE_MATCH'}
        && $etag eq $ENV{'HTTP_IF_NONE_MATCH'}

        && $ENV{'HTTP_IF_MODIFIED_SINCE'}
        && $lastModified eq $ENV{'HTTP_IF_MODIFIED_SINCE'}
      );

    # finally decide on a 304 reply
    $hopts->{'Status'} = '304 Not Modified';

    #print STDERR "NOT modified\n";
    return 0;
}

=begin TML

---++ ObjectMethod generateHTTPHeaders( \%hopts )

All parameters are optional.
   * =\%hopts - optional ref to partially filled in hash of headers (will be written to)

=cut

sub generateHTTPHeaders {
    my ( $this, $hopts ) = @_;

    $hopts ||= {};

    # DEPRECATED plugins header handler. Plugins should use
    # modifyHeaderHandler instead.
    my $pluginHeaders =
      $this->{plugins}->dispatch( 'writeHeaderHandler', $this->{request} )
      || '';
    if ($pluginHeaders) {
        foreach ( split /\r?\n/, $pluginHeaders ) {

            # Implicit untaint OK; data from plugin handler
            if (m/^([\-a-z]+): (.*)$/i) {
                $hopts->{$1} = $2;
            }
        }
    }

    my $contentType = $hopts->{'Content-Type'};
    $contentType = 'text/html' unless $contentType;
    $contentType .= '; charset=utf-8'
      if $contentType =~ m!^text/!
      && $contentType !~ /\bcharset\b/;

    # use our version of the content type
    $hopts->{'Content-Type'} = $contentType;

    # These headers don't appear to be used, and can leak stuff.
    $hopts->{'X-FoswikiAction'} = $this->{request}->action if DEBUG;
    $hopts->{'X-FoswikiURI'}    = $this->{request}->uri    if DEBUG;

    # Turn off XSS protection in DEBUG so it doesn't mask problems
    $hopts->{'X-XSS-Protection'} = 0 if DEBUG;

    $this->{plugins}
      ->dispatch( 'modifyHeaderHandler', $hopts, $this->{request} );

    # The headers method resets all headers to what we pass
    # what we want is simply ensure our headers are there
    $this->{response}->setDefaultHeaders($hopts);
}

# Tests if the $redirect is an external URL, returning false if
# AllowRedirectUrl is denied
sub _isRedirectSafe {
    my $redirect = shift;

    return 1 if ( $Foswiki::cfg{AllowRedirectUrl} );
    return 1 if $redirect =~ m#^/#;    # relative URL - OK

    #TODO: this should really use URI
    # Compare protocol, host name and port number
    if ( $redirect =~ m!^(.*?://[^/?#]*)! ) {

        # implicit untaints OK because result not used. uc retaints
        # if use locale anyway.
        my $target = uc($1);

        $Foswiki::cfg{DefaultUrlHost} =~ m!^(.*?://[^/]*)!;
        return 1 if ( $target eq uc($1) );

        if ( $Foswiki::cfg{PermittedRedirectHostUrls} ) {
            foreach my $red (
                split( /\s*,\s*/, $Foswiki::cfg{PermittedRedirectHostUrls} ) )
            {
                $red =~ m!^(.*?://[^/]*)!;
                return 1 if ( $target eq uc($1) );
            }
        }
    }
    return 0;
}

=begin TML

---++ ObjectMethod redirectto($url) -> $url

If the CGI parameter 'redirectto' is present on the query, then will validate
that it is a legal redirection target (url or topic name). If 'redirectto'
is not present on the query, performs the same steps on $url.

Returns undef if the target is not valid, and the target URL otherwise.

=cut

sub redirectto {
    my ( $this, $url ) = @_;

    my $redirecturl = $this->{request}->param('redirectto');
    $redirecturl = $url unless $redirecturl;

    return unless $redirecturl;

    if ( $redirecturl =~ m#^$regex{linkProtocolPattern}://# ) {

        # assuming URL
        return $redirecturl if _isRedirectSafe($redirecturl);
        return;
    }

    my @attrs = ();

    # capture anchor
    if ( $redirecturl =~ s/#(.*)// ) {
        push( @attrs, '#' => $1 );
    }

    # capture params
    if ( $redirecturl =~ s/\?(.*)// ) {
        push( @attrs, map { split( '=', $_, 2 ) } split( /[;&]/, $1 ) );
    }

    # assuming 'web.topic' or 'topic'
    my ( $w, $t ) =
      $this->normalizeWebTopicName( $this->{webName}, $redirecturl );

    return $this->getScriptUrl( 0, 'view', $w, $t, @attrs );
}

=begin TML

---++ StaticMethod splitAnchorFromUrl( $url ) -> ( $url, $anchor )

Takes a full url (including possible query string) and splits off the anchor.
The anchor includes the # sign. Returns an empty string if not found in the url.

=cut

sub splitAnchorFromUrl {
    my ($url) = @_;

    ( $url, my $anchor ) = $url =~ m/^(.*?)(#(.*?))*$/;
    return ( $url, $anchor );
}

=begin TML

---++ ObjectMethod redirect( $url, $passthrough, $status )

   * $url - url or topic to redirect to
   * $passthrough - (optional) parameter to pass through current query
     parameters (see below)
   * $status - HTTP status code (30x) to redirect with. Defaults to 302.

Redirects the request to =$url=, *unless*
   1 It is overridden by a plugin declaring a =redirectCgiQueryHandler=
     (a dangerous, deprecated handler!)
   1 =$session->{request}= is =undef=
Thus a redirect is only generated when in a CGI context.

Normally this method will ignore parameters to the current query. Sometimes,
for example when redirecting to a login page during authentication (and then
again from the login page to the original requested URL), you want to make
sure all parameters are passed on, and for this $passthrough should be set to
true. In this case it will pass all parameters that were passed to the
current query on to the redirect target. If the request_method for the
current query was GET, then all parameters will be passed by encoding them
in the URL (after ?). If the request_method was POST, then there is a risk the
URL would be too big for the receiver, so it caches the form data and passes
over a cache reference in the redirect GET.

NOTE: Passthrough is only meaningful if the redirect target is on the same
server.

=cut

sub redirect {
    my ( $this, $url, $passthru, $status ) = @_;
    ASSERT( defined $url ) if DEBUG;

    return unless $this->{request};

    ( $url, my $anchor ) = splitAnchorFromUrl($url);

    if ( $passthru && defined $this->{request}->method() ) {
        my $existing = '';
        if ( $url =~ s/\?(.*)$// ) {
            $existing = $1;    # implicit untaint OK; recombined later
        }
        if ( uc( $this->{request}->method() ) eq 'POST' ) {

            # Redirecting from a post to a get
            my $cache = $this->cacheQuery();
            if ($cache) {
                if ( $url eq '/' ) {
                    $url = $this->getScriptUrl( 1, 'view' );
                }
                $url .= $cache;
            }
        }
        else {

            # Redirecting a get to a get; no need to use passthru
            if ( $this->{request}->query_string() ) {
                $url .= '?' . $this->{request}->query_string();
            }
            if ($existing) {
                if ( $url =~ m/\?/ ) {
                    $url .= ';';
                }
                else {
                    $url .= '?';
                }
                $url .= $existing;
            }
        }
    }

    # prevent phishing by only allowing redirect to configured host
    # do this check as late as possible to catch _any_ last minute hacks
    # TODO: this should really use URI
    if ( !_isRedirectSafe($url) ) {

        # goto oops if URL is trying to take us somewhere dangerous
        $url = $this->getScriptUrl(
            1, 'oops',
            $this->{webName}   || $Foswiki::cfg{UsersWebName},
            $this->{topicName} || $Foswiki::cfg{HomeTopicName},
            template => 'oopsredirectdenied',
            def      => 'redirect_denied',
            param1   => "$url",
            param2   => "$Foswiki::cfg{DefaultUrlHost}",
        );
    }

    $url .= $anchor if $anchor;

    # Dangerous, deprecated handler! Might work, probably won't.
    return
      if ( $this->{plugins}
        ->dispatch( 'redirectCgiQueryHandler', $this->{response}, $url ) );

    $url = $this->getLoginManager()->rewriteRedirectUrl($url);

    # Foswiki::Response::redirect doesn't automatically pass on the cookies
    # for us, so we have to do it explicitly; otherwise the session cookie
    # won't get passed on.
    $this->{response}->redirect(
        -url     => $url,
        -cookies => $this->{response}->cookies(),
        -status  => $status,
    );
}

=begin TML

---++ ObjectMethod cacheQuery() -> $queryString

Caches the current query in the params cache, and returns a rewritten
query string for the cache to be picked up again on the other side of a
redirect.

We can't encode post params into a redirect, because they may exceed the
size of the GET request. So we cache the params, and reload them when the
redirect target is reached.

=cut

sub cacheQuery {
    my $this  = shift;
    my $query = $this->{request};

    return '' unless ( $query->param() );

    # Don't double-cache
    return '' if ( $query->param('foswiki_redirect_cache') );

    require Foswiki::Request::Cache;
    my $uid = Foswiki::Request::Cache->new()->save($query);
    if ( $Foswiki::cfg{UsePathForRedirectCache} ) {
        return '/foswiki_redirect_cache/' . $uid;
    }
    else {
        return '?foswiki_redirect_cache=' . $uid;
    }
}

=begin TML

---++ ObjectMethod getCGISession() -> $cgisession

Get the CGI::Session object associated with this session, if there is
one. May return undef.

=cut

sub getCGISession {
    $_[0]->{users}->getCGISession();
}

=begin TML

---++ ObjectMethod getLoginManager() -> $loginManager

Get the Foswiki::LoginManager object associated with this session, if there is
one. May return undef.

=cut

sub getLoginManager {
    $_[0]->{users}->getLoginManager();
}

=begin TML

---++ StaticMethod isValidWikiWord( $name ) -> $boolean

Check for a valid WikiWord or WikiName

=cut

sub isValidWikiWord {
    my $name = shift || '';
    return ( $name =~ m/^$regex{wikiWordRegex}$/ );
}

=begin TML

---++ StaticMethod isValidTopicName( $name [, $nonww] ) -> $boolean

Check for a valid topic =$name=. If =$nonww=, then accept non wiki-words
(though they must still be composed of only valid, unfiltered characters)

=cut

# Note: must work on tainted names.
sub isValidTopicName {
    my ( $name, $nonww ) = @_;

    return 0 unless defined $name && $name ne '';

    # Make sure any name is supported by the Store encoding
    if (   $Foswiki::cfg{Store}{Encoding}
        && $Foswiki::cfg{Store}{Encoding} ne 'utf-8'
        && $name =~ m/[^[:ascii:]]+/ )
    {
        my $badName = 0;
        try {
            Foswiki::Store::encode( $name, 1 );
        }
        catch Error with {
            $badName = 1;
        };
        return 0 if $badName;
    }

    return 1 if ( $name =~ m/^$regex{topicNameRegex}$/ );
    return 0 unless $nonww;
    return 0 if $name =~ m/$cfg{NameFilter}/;
    return 1;
}

=begin TML

---++ StaticMethod isValidWebName( $name, $system ) -> $boolean

STATIC Check for a valid web name. If $system is true, then
system web names are considered valid (names starting with _)
otherwise only user web names are valid

If $Foswiki::cfg{EnableHierarchicalWebs} is off, it will also return false
when a nested web name is passed to it.

=cut

# Note: must work on tainted names.
sub isValidWebName {
    my $name = shift || '';
    my $sys = shift;
    return 1 if ( $sys && $name =~ m/^$regex{defaultWebNameRegex}$/ );
    return ( $name =~ m/^$regex{webNameRegex}$/ );
}

=begin TML

---++ StaticMethod isValidEmailAddress( $name ) -> $boolean

STATIC Check for a valid email address name.

=cut

# Note: must work on tainted names.
sub isValidEmailAddress {
    my $name = shift || '';
    return $name =~ m/^$regex{emailAddrRegex}$/;
}

=begin TML

---++ ObjectMethod getSkin () -> $string

Get the currently requested skin path

=cut

sub getSkin {
    my $this = shift;

    my @skinpath;
    my $skins;

    if ( $this->{request} ) {
        $skins = $this->{request}->param('cover');
        if ( defined $skins
            && $skins =~ m/([[:alnum:].,\s]+)/ )
        {

            # Implicit untaint ok - validated
            $skins = $1;
            push( @skinpath, split( /,\s]+/, $skins ) );
        }
    }

    $skins = $this->{prefs}->getPreference('COVER');
    if ( defined $skins
        && $skins =~ m/([[:alnum:].,\s]+)/ )
    {

        # Implicit untaint ok - validated
        $skins = $1;
        push( @skinpath, split( /[,\s]+/, $skins ) );
    }

    $skins = $this->{request} ? $this->{request}->param('skin') : undef;
    $skins = $this->{prefs}->getPreference('SKIN') unless $skins;

    if ( defined $skins && $skins =~ m/([[:alnum:].,\s]+)/ ) {

        # Implicit untaint ok - validated
        $skins = $1;
        push( @skinpath, split( /[,\s]+/, $skins ) );
    }

    return join( ',', @skinpath );
}

=begin TML

---++ ObjectMethod getScriptUrl( $absolute, $script, $path1, $path2, ... ) -> $scriptURL

Returns the URL to a Foswiki script, providing the web and topic as
"path info" parameters.  The result looks something like this:
   * ="http://host/foswiki/bin/$script/$path1/$path2".=

=...= is an arbitrary number of name,value parameter pairs that will
be url-encoded and added to the url. The special parameter name '#' is
reserved for specifying an anchor. e.g.

=getScriptUrl('x','y','view','#'=>'XXX',a=>1,b=>2)= will give
=.../view/x/y?a=1&b=2#XXX=

If $absolute is set, generates an absolute URL. $absolute is advisory only;
Foswiki can decide to generate absolute URLs (for example when run from the
command-line) even when relative URLs have been requested.

The default script url is taken from {ScriptUrlPath}, unless there is
an exception defined for the given script in {ScriptUrlPaths}. Both
{ScriptUrlPath} and {ScriptUrlPaths} may be absolute or relative URIs. If
they are absolute, then they will always generate absolute URLs. if they
are relative, then they will be converted to absolute when required (e.g.
when running from the command line, or when generating rss). If
$script is not given, absolute URLs will always be generated.

$path1 and $path2 are interpreted based upon the script name:
   * =rest=,  $path1 is the subject, and $path2 is the verb
   * =jsonrpc=, $path1 is the Namespace and $path2 (optional) is the method.
For all other scripts, $path1 is the Web, and Path2 is the Topic.
If either the web or the topic is defined, will generate a full url (including web and topic). Otherwise will generate only up to the script name. An undefined web will default to the main web name.

As required by RFC3986, the returned URL will only contain the
allowed characters -A-Za-z0-9_.~!*\'();:@&=+$,/?%#[]

=cut

sub getScriptUrl {
    my ( $this, $absolute, $script, $path1, $path2, @params ) = @_;

    $absolute ||=
      ( $this->inContext('command_line') || $this->inContext('absolute_urls') );

    # SMELL: topics and webs that contain spaces?

    my $url;
    if ( defined $Foswiki::cfg{ScriptUrlPaths} && $script ) {
        $url = $Foswiki::cfg{ScriptUrlPaths}{$script};
    }
    unless ( defined($url) ) {
        $url = $Foswiki::cfg{ScriptUrlPath};
        if ($script) {
            $url .= '/' unless $url =~ m/\/$/;
            $url .= $script;
            if (
                rindex( $url, $Foswiki::cfg{ScriptSuffix} ) !=
                ( length($url) - length( $Foswiki::cfg{ScriptSuffix} ) ) )
            {
                $url .= $Foswiki::cfg{ScriptSuffix} if $script;
            }
        }
    }

    if ( $absolute && $url !~ /^[a-z]+:/ ) {

        # See http://www.ietf.org/rfc/rfc2396.txt for the definition of
        # "absolute URI". Foswiki bastardises this definition by assuming
        # that all relative URLs lack the <authority> component as well.
        $url = $this->{urlHost} . $url;
    }

    if ( defined $script && ( $script eq 'rest' || $script eq 'jsonrpc' ) ) {
        if ( defined $path1 ) {
            $url .= urlEncode( '/' . $path1 );
            $url .= urlEncode( '/' . $path2 ) if defined $path2;
        }
    }
    else {
        if ($path2) {
            my ( $web, $topic ) =
              $this->normalizeWebTopicName( $path1, $path2 );

            $url .= urlEncode( '/' . $web . '/' . $topic );

        }
        elsif ($path1) {
            $url .= urlEncode( '/' . $path1 );
        }
    }
    $url .= make_params(@params);

    return $url;
}

=begin TML

---++ StaticMethod make_params(...)
Generate a URL parameters string from parameters given. A parameter
named '#' will generate a fragment identifier.

=cut

sub make_params {
    my $url = '';
    my @ps;
    my $anchor = '';
    while ( my $p = shift @_ ) {
        if ( $p eq '#' ) {
            $anchor = '#' . urlEncode( shift(@_) );
        }
        else {
            my $v = shift(@_);
            $v = '' unless defined $v;
            push( @ps, urlEncode($p) . '=' . urlEncode($v) );
        }
    }
    if ( scalar(@ps) ) {
        @ps = sort(@ps) if (DEBUG);
        $url .= '?' . join( ';', @ps );
    }
    return $url . $anchor;
}

=begin TML

---++ ObjectMethod getPubURL($web, $topic, $attachment, %options) -> $url

Composes a pub url.
   * =$web= - name of the web for the URL, defaults to $session->{webName}
   * =$topic= - name of the topic, defaults to $session->{topicName}
   * =$attachment= - name of the attachment, defaults to no attachment
Supported %options are:
   * =topic_version= - version of topic to retrieve attachment from
   * =attachment_version= - version of attachment to retrieve
   * =absolute= - requests an absolute URL (rather than a relative path)

If =$web= is not given, =$topic= and =$attachment= are ignored.
If =$topic= is not given, =$attachment= is ignored.

If =topic_version= is not given, the most recent revision of the topic
will be linked. Similarly if attachment_version= is not given, the most recent
revision of the attachment will be assumed. If =topic_version= is specified
but =attachment_version= is not (or the specified =attachment_version= is not
present), then the most recent version of the attachment in that topic version
will be linked.

If Foswiki is running in an absolute URL context (e.g. the skin requires
absolute URLs, such as print or rss, or Foswiki is running from the
command-line) then =absolute= will automatically be set.

Note: for compatibility with older plugins, which use %PUBURL*% with
a constructed URL path, do not use =*= unless =web=, =topic=, and
=attachment= are all specified.

As required by RFC3986, the returned URL will only contain the
allowed characters -A-Za-z0-9_.~!*\'();:@&=+$,/?%#[]

=cut

sub getPubURL {
    my ( $this, $web, $topic, $attachment, %options ) = @_;

    $options{absolute} ||=
      ( $this->inContext('command_line') || $this->inContext('absolute_urls') );

    return $this->{store}
      ->getAttachmentURL( $this, $web, $topic, $attachment, %options );
}

=begin TML

---++ ObjectMethod deepWebList($filter, $web) -> @list

Deep list subwebs of the named web. $filter is a Foswiki::WebFilter
object that is used to filter the list. The listing of subwebs is
dependent on $Foswiki::cfg{EnableHierarchicalWebs} being true.

Webs are returned as absolute web pathnames.

=cut

sub deepWebList {
    my ( $this, $filter, $rootWeb ) = @_;
    my @list;
    my $webObject = new Foswiki::Meta( $this, $rootWeb );
    my $it = $webObject->eachWeb( $Foswiki::cfg{EnableHierarchicalWebs} );
    return $it->all() unless $filter;
    while ( $it->hasNext() ) {
        my $w = $rootWeb || '';
        $w .= '/' if $w;
        $w .= $it->next();
        if ( $filter->ok( $this, $w ) ) {
            push( @list, $w );
        }
    }
    return @list;
}

=begin TML

---++ ObjectMethod normalizeWebTopicName( $web, $topic ) -> ( $web, $topic )

Normalize a Web<nop>.<nop>TopicName

See =Foswiki::Func= for a full specification of the expansion (not duplicated
here)

*WARNING* if there is no web specification (in the web or topic parameters)
the web defaults to $Foswiki::cfg{UsersWebName}. If there is no topic
specification, or the topic is '0', the topic defaults to the web home topic
name.

*WARNING* if the input topic name is tainted, then the output web and
topic names will be tainted.

=cut

sub normalizeWebTopicName {
    my ( $this, $web, $topic ) = @_;

    ASSERT( defined $topic ) if DEBUG;

   #SMELL: Item12567: Writing the separator as a character class for some reason
   # taints all the results including the data ouside the character class..
    if ( defined $topic && $topic =~ m{^(.*)(?:\.|/)(.*?)$} ) {
        $web   = $1;
        $topic = $2;

        if ( DEBUG && !UNTAINTED( $_[2] ) ) {

            # retaint data untainted by RE above
            $web   = TAINT($web);
            $topic = TAINT($topic);
        }
    }
    $web   ||= $cfg{UsersWebName};
    $topic ||= $cfg{HomeTopicName};

    # MAINWEB and TWIKIWEB expanded for compatibility reasons
    while (
        $web =~ s/%((MAIN|TWIKI|USERS|SYSTEM|DOC)WEB)%/
              $this->_expandMacroOnTopicRendering( $1 ) || ''/e
      )
    {
    }

    # Normalize web name to use / and not . as a subweb separator
    $web =~ s#\.#/#g;

    return ( $web, $topic );
}

=begin TML

---++ StaticMethod load_package( $full_package_name )

Will cleanly load the package or fail. This is better than 'eval "require $package"'.

It is not perfect for Perl < 5.10. For Perl 5.8, if somewhere else 'eval "require $package"' 
was used *earlier* for a module that fails to load, then not only is the failure not detected
then. Neither will it be detected here.

The recommendation is to replace all dynamic require calls in Foswiki to be replaced with this call.

This functionality used to be done via module Class::Load, but that had painful dependencies.

See http://blog.fox.geek.nz/2010/11/searching-design-spec-for-ultimate.html for the gory details.

=cut

sub load_package {
    my $fullname = shift;

    # Is it already loaded? If so, it might be an internal class an missing
    # from @INC, so skip it. See perldoc UNIVERSAL for what this does.
    return if eval { $fullname->isa($fullname) };

    $fullname =~ s{::}{/}g;
    $fullname .= '.pm';
    require $fullname;
}

=begin TML

---++ ClassMethod new( $defaultUser, $query, \%initialContext )

Constructs a new Foswiki session object. A unique session object exists for
every transaction with Foswiki, for example every browser request, or every
script run. Session objects do not persist between mod_perl runs.

   * =$defaultUser= is the username (*not* the wikiname) of the default
     user you want to be logged-in, if none is available from a session
     or browser. Used mainly for unit tests and debugging, it is typically
     undef, in which case the default user is taken from
     $Foswiki::cfg{DefaultUserName}.
   * =$query= the Foswiki::Request query (may be undef, in which case an
     empty query is used)
   * =\%initialContext= - reference to a hash containing context
     name=value pairs to be pre-installed in the context hash. May be undef.

=cut

sub new {
    my ( $class, $defaultUser, $query, $initialContext ) = @_;

    Monitor::MARK("Static init over; make Foswiki object");
    ASSERT( !$query || UNIVERSAL::isa( $query, 'Foswiki::Request' ) )
      if DEBUG;

   # Override user to be admin if no configuration exists.
   # Do this really early, so that later changes in isBOOTSTRAPPING can't change
   # Foswiki's behavior.
    $defaultUser = 'admin' if ( $Foswiki::cfg{isBOOTSTRAPPING} );

    unless ( $Foswiki::cfg{TempfileDir} ) {

        # Give it a sane default.
        if ( $^O eq 'MSWin32' ) {

            # Windows default tmpdir is the C: root  use something sane.
            # Configure does a better job,  it should be run.
            $Foswiki::cfg{TempfileDir} = $Foswiki::cfg{WorkingDir};
        }
        else {
            $Foswiki::cfg{TempfileDir} = File::Spec->tmpdir();
        }
    }

    # Cover all the possibilities
    $ENV{TMPDIR} = $Foswiki::cfg{TempfileDir};
    $ENV{TEMP}   = $Foswiki::cfg{TempfileDir};
    $ENV{TMP}    = $Foswiki::cfg{TempfileDir};

    # Make sure CGI is also using the appropriate tempfile location
    $CGI::TMPDIRECTORY = $Foswiki::cfg{TempfileDir};

    # Make %ENV safer, preventing hijack of the search path. The
    # environment is set per-query, so this can't be done in a BEGIN.
    # This MUST be done before any external programs are run via Sandbox.
    # or it will fail with taint errors.  See Item13237
    if ( defined $Foswiki::cfg{SafeEnvPath} ) {
        $ENV{PATH} = $Foswiki::cfg{SafeEnvPath};
    }
    else {
        # Default $ENV{PATH} must be untainted because
        # Foswiki may be run with the -T flag.
        # SMELL: how can we validate the PATH?
        $ENV{PATH} = Foswiki::Sandbox::untaintUnchecked( $ENV{PATH} );
    }
    delete @ENV{qw( IFS CDPATH ENV BASH_ENV )};

    if (   $Foswiki::cfg{WarningFileName}
        && $Foswiki::cfg{Log}{Implementation} eq 'Foswiki::Logger::PlainFile' )
    {

        # Admin has already expressed a preference for where they want their
        # logfiles to go, and has obviously not re-run configure yet.
        $Foswiki::cfg{Log}{Implementation} = 'Foswiki::Logger::Compatibility';

#print STDERR "WARNING: Foswiki is using the compatibility logger. Please re-run configure and check your logfiles settings\n";
    }

    # Make sure LogFielname is defined for use in old plugins,
    # but don't overwrite the setting from configure, if there is one.
    # This is especially important when the admin has *chosen*
    # to use the compatibility logger. (Some old TWiki heritage
    # plugins write directly to the configured LogFileName
    if ( not $Foswiki::cfg{LogFileName} ) {
        if ( $Foswiki::cfg{Log}{Implementation} eq
            'Foswiki::Logger::Compatibility' )
        {
            my $stamp =
              Foswiki::Time::formatTime( time(), '$year$mo', 'servertime' );
            my $defaultLogDir = "$Foswiki::cfg{DataDir}";
            $Foswiki::cfg{LogFileName} = $defaultLogDir . "/log$stamp.txt";

#print STDERR "Overrode LogFileName to $Foswiki::cfg{LogFileName} for CompatibilityLogger\n"
        }
        else {
            $Foswiki::cfg{LogFileName} = "$Foswiki::cfg{Log}{Dir}/events.log";

#print STDERR "Overrode LogFileName to $Foswiki::cfg{LogFileName} for PlainFileLogger\n"
        }
    }

    # Set command_line context if there is no query
    $initialContext ||= defined($query) ? {} : { command_line => 1 };

    # This foswiki supports:
    $initialContext->{SUPPORTS_PARA_INDENT}   = 1;    #  paragraph indent
    $initialContext->{SUPPORTS_PREF_SET_URLS} = 1;    # ?Set+, ?Local+ etc URLs
    if ( $Foswiki::cfg{Password} ) {
        $initialContext->{admin_available} = 1;       # True if sudo supported.
    }

    $query ||= new Foswiki::Request();

    # Phase 2 of Bootstrap.  Web settings require that the Foswiki request
    # has been parsed.
    if ( $Foswiki::cfg{isBOOTSTRAPPING} ) {
        my $phase2_message =
          Foswiki::Configure::Bootstrap::bootstrapWebSettings(
            $query->action() );
        unless ($system_message) {    # Don't do this more than once.
            $system_message =
              ( $Foswiki::cfg{Engine} && $Foswiki::cfg{Engine} !~ /CLI/i )
              ? ( '<div class="foswikiHelp"> '
                  . $bootstrap_message
                  . $phase2_message
                  . '</div>' )
              : $bootstrap_message . $phase2_message;
        }
    }

    my $this = bless( { sandbox => 'Foswiki::Sandbox' }, $class );

    if (SINGLE_SINGLETONS_TRACE) {
        require Data::Dumper;
        print STDERR "new $this: "
          . Data::Dumper->Dump( [ [caller], [ caller(1) ] ] );
    }

    $this->{request}  = $query;
    $this->{cgiQuery} = $query;    # for backwards compatibility in contribs
    $this->{response} = new Foswiki::Response();

    # This is required in case we get an exception during
    # initialisation, so that we have a session to handle it with.
    ASSERT( !$Foswiki::Plugins::SESSION ) if SINGLE_SINGLETONS;
    $Foswiki::Plugins::SESSION = $this;
    ASSERT( $Foswiki::Plugins::SESSION->isa('Foswiki') ) if DEBUG;

    $this->{context} = $initialContext;

    # Construct the plugins objects and load the code for the plugins,
    # calling any preload handlers.
    $this->{plugins} = new Foswiki::Plugins($this);

    if ( $Foswiki::cfg{Cache}{Enabled} && $Foswiki::cfg{Cache}{Implementation} )
    {
        eval "require $Foswiki::cfg{Cache}{Implementation}";
        if ($@) {    # The require failed - Be graceful in failure
            ASSERT( !$@, $@ ) if DEBUG;
            $Foswiki::cfg{Cache}{Enabled} = 0;
        }
        else {
            $this->{cache} = $Foswiki::cfg{Cache}{Implementation}->new();
        }
    }

    my $prefs = new Foswiki::Prefs($this);
    $this->{prefs} = $prefs;

    # construct the store object
    my $base = $Foswiki::cfg{Store}{Implementation}
      || 'Foswiki::Store::PlainFile';

    load_package($base);

    foreach my $class ( @{ $Foswiki::cfg{Store}{ImplementationClasses} } ) {

        # this allows us to add an arbitary set of mixins for things
        # like recordChanges

        # Rejig the store impl's ISA to use each Class  in order.'
        load_package($class);
        no strict 'refs';
        push( @{ $class . '::ISA' }, $base );
        use strict 'refs';
        $base = $class;
    }

    $this->{store} = $base->new();
    ASSERT( $this->{store}, "no $base object created" ) if DEBUG;

    #Monitor::MARK("Created store");

    $this->{digester} = new Digest::MD5();
    $this->{users}    = new Foswiki::Users($this);

    #Monitor::MARK("Created users object");

    #{urlHost}  is needed by loadSession..
    my $url = $query->url();
    if (   $url
        && !$Foswiki::cfg{ForceDefaultUrlHost}
        && $url =~ m{^([^:]*://[^/]*).*$} )
    {
        $this->{urlHost} = $1;

        if ( $Foswiki::cfg{RemovePortNumber} ) {
            $this->{urlHost} =~ s/\:[0-9]+$//;
        }

        # If the urlHost in the url is localhost, this is a lot less
        # useful than the default url host. This is because new CGI("")
        # assigns this host by default - it's a default setting, used
        # when there is nothing better available.
        if ( $this->{urlHost} =~ m/^(https?:\/\/)localhost$/i ) {
            my $protocol = $1;

#only replace localhost _if_ the protocol matches the one specified in the DefaultUrlHost
            if ( $Foswiki::cfg{DefaultUrlHost} =~ m/^$protocol/i ) {
                $this->{urlHost} = $Foswiki::cfg{DefaultUrlHost};
            }
        }
    }
    else {
        $this->{urlHost} = $Foswiki::cfg{DefaultUrlHost};
    }
    ASSERT( $this->{urlHost} ) if DEBUG;

    $this->{scriptUrlPath} = $Foswiki::cfg{ScriptUrlPath};
    if (   $Foswiki::cfg{GetScriptUrlFromCgi}
        && $url
        && $url =~ m{^[^:]*://[^/]*(.*)/.*$}
        && $1 )
    {

        # SMELL: this is a really dangerous hack. It will fail
        # spectacularly with mod_perl.
        # SMELL: why not just use $query->script_name?
        # SMELL: unchecked implicit untaint?
        $this->{scriptUrlPath} = $1;
    }

    # Set the default for web
    # Development.AddWebParamToAllCgiScripts: enables
    # bin/script?topic=WebPreferences;defaultweb=Sandbox
    my $defaultweb =
      Foswiki::Sandbox::untaint( $query->param('defaultweb')
          || $Foswiki::cfg{UsersWebName},
        \&Foswiki::Sandbox::validateWebName );

    # See Foswiki::Request for parsing of the path

    $this->{topicName} = $query->topic()
      || $Foswiki::cfg{HomeTopicName};
    $this->{webName} = $query->web() || $defaultweb;

    if (   !$Foswiki::cfg{Sessions}{EnableGuestSessions}
        && defined $Foswiki::cfg{Sessions}{TopicsRequireGuestSessions}
        && $this->{topicName} =~
        m/$Foswiki::cfg{Sessions}{TopicsRequireGuestSessions}/ )
    {
        #print STDERR "FORCE Session - . $topic / " . $query->action() . "\n";
        $this->{context}{sessionRequired} = 1;
    }

  #else {    print STDERR "NO Session -  $topic / " . $query->action() . "\n"; }

    # Load (or create) the CGI session
    $this->{remoteUser} = $this->{users}->loadSession($defaultUser);

    # Form definition cache
    $this->{forms} = {};

    # Push global preferences from %SYSTEMWEB%.DefaultPreferences
    $prefs->loadDefaultPreferences();

    #Monitor::MARK("Loaded default prefs");

    # SMELL: what happens if we move this into the Foswiki::Users::new?
    # Note:  The initializeUserHandler() can override settings like
    #        topicName and webName. For example, HomePagePlugin.
    $this->{user} = $this->{users}->initialiseUser( $this->{remoteUser} );

    #Monitor::MARK("Initialised user");

    # Static session variables that can be expanded in topics when they
    # are enclosed in % signs
    # SMELL: should collapse these into one. The duplication is pretty
    # pointless.
    $prefs->setInternalPreferences(
        BASEWEB        => $this->{webName},
        BASETOPIC      => $this->{topicName},
        INCLUDINGTOPIC => $this->{topicName},
        INCLUDINGWEB   => $this->{webName}
    );

    # Push plugin settings
    $this->{plugins}->settings();

    # Now the rest of the preferences
    $prefs->loadSitePreferences();

    # User preferences only available if we can get to a valid wikiname,
    # which depends on the user mapper.
    my $wn = $this->{users}->getWikiName( $this->{user} );
    if ($wn) {
        $prefs->setUserPreferences($wn);
    }

    $prefs->pushTopicContext( $this->{webName}, $this->{topicName} );

    #Monitor::MARK("Preferences all set up");

    # Set both isadmin and authenticated contexts.   If the current user
    # is admin, then they either authenticated, or we are in bootstrap.
    if ( $this->{users}->isAdmin( $this->{user} ) ) {
        $this->{context}{authenticated} = 1;
        $this->{context}{isadmin}       = 1;
    }

    # Finish plugin initialization - register handlers
    $this->{plugins}->enable();

    Monitor::MARK("Foswiki object created");

    return $this;
}

=begin TML

---++ ObjectMethod renderer()
Get a reference to the renderer object. Done lazily because not everyone
needs the renderer.

=cut

sub renderer {
    my ($this) = @_;

    unless ( $this->{renderer} ) {
        require Foswiki::Render;
        $this->{renderer} = new Foswiki::Render($this);
    }

    return $this->{renderer};
}

=begin TML

---++ ObjectMethod renderer()
Get a reference to the zone renderer object. Done lazily because not everyone
needs the zones.

=cut

sub zones {
    my ($this) = @_;
    unless ( $this->{zones} ) {
        require Foswiki::Render::Zones;
        $this->{zones} = new Foswiki::Render::Zones($this);
    }
    return $this->{zones};
}

=begin TML

---++ ObjectMethod attach()
Get a reference to the attach object. Done lazily because not everyone
needs the attach.

=cut

sub attach {
    my ($this) = @_;

    unless ( $this->{attach} ) {
        require Foswiki::Attach;
        $this->{attach} = new Foswiki::Attach($this);
    }
    return $this->{attach};
}

=begin TML

---++ ObjectMethod templates()
Get a reference to the templates object. Done lazily because not everyone
needs the templates.

=cut

sub templates {
    my ($this) = @_;

    unless ( $this->{templates} ) {
        require Foswiki::Templates;
        $this->{templates} = new Foswiki::Templates($this);
    }
    return $this->{templates};
}

=begin TML

---++ ObjectMethod i18n()
Get a reference to the i18n object. Done lazily because not everyone
needs the i18ner.

=cut

sub i18n {
    my ($this) = @_;

    unless ( $this->{i18n} ) {
        require Foswiki::I18N;

        # language information; must be loaded after
        # *all possible preferences sources* are available
        $this->{i18n} = new Foswiki::I18N($this);
    }
    return $this->{i18n};
}

=begin TML

---++ ObjectMethod reset_i18n()
Kill the i18n object, if there is one, to force language re-initialisation.
Essential for changing language dynamically.

=cut

sub reset_i18n {
    my $this = shift;

    return unless $this->{i18n};
    $this->{i18n}->finish();
    undef $this->{i18n};
}

=begin TML

---++ ObjectMethod logger()

=cut

sub logger {
    my $this = shift;

    unless ( $this->{logger} ) {
        if ( $Foswiki::cfg{Log}{Implementation} eq 'none' ) {
            $this->{logger} = Foswiki::Logger->new();
        }
        else {
            eval "require $Foswiki::cfg{Log}{Implementation}";
            if ($@) {
                print STDERR "Logger load failed: $@";
                $this->{logger} = Foswiki::Logger->new();
            }
            else {
                $this->{logger} = $Foswiki::cfg{Log}{Implementation}->new();
            }
        }
    }

    return $this->{logger};
}

=begin TML

---++ ObjectMethod search()
Get a reference to the search object. Done lazily because not everyone
needs the searcher.

=cut

sub search {
    my ($this) = @_;

    unless ( $this->{search} ) {
        require Foswiki::Search;
        $this->{search} = new Foswiki::Search($this);
    }
    return $this->{search};
}

=begin TML

---++ ObjectMethod net()
Get a reference to the net object. Done lazily because not everyone
needs the net.

=cut

sub net {
    my ($this) = @_;

    unless ( $this->{net} ) {
        require Foswiki::Net;
        $this->{net} = new Foswiki::Net($this);
    }
    return $this->{net};
}

=begin TML

---++ ObjectMethod access()
Get a reference to the ACL object. 

=cut

sub access {
    my ($this) = @_;

    unless ( $this->{access} ) {
        require Foswiki::Access;
        $this->{access} = Foswiki::Access->new($this);
    }
    ASSERT( $this->{access} ) if DEBUG;
    return $this->{access};
}

=begin TML

---++ ObjectMethod DESTROY()

called by Perl when the Foswiki object goes out of scope
(maybe should be used kist to ASSERT that finish() was called..

=cut

#sub DESTROY {
#    my $this = shift;
#    $this->finish();
#}

=begin TML

---++ ObjectMethod finish()
Break circular references.

=cut

# Note to developers; please undef *all* fields in the object explicitly,
# whether they are references or not. That way this method is "golden
# documentation" of the live fields in the object.
sub finish {
    my $this = shift;

    # Print any macros that are never loaded
    #print STDERR "NEVER USED\n";
    #for my $i (keys %macros) {
    #    print STDERR "\t$i\n" unless defined $macros{$i};
    #}
    $_->finish() foreach values %{ $this->{forms} };
    undef $this->{forms};
    foreach my $key (
        qw(plugins users prefs templates renderer zones net
        store search attach access i18n cache logger)
      )
    {
        next
          unless ref( $this->{$key} );
        $this->{$key}->finish();
        undef $this->{$key};
    }

    undef $this->{request};
    undef $this->{cgiQuery};

    undef $this->{digester};
    undef $this->{urlHost};
    undef $this->{web};
    undef $this->{topic};
    undef $this->{webName};
    undef $this->{topicName};
    undef $this->{_ICONSPACE};
    undef $this->{_EXT2ICON};
    undef $this->{_KNOWNICON};
    undef $this->{_ICONSTEMPLATE};
    undef $this->{context};
    undef $this->{remoteUser};
    undef $this->{requestedWebName};    # Web name before renaming
    undef $this->{scriptUrlPath};
    undef $this->{user};
    $this->{users}->finish() if $this->{users};
    undef $this->{users};
    undef $this->{_INCLUDES};
    undef $this->{response};
    undef $this->{evaluating_if};
    undef $this->{_addedToHEAD};
    undef $this->{sandbox};
    undef $this->{evaluatingEval};
    undef $this->{_ffCache};
    $this->{zones}->finish() if $this->{zones};
    undef $this->{zones};
    $this->{renderer}->finish() if $this->{renderer};
    undef $this->{renderer};

    undef $this->{DebugVerificationCode};    # from Foswiki::UI::Register
    if (SINGLE_SINGLETONS_TRACE) {
        require Data::Dumper;
        print STDERR "finish $this: "
          . Data::Dumper->Dump( [ [caller], [ caller(1) ] ] );
    }
    if (SINGLE_SINGLETONS) {
        ASSERT( defined $Foswiki::Plugins::SESSION );
        ASSERT( $Foswiki::Plugins::SESSION == $this );
        ASSERT( $Foswiki::Plugins::SESSION->isa('Foswiki') );
    }
    undef $Foswiki::Plugins::SESSION;

    if (DEBUG) {
        my $remaining = join ',', grep { defined $this->{$_} } keys %$this;
        ASSERT( 0,
                "Fields with defined values in "
              . ref($this)
              . "->finish(): "
              . $remaining )
          if $remaining;
    }
}

=begin TML

---++ DEPRECATED  ObjectMethod logEvent( $action, $webTopic, $extra, $user )
   * =$action= - what happened, e.g. view, save, rename
   * =$webTopic= - what it happened to
   * =$extra= - extra info, such as minor flag
   * =$user= - login name of user - default current user,
     or failing that the user agent

Write the log for an event to the logfile

The method is deprecated,  Call logger->log directly.

=cut

sub logEvent {
    my $this = shift;

    my $action   = shift || '';
    my $webTopic = shift || '';
    my $extra    = shift || '';
    my $user     = shift;

    $this->logger->log(
        {
            level    => 'info',
            action   => $action || '',
            webTopic => $webTopic || '',
            extra    => $extra || '',
            user     => $user,
        }
    );
}

=begin TML

---++ StaticMethod validatePattern( $pattern ) -> $pattern

Validate a pattern provided in a parameter to $pattern so that
dangerous chars (interpolation and execution) are disabled.

=cut

sub validatePattern {
    my $pattern = shift;

    # Escape unescaped $ and @ characters that might interpolate
    # an internal variable.
    # There is no need to defuse (??{ and (?{ as perl won't allow
    # it anyway, unless one uses re 'eval' which we won't do
    $pattern =~ s/(^|[^\\])([\$\@])/$1\\$2/g;
    return $pattern;
}

=begin TML

---++ ObjectMethod inlineAlert($template, $def, ... ) -> $string

Format an error for inline inclusion in rendered output. The message string
is obtained from the template 'oops'.$template, and the DEF $def is
selected. The parameters (...) are used to populate %PARAM1%..%PARAMn%

=cut

sub inlineAlert {
    my $this     = shift;
    my $template = shift;
    my $def      = shift;

    # web and topic can be anything; they are not used
    my $topicObject =
      Foswiki::Meta->new( $this, $this->{webName}, $this->{topicName} );
    my $text = $this->templates->readTemplate( 'oops' . $template );
    if ($text) {
        my $blah = $this->templates->expandTemplate($def);
        $text =~ s/%INSTANTIATE%/$blah/;

        $text = $topicObject->expandMacros($text);
        my $n = 1;
        while ( defined( my $param = shift ) ) {
            $text =~ s/%PARAM$n%/$param/g;
            $n++;
        }

        # Suppress missing params
        $text =~ s/%PARAM\d+%//g;

        # Suppress missing params
        $text =~ s/%PARAM\d+%//g;
    }
    else {

        # Error in the template system.
        $text = $topicObject->renderTML(<<MESSAGE);
---+ Foswiki Installation Error
Template 'oops$template' not found or returned no text, expanding $def.

Check your configuration settings for {TemplateDir} and {TemplatePath}
or check for syntax errors in templates,  or a missing TMPL:END.
MESSAGE
    }

    return $text;
}

=begin TML

---++ StaticMethod parseSections($text) -> ($string,$sectionlistref)

Generic parser for sections within a topic. Sections are delimited
by STARTSECTION and ENDSECTION, which may be nested, overlapped or
otherwise abused. The parser builds an array of sections, which is
ordered by the order of the STARTSECTION within the topic. It also
removes all the SECTION tags from the text, and returns the text
and the array of sections.

Each section is a =Foswiki::Attrs= object, which contains the attributes
{type, name, start, end}
where start and end are character offsets in the
string *after all section tags have been removed*. All sections
are required to be uniquely named; if a section is unnamed, it
will be given a generated name. Sections may overlap or nest.

See test/unit/Fn_SECTION.pm for detailed testcases that
round out the spec.

=cut

sub parseSections {

    my $text = shift;

    return ( '', [] ) unless defined $text;

    my %sections;
    my @list = ();

    my $seq    = 0;
    my $ntext  = '';
    my $offset = 0;
    foreach
      my $bit ( split( /(%(?:START|STOP|END)SECTION(?:{.*?})?%)/, $text ) )
    {
        if ( $bit =~ m/^%STARTSECTION(?:{(.*)})?%$/ ) {
            require Foswiki::Attrs;

            # SMELL: unchecked implicit untaint?
            my $attrs = new Foswiki::Attrs($1);
            $attrs->{type} ||= 'section';
            $attrs->{name} =
                 $attrs->{_DEFAULT}
              || $attrs->{name}
              || '_SECTION' . $seq++;
            delete $attrs->{_DEFAULT};
            my $id = $attrs->{type} . ':' . $attrs->{name};
            if ( $sections{$id} ) {

                # error, this named section already defined, ignore
                next;
            }

            # close open unnamed sections of the same type
            foreach my $s (@list) {
                if (   $s->{end} < 0
                    && $s->{type} eq $attrs->{type}
                    && $s->{name} =~ m/^_SECTION\d+$/ )
                {
                    $s->{end} = $offset;
                }
            }
            $attrs->{start} = $offset;
            $attrs->{end}   = -1;        # open section
            $sections{$id}  = $attrs;
            push( @list, $attrs );
        }
        elsif ( $bit =~ m/^%(?:END|STOP)SECTION(?:{(.*)})?%$/ ) {
            require Foswiki::Attrs;

            # SMELL: unchecked implicit untaint?
            my $attrs = new Foswiki::Attrs($1);
            $attrs->{type} ||= 'section';
            $attrs->{name} = $attrs->{_DEFAULT} || $attrs->{name} || '';
            delete $attrs->{_DEFAULT};
            unless ( $attrs->{name} ) {

                # find the last open unnamed section of this type
                foreach my $s ( reverse @list ) {
                    if (   $s->{end} == -1
                        && $s->{type} eq $attrs->{type}
                        && $s->{name} =~ m/^_SECTION\d+$/ )
                    {
                        $attrs->{name} = $s->{name};
                        last;
                    }
                }

                # ignore it if no matching START found
                next unless $attrs->{name};
            }
            my $id = $attrs->{type} . ':' . $attrs->{name};
            if ( !$sections{$id} || $sections{$id}->{end} >= 0 ) {

                # error, no such open section, ignore
                next;
            }
            $sections{$id}->{end} = $offset;
        }
        else {
            $ntext .= $bit;
            $offset = length($ntext);
        }
    }

    # close open sections
    foreach my $s (@list) {
        $s->{end} = $offset if $s->{end} < 0;
    }

    return ( $ntext, \@list );
}

=begin TML

---++ ObjectMethod expandMacrosOnTopicCreation ( $topicObject )

   * =$topicObject= - the topic

Expand only that subset of Foswiki variables that are
expanded during topic creation, in the body text and
PREFERENCE meta only. The expansion is in-place inside
the topic object.

# SMELL: no plugin handler

=cut

sub expandMacrosOnTopicCreation {
    my ( $this, $topicObject ) = @_;

    # Make sure func works, for registered tag handlers
    if (SINGLE_SINGLETONS) {
        ASSERT( defined $Foswiki::Plugins::SESSION );
        ASSERT( $Foswiki::Plugins::SESSION == $this );
    }
    local $Foswiki::Plugins::SESSION = $this;
    ASSERT( $Foswiki::Plugins::SESSION->isa('Foswiki') ) if DEBUG;

    my $text = $topicObject->text();
    if ($text) {

        # Chop out templateonly sections
        my ( $ntext, $sections ) = parseSections($text);
        if ( scalar(@$sections) ) {

            # Note that if named templateonly sections overlap,
            # the behaviour is undefined.

            # First excise all templateonly sections by replacing
            # with nulls of the same length. This keeps the string
            # length the same so offsets remain current.
            foreach my $s ( reverse @$sections ) {
                next unless ( $s->{type} eq 'templateonly' );
                my $r = "\0" x ( $s->{end} - $s->{start} );
                substr( $ntext, $s->{start}, $s->{end} - $s->{start}, $r );
            }

            # Now restore the macros for other sections.
            foreach my $s ( reverse @$sections ) {
                next if ( $s->{type} eq 'templateonly' );

                my $start = $s->remove('start');
                my $end   = $s->remove('end');
                $ntext =
                    substr( $ntext, 0, $start )
                  . '%STARTSECTION{'
                  . $s->{_RAW} . '}%'
                  . substr( $ntext, $start, $end - $start )
                  . '%ENDSECTION{'
                  . $s->{_RAW} . '}%'
                  . substr( $ntext, $end, length($ntext) );
            }

            # Chop the nulls
            $ntext =~ s/\0*//g;
            $text = $ntext;
        }

        $text = _processMacros( $this, $text, \&_expandMacroOnTopicCreation,
            $topicObject, 16 );

        # expand all variables for type="expandvariables" sections
        ( $ntext, $sections ) = parseSections($text);
        if ( scalar(@$sections) ) {
            foreach my $s ( reverse @$sections ) {
                if ( $s->{type} eq 'expandvariables' ) {
                    my $etext =
                      substr( $ntext, $s->{start}, $s->{end} - $s->{start} );
                    $this->innerExpandMacros( \$etext, $topicObject );
                    $ntext =
                        substr( $ntext, 0, $s->{start} )
                      . $etext
                      . substr( $ntext, $s->{end}, length($ntext) );
                }
                else {

                    # put back non-expandvariables sections
                    my $start = $s->remove('start');
                    my $end   = $s->remove('end');
                    $ntext =
                        substr( $ntext, 0, $start )
                      . '%STARTSECTION{'
                      . $s->{_RAW} . '}%'
                      . substr( $ntext, $start, $end - $start )
                      . '%ENDSECTION{'
                      . $s->{_RAW} . '}%'
                      . substr( $ntext, $end, length($ntext) );
                }
            }
            $text = $ntext;
        }

        # kill markers used to prevent variable expansion
        $text =~ s/%NOP%//g;
        $topicObject->text($text);
    }

    # Expand preferences
    my @prefs = $topicObject->find('PREFERENCE');
    foreach my $p (@prefs) {
        $p->{value} =
          _processMacros( $this, $p->{value}, \&_expandMacroOnTopicCreation,
            $topicObject, 16 );

        # kill markers used to prevent variable expansion
        $p->{value} =~ s/%NOP%//g;
    }
}

=begin TML

---++ StaticMethod entityEncode( $text [, $extras] ) -> $encodedText

Escape special characters to HTML numeric entities. This is *not* a generic
encoding, it is tuned specifically for use in Foswiki.

HTML4.0 spec:
"Certain characters in HTML are reserved for use as markup and must be
escaped to appear literally. The "&lt;" character may be represented with
an <em>entity</em>, <strong class=html>&amp;lt;</strong>. Similarly, "&gt;"
is escaped as <strong class=html>&amp;gt;</strong>, and "&amp;" is escaped
as <strong class=html>&amp;amp;</strong>. If an attribute value contains a
double quotation mark and is delimited by double quotation marks, then the
quote should be escaped as <strong class=html>&amp;quot;</strong>.

Other entities exist for special characters that cannot easily be entered
with some keyboards..."

This method encodes:
   * all non-printable 7-bit chars (< \x1f), except \n (\xa) and \r (\xd)
   * HTML special characters '>', '<', '&', ''' (single quote) and '"' (double quote).
   * TML special characters '%', '|', '[', ']', '@', '_', '*', '$' and "="

$extras is an optional param that may be used to include *additional*
characters in the set of encoded characters. It should be a string
containing the additional chars.

This internal function is available for use by expanding the =%ENCODE= macro,
or the =%URLPARAM= macro, specifying =type="entities"= or =type="entity"=.

=cut

sub entityEncode {
    my ( $text, $extra ) = @_;
    $extra = '' unless defined $extra;

    # Safe on utf8 binary strings, as none of the characters has bit 7 set
    $text =~
s/([[\x01-\x09\x0b\x0c\x0e-\x1f"%&\$'*<=>@\]_\|$extra])/'&#'.ord($1).';'/ge;
    return $text;
}

#s/([[\x01-\x09\x0b\x0c\x0e-\x1f"%&\$'*<=>@[_\|$extra])/'&#'.ord($1).';'/ge;

=begin TML

---++ StaticMethod entityDecode ( $encodedText ) -> $text

Decodes all numeric entities (e.g. &amp;#123;). _Does not_ decode
named entities such as &amp;amp; (use HTML::Entities for that)

=cut

sub entityDecode {
    my $text = shift;

    $text =~ s/&#(\d+);/chr($1)/ge;
    return $text;
}

=begin TML

---++ StaticMethod urlEncode( $perlstring ) -> $bytestring

Encode by converting characters that are reserved in URLs to
their %NN equivalents. This method is used for encoding
strings that must be embedded _verbatim_ in URLs; it cannot
be applied to URLs themselves, as it escapes reserved
characters such as =, &, %, ;, # and ?.

RFC 1738, Dec. '94:
    <verbatim>
    ...Only alphanumerics [0-9a-zA-Z], the special
    characters $-_.+!*'(), and reserved characters used for their
    reserved purposes may be used unencoded within a URL.
    </verbatim>

However this function is tuned for use with Foswiki. As such, it
encodes *all* characters except 0-9a-zA-Z-_.:~!*/

This internal function is available for use by expanding the =%ENCODE= macro,
specifying =type="url"=.  It is also the default encoding used by the =%URLPARAM= macro. 

=cut

sub urlEncode {
    my $text = shift;

    $text = encode_utf8($text);
    $text =~ s{([^0-9a-zA-Z-_.:~!*/])}{sprintf('%%%02x',ord($1))}ge;

    return $text;
}

=begin TML

---++ StaticMethod urlDecode( $bytestring ) -> $perlstring

Reverses the encoding done in urlEncode.

=cut

sub urlDecode {
    my $text = shift;

    $text =~ s/%([\da-fA-F]{2})/chr(hex($1))/ge;
    $text = decode_utf8($text);

    return $text;
}

=begin TML

---++ StaticMethod isTrue( $value, $default ) -> $boolean

Returns 1 if =$value= is true, and 0 otherwise. "true" means set to
something with a Perl true value, with the special cases that "off",
"false" and "no" (case insensitive) are forced to false. Leading and
trailing spaces in =$value= are ignored.

If the value is undef, then =$default= is returned. If =$default= is
not specified it is taken as 0.

=cut

sub isTrue {
    my ( $value, $default ) = @_;

    $default ||= 0;

    return $default unless defined($value);

    $value =~ s/^\s*(.*?)\s*$/$1/g;
    $value =~ s/off//gi;
    $value =~ s/no//gi;
    $value =~ s/false//gi;
    return ($value) ? 1 : 0;
}

=begin TML

---++ StaticMethod spaceOutWikiWord( $word, $sep ) -> $string

Spaces out a wiki word by inserting a string (default: one space) between each word component.
With parameter $sep any string may be used as separator between the word components; if $sep is undefined it defaults to a space.

=cut

sub spaceOutWikiWord {
    my ( $word, $sep ) = @_;

    # Both could have the value 0 so we cannot use simple = || ''
    $word = defined($word) ? $word : '';
    $sep  = defined($sep)  ? $sep  : ' ';
    my $mark = "\001";
    $word =~ s/([[:upper:]])([[:digit:]])/$1$mark$2/g;
    $word =~ s/([[:digit:]])([[:upper:]])/$1$mark$2/g;
    $word =~ s/([[:lower:]])([[:upper:][:digit:]]+)/$1$mark$2/g;
    $word =~ s/([[:upper:]])([[:upper:]])(?=[[:lower:]])/$1$mark$2/g;
    $word =~ s/$mark/$sep/g;
    return $word;
}

=begin TML

---++ ObjectMethod innerExpandMacros(\$text, $topicObject)
Expands variables by replacing the variables with their
values. Some example variables: %<nop>TOPIC%, %<nop>SCRIPTURL%,
%<nop>WIKINAME%, etc.
$web and $incs are passed in for recursive include expansion. They can
safely be undef.
The rules for tag expansion are:
   1 Tags are expanded left to right, in the order they are encountered.
   1 Tags are recursively expanded as soon as they are encountered -
     the algorithm is inherently single-pass
   1 A tag is not "encountered" until the matching }% has been seen, by
     which time all tags in parameters will have been expanded
   1 Tag expansions that create new tags recursively are limited to a
     set number of hierarchical levels of expansion

=cut

sub innerExpandMacros {
    my ( $this, $text, $topicObject ) = @_;

    # push current context
    my $memTopic = $this->{prefs}->getPreference('TOPIC');
    my $memWeb   = $this->{prefs}->getPreference('WEB');

    # Historically this couldn't be called on web objects.
    my $webContext   = $topicObject->web   || $this->{webName};
    my $topicContext = $topicObject->topic || $this->{topicName};

    $this->{prefs}->setInternalPreferences(
        TOPIC => $topicContext,
        WEB   => $webContext
    );

    # Escape ' !%VARIABLE%'
    $$text =~ s/(?<=[\s\(\.])!%($regex{tagNameRegex})/&#37;$1/g;

    # Make sure func works, for registered tag handlers
    if (SINGLE_SINGLETONS) {
        ASSERT( defined $Foswiki::Plugins::SESSION );
        ASSERT( $Foswiki::Plugins::SESSION == $this );
    }
    local $Foswiki::Plugins::SESSION = $this;
    ASSERT( $Foswiki::Plugins::SESSION->isa('Foswiki') ) if DEBUG;

    # NOTE TO DEBUGGERS
    # The depth parameter in the following call controls the maximum number
    # of levels of expansion. If it is set to 1 then only macros in the
    # topic will be expanded; macros that they in turn generate will be
    # left unexpanded. If it is set to 2 then the expansion will stop after
    # the first recursive inclusion, and so on. This is incredible useful
    # when debugging. The default, 16, was selected empirically.
    $$text = _processMacros( $this, $$text, \&_expandMacroOnTopicRendering,
        $topicObject, 16 );

    # restore previous context
    $this->{prefs}->setInternalPreferences(
        TOPIC => $memTopic,
        WEB   => $memWeb
    );
}

=begin TML

---++ StaticMethod takeOutBlocks( \$text, $tag, \%map ) -> $text
   * =$text= - Text to process
   * =$tag= - XML-style tag.
   * =\%map= - Reference to a hash to contain the removed blocks

Return value: $text with blocks removed

Searches through $text and extracts blocks delimited by an XML-style tag,
storing the extracted block, and replacing with a token string which is
not affected by TML rendering.  The text after these substitutions is
returned.

=cut

sub takeOutBlocks {
    my ( $intext, $tag, $map ) = @_;

    # Case insensitive regexes are very slow,  Change to character class match
    # link is transformed to [lL][iI][nN][kK]
    my $re = join( '', map { '[' . lc($_) . uc($_) . ']' } split( '', $tag ) );

    return $intext unless ( $intext =~ m/<$re\b/ );

    my $out   = '';
    my $depth = 0;
    my $scoop;
    my $tagParams;

    foreach my $token ( split( /(<\/?$re[^>]*>)/, $intext ) ) {
        if ( $token =~ m/<$re\b([^>]*)?>/ ) {
            $depth++;
            if ( $depth eq 1 ) {
                $tagParams = $1;
                next;
            }
        }
        elsif ( $token =~ m/<\/$re>/ ) {
            if ( $depth > 0 ) {
                $depth--;
                if ( $depth eq 0 ) {
                    my $placeholder = "$tag$BLOCKID";
                    $BLOCKID++;
                    $map->{$placeholder}{text}   = $scoop;
                    $map->{$placeholder}{params} = $tagParams;
                    $out .= "$OC$placeholder$CC";
                    $scoop = '';
                    next;
                }
            }
        }
        if ( $depth > 0 ) {
            $scoop .= $token;
        }
        else {
            $out .= $token;
        }
    }

    # unmatched tags
    if ( defined($scoop) && ( $scoop ne '' ) ) {
        my $placeholder = "$tag$BLOCKID";
        $BLOCKID++;
        $map->{$placeholder}{text}   = $scoop;
        $map->{$placeholder}{params} = $tagParams;
        $out .= "$OC$placeholder$CC";
    }

    return $out;
}

=begin TML

---++ StaticMethod putBackBlocks( \$text, \%map, $tag, $newtag, $callBack ) -> $text

Return value: $text with blocks added back
   * =\$text= - reference to text to process
   * =\%map= - map placeholders to blocks removed by takeOutBlocks
   * =$tag= - Tag name processed by takeOutBlocks
   * =$newtag= - Tag name to use in output, in place of $tag.
     If undefined, uses $tag.
   * =$callback= - Reference to function to call on each block
     being inserted (optional)

Reverses the actions of takeOutBlocks.

Each replaced block is processed by the callback (if there is one) before
re-insertion.

Parameters to the outermost cut block are replaced into the open tag,
even if that tag is changed. This allows things like =&lt;verbatim class=''>=
to be changed to =&lt;pre class=''>=

If you set $newtag to '', replaces the taken-out block with the contents
of the block, not including the open/close. This is used for &lt;literal>,
for example.

=cut

sub putBackBlocks {
    my ( $text, $map, $tag, $newtag, $callback ) = @_;

    $newtag = $tag if ( !defined($newtag) );

    my $otext = $$text;
    my $pos   = 0;
    my $ntext = '';

    while ( ( $pos = index( $otext, ${OC} . $tag, $pos ) ) >= 0 ) {

        # Grab the text ahead of the marker
        $ntext .= substr( $otext, 0, $pos );

        # Length of the marker prefix
        my $pfxlen = length( ${OC} . $tag );

        # Ending marker position
        my $epos = index( $otext, ${CC}, $pos );

        # Tag instance
        my $placeholder =
          $tag . substr( $otext, $pos + $pfxlen, $epos - $pos - $pfxlen );

  # Not all calls to putBack use a common map, so skip over any missing entries.
        unless ( exists $map->{$placeholder} ) {
            $ntext .= substr( $otext, $pos, $epos - $pos + 4 );
            $otext = substr( $otext, $epos + 4 );
            $pos = 0;
            next;
        }

        # Any params saved with the tag
        my $params = $map->{$placeholder}{params} || '';

        # Get replacement value
        my $val = $map->{$placeholder}{text};
        $val = &$callback($val) if ( defined($callback) );

        # Append the new data and remove leading text + marker from original
        if ( defined($val) ) {
            $ntext .=
              ( $newtag eq '' ) ? $val : "<$newtag$params>$val</$newtag>";
        }
        $otext = substr( $otext, $epos + 4 );

        # Reset position for next pass
        $pos = 0;

        delete( $map->{$placeholder} );
    }

    $ntext .= $otext;    # Append any remaining text.
    $$text = $ntext;     # Replace the entire text

}

# Process Foswiki %TAGS{}% by parsing the input tokenised into
# % separated sections. The parser is a simple stack-based parse,
# sufficient to ensure nesting of tags is correct, but no more
# than that.
# $depth limits the number of recursive expansion steps that
# can be performed on expanded tags.
sub _processMacros {
    my ( $this, $text, $tagf, $topicObject, $depth ) = @_;

    return '' if ( ( !defined($text) )
        || ( $text eq '' ) );

    #no tags to process
    return $text unless ( $text =~ m/%/ );

    #my $grunt = 1; uncomment lines mentioning $grunt for tracing

    unless ($depth) {
        my $mess = "Max recursive depth reached: $text";
        $this->logger->log( 'warning', $mess );

        # prevent recursive expansion that just has been detected
        # from happening in the error message
        $text =~ s/%(.*?)%/$1/g;
        return $text;
    }

    my $verbatim = {};
    $text = takeOutBlocks( $text, 'verbatim', $verbatim );

    # Remove comments
    $text =~ s/#\{.*?\}#//gs;

    my $dirtyAreas = {};
    $text = takeOutBlocks( $text, 'dirtyarea', $dirtyAreas )
      if $topicObject->isCacheable();

    my @queue = split( /(%)/, $text );
    my @stack;
    my $stackTop = '';    # the top stack entry. Done this way instead of
         # referring to the top of the stack for efficiency. This var
         # should be considered to be $stack[$#stack]

    while ( scalar(@queue) ) {

  #print STDERR "QUEUE:".join("\n      ", map { "'$_'" } @queue)."\n" if $grunt;
        my $token = shift(@queue);

        #print STDERR "UNQUEUE $token \n" if $grunt;

        # each % sign either closes an existing stacked context, or
        # opens a new context.
        if ( $token eq '%' ) {

            #print STDERR " STACKTOP $stackTop\n" if $grunt;
            # If this is a closing }%, try to rejoin the previous
            # tokens until we get to a valid tag construct. This is
            # a bit of a hack, but it's hard to think of a better
            # way to do this without a full parse that takes % signs
            # in tag parameters into account.
            if ( $stackTop =~ m/}$/s ) {
                while ( scalar(@stack)
                    && $stackTop !~ /^%$regex{tagNameRegex}\{.*}$/s )
                {
                    my $top = $stackTop;

                    #print STDERR " COLLAPSE $top \n" if $grunt;
                    $stackTop = pop(@stack) . $top;
                }
            }

            # /s so you can have newlines in parameters
            if ( $stackTop !~ m/^%(($regex{tagNameRegex})(?:{(.*)})?)$/s ) {

                # Not a valid tag expr
                push( @stack, $stackTop );
                $stackTop = '%';    # push a new context
                next;               # token
            }

            # SMELL: unchecked implicit untaint?
            my ( $expr, $tag, $args ) = ( $1, $2, $3 );

            #print STDERR " POP $tag\n" if $grunt;
            my $e = &$tagf( $this, $tag, $args, $topicObject );

            #Monitor::MARK("After $tag");

            if ( defined($e) ) {

                #print STDERR " EXPANDED $tag -> $e\n" if $grunt;
                $stackTop = pop(@stack);

                # Don't bother recursively expanding unless there are
                # unexpanded tags in the result.
                unless ( $e =~ m/%($regex{tagNameRegex})(?:{.*})?%/s ) {
                    $stackTop .= $e;
                    next;
                }

                # Recursively expand tags in the expansion of $tag
                $stackTop .=
                  $this->_processMacros( $e, $tagf, $topicObject, $depth - 1 );
                next;    # token
            }

            #print STDERR " EXPAND $tag FAILED\n" if $grunt;
            # To handle %NOP
            # correctly, we have to handle the %VAR% case differently
            # to the %VAR{}% case when a variable expansion fails.
            # This is so that recursively define variables e.g.
            # %A%B%D% expand correctly, but at the same time we ensure
            # that a mismatched }% can't accidentally close a context
            # that was left open when a tag expansion failed.
            # However TWiki didn't do this, so for compatibility
            # we have to accept that %NOP can never be fixed. if it
            # could, then we could uncomment the following:

            #if( $stackTop =~ m/}$/ ) {
            #    # %VAR{...}% case
            #    # We need to push the unexpanded expression back
            #    # onto the stack, but we don't want it to match the
            #    # tag expression again. So we protect the %'s
            #    $stackTop = "&#37;$expr&#37;";
            #} else
            #{

            # %VAR% case.
            # In this case we *do* want to match the tag expression
            # again, as an embedded %VAR% may have expanded to
            # create a valid outer expression. This is directly
            # at odds with the %VAR{...}% case.
            push( @stack, $stackTop );
            $stackTop = '%';    # open new context
                                #}
        }
        else {
            $stackTop .= $token;
        }
    }

    # Run out of input. Gather up everything in the stack.
    while ( scalar(@stack) ) {
        my $expr = $stackTop;
        $stackTop = pop(@stack);
        $stackTop .= $expr;
    }

    putBackBlocks( \$stackTop, $dirtyAreas, 'dirtyarea' )
      if $topicObject->isCacheable();

    putBackBlocks( \$stackTop, $verbatim, 'verbatim' );

    #print STDERR "FINAL $stackTop\n" if $grunt;

    return $stackTop;
}

# Handle expansion of a tag during topic rendering
# $tag is the tag name
# $args is the bit in the {} (if there are any)
# $topicObject should be passed for dynamic tags (not needed for
# session or constant tags
sub _expandMacroOnTopicRendering {
    my ( $this, $tag, $args, $topicObject ) = @_;

    require Foswiki::Attrs;

    my $e = $this->{prefs}->getPreference($tag);
    if ( defined $e ) {
        if ( $args && $args =~ m/\S/ ) {
            my $attrs = new Foswiki::Attrs( $args, 0 );

            $e = $this->_processMacros(
                $e,
                sub {
                    # Expand %DEFAULT and any parameter tags
                    my ( $this, $tag, $args, $topicObject ) = @_;
                    my $tattrs = new Foswiki::Attrs($args);

                    if ( $tag eq 'DEFAULT' ) {

                        # Define the %DEFAULT macro to return the value
                        # passed (if any) or the default= parameter (if
                        # present) otherwise.
                        return $attrs->{_DEFAULT} if defined $attrs->{_DEFAULT};
                        return $tattrs->{default} if defined $tattrs->{default};

                        # No default and no value - kill it.
                        return '';
                    }
                    my $val = $attrs->{$tag};
                    $val = $tattrs->{default} unless defined $val;
                    return expandStandardEscapes($val) if defined $val;
                    return undef;
                },
                $topicObject,
                1
            );
        }
    }
    elsif ( exists( $macros{$tag} ) ) {
        unless ( defined( $macros{$tag} ) ) {

            # Demand-load the macro module
            die $tag unless $tag =~ m/([A-Z_:]+)/i;
            $tag = $1;
            eval "require Foswiki::Macros::$tag";
            die $@ if $@;
            $macros{$tag} = eval "\\&$tag";
            die $@ if $@;
        }

        my $attrs = new Foswiki::Attrs( $args, $contextFreeSyntax{$tag} );
        $e = &{ $macros{$tag} }( $this, $attrs, $topicObject );
    }
    elsif ( $args && $args =~ m/\S/ ) {

        # Arbitrary %SOMESTRING{default="xxx"}% will expand to xxx
        # in the absence of any definition.
        my $attrs = new Foswiki::Attrs($args);
        if ( defined $attrs->{default} ) {
            $e = expandStandardEscapes( $attrs->{default} );
        }
    }
    return $e;
}

# Handle expansion of a tag during new topic creation. When creating a
# new topic from a template we only expand a subset of the available legal
# tags, and we expand %NOP% differently.
sub _expandMacroOnTopicCreation {
    my $this = shift;

    # my( $tag, $args, $topicObject ) = @_;

    # Required for Cairo compatibility. Ignore %NOP{...}%
    # %NOP% is *not* ignored until all variable expansion is complete,
    # otherwise them inside-out rule would remove it too early e.g.
    # %GM%NOP%TIME -> %GMTIME -> 12:00. So we ignore it here and scrape it
    # out later. We *have* to remove %NOP{...}% because it can foul up
    # brace-matching.
    return '' if $_[0] eq 'NOP' && defined $_[1];

    # Only expand a subset of legal tags. Warning: $this->{user} may be
    # overridden during this call, when a new user topic is being created.
    # This is what we want to make sure new user templates are populated
    # correctly, but you need to think about this if you extend the set of
    # tags expanded here.
    return
      unless ( $Foswiki::cfg{ExpandSomeMacrosOnTopicCreation}
        && $_[0] =~
m/^(URLPARAM|DATE|(SERVER|GM)TIME|(USER|WIKI)NAME|WIKIUSERNAME|USERINFO)$/
      )
      || $_[0] =~ s/^CREATE://;

    return $this->_expandMacroOnTopicRendering(@_);
}

=begin TML

---++ ObjectMethod enterContext( $id, $val )

Add the context id $id into the set of active contexts. The $val
can be anything you like, but should always evaluate to boolean
TRUE.

An example of the use of contexts is in the use of tag
expansion. The commonTagsHandler in plugins is called every
time tags need to be expanded, and the context of that expansion
is signalled by the expanding module using a context id. So the
forms module adds the context id "form" before invoking common
tags expansion.

Contexts are not just useful for tag expansion; they are also
relevant when rendering.

Contexts are intended for use mainly by plugins. Core modules can
use $session->inContext( $id ) to determine if a context is active.

=cut

sub enterContext {
    my ( $this, $id, $val ) = @_;
    $val ||= 1;
    $this->{context}->{$id} = $val;
}

=begin TML

---++ ObjectMethod leaveContext( $id )

Remove the context id $id from the set of active contexts.
(see =enterContext= for more information on contexts)

=cut

sub leaveContext {
    my ( $this, $id ) = @_;
    my $res = $this->{context}->{$id};
    delete $this->{context}->{$id};
    return $res;
}

=begin TML

---++ ObjectMethod inContext( $id )

Return the value for the given context id
(see =enterContext= for more information on contexts)

=cut

sub inContext {
    my ( $this, $id ) = @_;
    return $this->{context}->{$id};
}

=begin TML

---++ StaticMethod registerTagHandler( $tag, $fnref, $syntax )

STATIC Add a tag handler to the function tag handlers.
   * =$tag= name of the tag e.g. MYTAG
   * =$fnref= Function to execute. Will be passed ($session, \%params, $web, $topic )
   * =$syntax= somewhat legacy - 'classic' or 'context-free' (context-free may be removed in future)


$syntax parameter:
Way back in prehistory, back when the dinosaur still roamed the earth, 
Crawford tried to extend the tag syntax of macros such that they could be processed 
by a context-free parser (hence the "context-free") 
and bring them into line with HTML. 
This work was banjaxed by one particular tyrranosaur, 
who felt that the existing syntax was perfect. 
However by that time Crawford had used it in a couple of places - most notable in the action tracker. 

The syntax isn't vastly different from what's there; the differences are: 
   1 Use either type of quote for parameters 
   2 Optional quotes on parameter values e.g. recurse=on 
   3 Standardised use of \ for escapes 
   4 Boolean (valueless) options (i.e. recurse instead of recurse="on" 


=cut

sub registerTagHandler {
    my ( $tag, $fnref, $syntax ) = @_;
    $macros{$tag} = $fnref;
    if ( $syntax && $syntax eq 'context-free' ) {
        $contextFreeSyntax{$tag} = 1;
    }
}

=begin TML

---++ ObjectMethod expandMacros( $text, $topicObject ) -> $text

Processes %<nop>VARIABLE%, and %<nop>TOC% syntax; also includes
'commonTagsHandler' plugin hook.

Returns the text of the topic, after file inclusion, variable substitution,
table-of-contents generation, and any plugin changes from commonTagsHandler.

$topicObject may be undef when, for example, expanding templates, or one-off strings
at a time when meta isn't available.

DO NOT CALL THIS DIRECTLY; use $topicObject->expandMacros instead.

=cut

sub expandMacros {
    my ( $this, $text, $topicObject ) = @_;

    return '' unless defined $text;

    # Plugin Hook
    $this->{plugins}
      ->dispatch( 'beforeCommonTagsHandler', $text, $topicObject->topic,
        $topicObject->web, $topicObject );

    #use a "global var", so included topics can extract and putback
    #their verbatim blocks safetly.
    my $verbatim = {};
    $text = takeOutBlocks( $text, 'verbatim', $verbatim );

    # take out dirty areas
    my $dirtyAreas = {};
    $text = takeOutBlocks( $text, 'dirtyarea', $dirtyAreas )
      if $topicObject->isCacheable();

    # Require defaults for plugin handlers :-(
    my $webContext   = $topicObject->web   || $this->{webName};
    my $topicContext = $topicObject->topic || $this->{topicName};

    my $memW = $this->{prefs}->getPreference('INCLUDINGWEB');
    my $memT = $this->{prefs}->getPreference('INCLUDINGTOPIC');
    $this->{prefs}->setInternalPreferences(
        INCLUDINGWEB   => $webContext,
        INCLUDINGTOPIC => $topicContext
    );

    $this->innerExpandMacros( \$text, $topicObject );

    $text = takeOutBlocks( $text, 'verbatim', $verbatim );

    # Plugin Hook
    $this->{plugins}
      ->dispatch( 'commonTagsHandler', $text, $topicContext, $webContext, 0,
        $topicObject );

    # process tags again because plugin hook may have added more in
    $this->innerExpandMacros( \$text, $topicObject );

    $this->{prefs}->setInternalPreferences(
        INCLUDINGWEB   => $memW,
        INCLUDINGTOPIC => $memT
    );

    # 'Special plugin tag' TOC hack, must be done after all other expansions
    # are complete, and has to reprocess the entire topic.

    if ( $text =~ m/%TOC(?:\{.*\})?%/ ) {
        require Foswiki::Macros::TOC;
        my $tocInstance = 1;
        $text =~
s/%TOC(?:\{(.*?)\})?%/$this->TOC($text, $topicObject, $1, $tocInstance++)/ge;
    }

    # Codev.FormattedSearchWithConditionalOutput: remove <nop> lines,
    # possibly introduced by SEARCHes with conditional CALC. This needs
    # to be done after CALC and before table rendering in order to join
    # table rows properly
    $text =~ s/^<nop>\r?\n//gm;

    # restore dirty areas
    putBackBlocks( \$text, $dirtyAreas, 'dirtyarea' )
      if $topicObject->isCacheable();

    putBackBlocks( \$text, $verbatim, 'verbatim' );

    # Foswiki Plugin Hook (for cache Plugins only)
    $this->{plugins}
      ->dispatch( 'afterCommonTagsHandler', $text, $topicContext, $webContext,
        $topicObject );

    return $text;
}

=begin TML

---++ StaticMethod readFile( $filename ) -> $text

Returns the entire contents of the given file, which can be specified in any
format acceptable to the Perl open() function. Fast, but inherently unsafe.

WARNING: Never, ever use this for accessing topics or attachments! Use the
Store API for that. This is for global control files only, and should be
used *only* if there is *absolutely no alternative*.

=cut

sub readFile {
    my $name = shift;
    ASSERT(0) if DEBUG;
    my $IN_FILE;
    open( $IN_FILE, "<$name" ) || return '';
    local $/ = undef;
    my $data = <$IN_FILE>;
    close($IN_FILE);
    $data = '' unless ( defined($data) );
    return $data;
}

=begin TML

---++ StaticMethod expandStandardEscapes($str) -> $unescapedStr

Expands standard escapes used in parameter values to block evaluation. See
System.FormatTokens for a full list of supported tokens.

=cut

sub expandStandardEscapes {
    my $text = shift;

    # expand '$n()' and $n! to new line
    $text =~ s/\$n\(\)/\n/gs;
    $text =~ s/\$n(?=[^[:alpha:]]|$)/\n/gs;

    # filler, useful for nested search
    $text =~ s/\$nop(\(\))?//gs;

    # $quot -> "
    $text =~ s/\$quot(\(\))?/\"/gs;

    # $comma -> ,
    $text =~ s/\$comma(\(\))?/,/gs;

    # $percent -> %
    $text =~ s/\$perce?nt(\(\))?/\%/gs;

    # $lt -> <
    $text =~ s/\$lt(\(\))?/\</gs;

    # $gt -> >
    $text =~ s/\$gt(\(\))?/\>/gs;

    # $amp -> &
    $text =~ s/\$amp(\(\))?/\&/gs;

    # $dollar -> $, done last to avoid creating the above tokens
    $text =~ s/\$dollar(\(\))?/\$/gs;

    return $text;
}

=begin TML

---++ ObjectMethod webExists( $web ) -> $boolean

Test if web exists
   * =$web= - Web name, required, e.g. ='Sandbox'=

A web _has_ to have a preferences topic to be a web.

=cut

sub webExists {
    my ( $this, $web ) = @_;

    ASSERT( UNTAINTED($web), 'web is tainted' ) if DEBUG;
    return $this->{store}->webExists($web);
}

=begin TML

---++ ObjectMethod topicExists( $web, $topic ) -> $boolean

Test if topic exists
   * =$web= - Web name, optional, e.g. ='Main'=
   * =$topic= - Topic name, required, e.g. ='TokyoOffice'=, or ="Main.TokyoOffice"=

=cut

sub topicExists {
    my ( $this, $web, $topic ) = @_;
    ASSERT( UNTAINTED($web),   'web is tainted' )   if DEBUG;
    ASSERT( UNTAINTED($topic), 'topic is tainted' ) if DEBUG;
    return $this->{store}->topicExists( $web, $topic );
}

=begin TML

---+++ ObjectMethod getWorkArea( $key ) -> $directorypath

Gets a private directory uniquely identified by $key. The directory is
intended as a work area for plugins etc. The directory will exist.

=cut

sub getWorkArea {
    my ( $this, $key ) = @_;
    return $this->{store}->getWorkArea($key);
}

=begin TML

---++ ObjectMethod getApproxRevTime (  $web, $topic  ) -> $epochSecs

Get an approximate rev time for the latest rev of the topic. This method
is used to optimise searching. Needs to be as fast as possible.

SMELL: is there a reason this is in Foswiki.pm, and not in Search?

=cut

sub getApproxRevTime {
    my ( $this, $web, $topic ) = @_;

    my $metacache = $this->search->metacache;
    if ( $metacache->hasCached( $web, $topic ) ) {

        #don't kill me - this should become a property on Meta
        return $metacache->get( $web, $topic )->{modified};
    }

    return $this->{store}->getApproxRevTime( $web, $topic );
}

1;
__END__
Foswiki - The Free and Open Source Wiki, http://foswiki.org/

Copyright (C) 2008-2017 Foswiki Contributors. Foswiki Contributors
are listed in the AUTHORS file in the root of this distribution.
NOTE: Please extend that file, not this notice.

Additional copyrights apply to some or all of the code in this
file as follows:

Copyright (C) 1999-2007 Peter Thoeny, peter@thoeny.org
and TWiki Contributors. All Rights Reserved. TWiki Contributors
are listed in the AUTHORS file in the root of this distribution.
Based on parts of Ward Cunninghams original Wiki and JosWiki.
Copyright (C) 1998 Markus Peter - SPiN GmbH (warpi@spin.de)
Some changes by Dave Harris (drh@bhresearch.co.uk) incorporated

This program is free software; you can redistribute it and/or
modify it under the terms of the GNU General Public License
as published by the Free Software Foundation; either version 2
of the License, or (at your option) any later version. For
more details read LICENSE in the root of this distribution.

This program is distributed in the hope that it will be useful,
but WITHOUT ANY WARRANTY; without even the implied warranty of
MERCHANTABILITY or FITNESS FOR A PARTICULAR PURPOSE.

As per the GPL, removal of this notice is prohibited.<|MERGE_RESOLUTION|>--- conflicted
+++ resolved
@@ -211,13 +211,8 @@
 
     # DO NOT CHANGE THE FORMAT OF $VERSION.
     # Use $RELEASE for a descriptive version.
-<<<<<<< HEAD
     use version 0.77; $VERSION = version->declare('v2.1.999_001');
     $RELEASE = 'Foswiki-2.2.0 Alpha';
-=======
-    use version 0.77; $VERSION = version->declare('v2.1.3_002');
-    $RELEASE = 'Foswiki-2.1.4-RC2';
->>>>>>> de3aafcb
 
     # Default handlers for different %TAGS%
     # Where an entry is set as 'undef', the tag will be demand-loaded
