--- conflicted
+++ resolved
@@ -1,8 +1,4 @@
-<<<<<<< HEAD
-# Copyright (C) 2007-2016 Michael Daum http://michaeldaumconsulting.com
-=======
 # Copyright (C) 2007-2017 Michael Daum http://michaeldaumconsulting.com
->>>>>>> 15b19363
 #
 # This program is free software; you can redistribute it and/or
 # modify it under the terms of the GNU General Public License
@@ -34,13 +30,8 @@
     }
 }
 
-<<<<<<< HEAD
 our $VERSION           = '9.9';
 our $RELEASE           = '23 Jan 2017';
-=======
-our $VERSION           = '9.08';
-our $RELEASE           = '20 Jan 2017';
->>>>>>> 15b19363
 our $NO_PREFS_IN_TOPIC = 1;
 our $SHORTDESCRIPTION  = 'A Wikiwyg Editor';
 our $baseWeb;
