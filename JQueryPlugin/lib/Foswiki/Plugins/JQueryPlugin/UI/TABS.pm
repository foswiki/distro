# See bottom of file for license and copyright information
package Foswiki::Plugins::JQueryPlugin::UI::TABS;
use v5.14;

use Moo;
extends qw( Foswiki::Plugins::JQueryPlugin::Plugin );

=begin TML

---+ package Foswiki::Plugins::JQueryPlugin::UI::TABS

This is the perl stub for the ui.tabs plugin.

=cut

=begin TML

---++ ClassMethod new( $class, ... )

Constructor

=cut

around BUILDARGS => sub {
    my $orig  = shift;
    my $class = shift;

<<<<<<< HEAD
    return $orig->(
        $class, @_,
        name         => 'UI::Tabs',
        version      => '1.10.4',
        puburl       => '%PUBURLPATH%/%SYSTEMWEB%/JQueryPlugin/ui',
        author       => 'see http://jqueryui.com/about',
        homepage     => 'http://api.jqueryui.com/tabs/',
        javascript   => ['jquery.ui.tabs.init.js'],
        dependencies => [ 'ui', ],
=======
    my $this = bless(
        $class->SUPER::new(
            name         => 'UI::Tabs',
            version      => '1.12.0',
            puburl       => '%PUBURLPATH%/%SYSTEMWEB%/JQueryPlugin/plugins/ui',
            author       => 'see http://jqueryui.com/about',
            homepage     => 'http://api.jqueryui.com/tabs/',
            javascript   => ['jquery.ui.tabs.init.js'],
            dependencies => [ 'ui', ],
        ),
        $class
>>>>>>> 957fa34e
    );
};

1;

__END__
Foswiki - The Free and Open Source Wiki, http://foswiki.org/

Copyright (C) 2010-2016 Foswiki Contributors. Foswiki Contributors
are listed in the AUTHORS file in the root of this distribution.
NOTE: Please extend that file, not this notice.

Additional copyrights apply to some or all of the code in this
file as follows:

This program is free software; you can redistribute it and/or
modify it under the terms of the GNU General Public License
as published by the Free Software Foundation; either version 2
of the License, or (at your option) any later version. For
more details read LICENSE in the root of this distribution.

This program is distributed in the hope that it will be useful,
but WITHOUT ANY WARRANTY; without even the implied warranty of
MERCHANTABILITY or FITNESS FOR A PARTICULAR PURPOSE.

As per the GPL, removal of this notice is prohibited.<|MERGE_RESOLUTION|>--- conflicted
+++ resolved
@@ -25,29 +25,15 @@
     my $orig  = shift;
     my $class = shift;
 
-<<<<<<< HEAD
     return $orig->(
         $class, @_,
         name         => 'UI::Tabs',
-        version      => '1.10.4',
-        puburl       => '%PUBURLPATH%/%SYSTEMWEB%/JQueryPlugin/ui',
+        version      => '1.12.0',
+        puburl       => '%PUBURLPATH%/%SYSTEMWEB%/JQueryPlugin/plugins/ui',
         author       => 'see http://jqueryui.com/about',
         homepage     => 'http://api.jqueryui.com/tabs/',
         javascript   => ['jquery.ui.tabs.init.js'],
         dependencies => [ 'ui', ],
-=======
-    my $this = bless(
-        $class->SUPER::new(
-            name         => 'UI::Tabs',
-            version      => '1.12.0',
-            puburl       => '%PUBURLPATH%/%SYSTEMWEB%/JQueryPlugin/plugins/ui',
-            author       => 'see http://jqueryui.com/about',
-            homepage     => 'http://api.jqueryui.com/tabs/',
-            javascript   => ['jquery.ui.tabs.init.js'],
-            dependencies => [ 'ui', ],
-        ),
-        $class
->>>>>>> 957fa34e
     );
 };
 
