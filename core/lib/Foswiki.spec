--- conflicted
+++ resolved
@@ -1084,8 +1084,6 @@
 # http://username:password@proxy.your.company:8080.
 $Foswiki::cfg{PROXY}{HOST} = undef;
 
-<<<<<<< HEAD
-=======
 # **STRING 50 LABEL="No Proxy" CHECK="undefok emptyok"**
 # List of domains that are accessed directly instead of going by the proxy.
 $Foswiki::cfg{PROXY}{NoProxy} = '';
@@ -1101,7 +1099,6 @@
 # will break all active sessions behind the proxy and require re-authentication.
 $Foswiki::cfg{PROXY}{UseForwardedForHeader} = $FALSE;
 
->>>>>>> 215bcece
 #---++ Anti-spam
 # Foswiki incorporates some simple anti-spam measures to protect
 # e-mail addresses and control the activities of benign robots, which
