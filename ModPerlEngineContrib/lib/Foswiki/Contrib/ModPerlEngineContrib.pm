--- conflicted
+++ resolved
@@ -23,13 +23,8 @@
 
 use vars qw( $VERSION $RELEASE $SHORTDESCRIPTION );
 
-<<<<<<< HEAD
-$VERSION          = '1.05';
-$RELEASE          = '30 Apr 2017';
-=======
 $VERSION          = '1.10';
 $RELEASE          = '08 Dec 2017';
->>>>>>> bcf71e2a
 $SHORTDESCRIPTION = 'Permits Foswiki to be executed under mod_perl';
 
 1;