# See bottom of file for license and copyright

package Unit::TestApp;
use v5.14;

=begin TML

---+ Class Unit::TestApp

This is the default application class for unit tests. It provides additional
functionality to support testing while offloading it from the parent
=Foswiki::App= class to reduce %WIKITOOLNAME% memory footprint and probably
avoid some slowdown by handling cases which are not gonna be met outside of
the testing environment.

Alongside to this class one must also study =Foswiki::Engine::Test=.

=cut

use Assert;

use Scalar::Util qw(blessed weaken refaddr);
use Try::Tiny;

use Foswiki::Class qw(callbacks);
extends qw(Foswiki::App);

=begin TML

---++ Callbacks

This class defines the following callbacks (see =Foswiki::Aux::Callbacks=):

| *name* | *Description* |
| =testPreHandleRequest= | Executed before control is passed over to =Foswiki::App= =handleRequest()= method. |
| =testPostHandleRequest= | Executed right after =Foswiki::App= =handleRequest()= method finishes. |

See [[#AttrCallbacks][=callbacks= attribute]].

---+++ Callback testPreHandleRequest

No =params= are sent to the handler.

---+++ Callback testPostHandleRequest

=params= contains one key: =rc= with =handleRequest= method return value.

=cut

callback_names qw(testPreHandleRequest testPostHandleRequest);

=begin TML

---++ ObjectAttribute requestParams -> hash

This is a hash of parameters to be passed over to =Foswiki::Request=
constructor.

=cut

has requestParams => (
    is      => 'rwp',
    lazy    => 1,
    default => sub { {} },
);

=begin TML

---++ ObjectAttribute engineParams -> hash

This is a hash of parameters to be passed over to =Foswiki::Engine=
constructor.

=cut

has engineParams => (
    is      => 'rw',
    lazy    => 1,
    default => sub { {} },
);

<<<<<<< HEAD
# cfgParams hash is used to initialize a new cfg object.
has cfgParams => (
    is      => 'rw',
    lazy    => 1,
    default => sub { {} },
);

# Hash of the test callbacks to be registered on the app object.
=======
=begin TML

#AttrCallbacks
---++ ObjectAttribute callbacks -> hash

A hash of =callback =&gt; \&handler= pairs. Handlers are registered for their
respective callbacks. Each handler =data= parameter is a hash whith the only 
key =app= containing reference to the application object.

=cut

>>>>>>> 8daa1729
has callbacks => (
    is        => 'rw',
    lazy      => 1,
    predicate => 1,
    isa       => Foswiki::Object::isaHASH('callbacks'),
    default   => sub { {} },
);
has _cbRegistered => (
    is      => 'rw',
    default => 0,
);

around BUILDARGS => sub {
    my $orig = shift;
    my $this = shift;

    # SMELL The global $inUnitTestMode must be gone.
    $Foswiki::inUnitTestMode = 1;

    return $orig->( $this, inUnitTestMode => 1, @_ );
};

sub BUILD {
    my $this = shift;

    # Fixup Foswiki::AppObject descendants which have been cloned from objects
    # on another Foswiki::App instance.
    foreach my $attr ( keys %$this ) {
        if (
               blessed( $this->{$attr} )
            && $this->$attr->isa('Foswiki::Object')
            && $this->$attr->does('Foswiki::AppObject')
            && ( !defined( $this->$attr->app )
                || ( $this->$attr->app != $this ) )
          )
        {
            $this->$attr->_set_app($this);
        }
    }
}

=begin TML

---++ ObjectMethod cloneEnv => \%envHash

Clones current application =env= hash.

=cut

sub cloneEnv {
    my $this = shift;

    # SMELL Use Foswiki::Object internals.
    my $clonedEnv = $this->_cloneData( $this->env, 'env' );
    $this->_clear__clone_heap;
    return $clonedEnv;
}

sub registerCallbacks {
    my $this = shift;

    return if $this->_cbRegistered;

    my $cbData = { app => $this, };
    weaken( $cbData->{app} );
    foreach my $cbName ( keys %{ $this->callbacks } ) {
        $this->registerCallback( $cbName, $this->callbacks->{$cbName},
            $cbData );
    }

    $this->_cbRegistered(1);
}

around callbacksInit => sub {
    my $orig = shift;
    my $this = shift;

    $this->registerCallbacks;
    return $orig->( $this, @_ );
};

around _prepareRequest => sub {
    my $orig = shift;
    my $this = shift;

    return $orig->( $this, %{ $this->requestParams } );
};

around _prepareEngine => sub {
    my $orig = shift;
    my $this = shift;

    return $orig->( $this, %{ $this->engineParams } );
};

around _prepareConfig => sub {
    my $orig = shift;
    my $this = shift;

    my $cfg = $this->create( 'Foswiki::Config', %{ $this->cfgParams } );
    return $cfg;
};

around handleRequest => sub {
    my $orig = shift;
    my $this = shift;

    my $rc;
    try {
        $this->callback('testPreHandleRequest');
        $rc = $orig->( $this, @_ );
    }
    catch {
        Foswiki::Exception::Fatal->rethrow($_);
    }
    finally {
        $this->callback( 'testPostHandleRequest', { rc => $rc }, );
    };

    return $rc;
};

=begin TML

---++ Examples

---+++ A test case code

This code demonstrates a sample case of testing a request. Take a note that
tests are using =Foswiki::Engine::Test= engine.

What is demonstrated here is:

   * Handling of application's internal exceptions. Useful for cases when we expect an exception and test success depends on it. It would be then easier to get the exception itself instead of analyzing HTML output.
   * Passing of new application parameters via =createNewFoswikiApp= method.
   * Defining basic request parameters as engine constructor parameters.

<verbatim>
sub _cbHRE {
    my $obj  = shift;
    my %args = @_;
    $args{params}{exception}->rethrow;
}

sub test_someTest {
    my $this = shift;
    
    ...
    
    $this->createNewFoswikiApp(
        requestParams => {
            initializer => {
                templatetopic => $this->test_web . ".TemplateTopic",
            },
        },
        engineParams => {
            initialAttributes => {
                path_info => "/" . $this->test_web . "/" . $this->test_topic,
                user      => $this->app->cfg->data->{AdminUserLogin},
                action    => 'view',
                method    => 'GET',
            },
            simulate => 'psgi',
        },
        callbacks => { handleRequestException => \&_cbHRE, },
    );
    
    try {
        my ($text) = $this->capture(
            sub {
                return $this->app->handleRequest;
            }
        );
    } catch {
        my $e = Foswiki::Exception::Fatal->transmute($_, 0);
        
        # Handle any application exception here.
        unless ( $e->isa('Foswiki::OopsException') ) {
            # Assume that we expected an oops.
            $e->rethrow;
        }
        
        ...
    }
}
</verbatim>

---++ See also

=Unit::FoswikiTestRole=, =Foswiki::Engine::Test=

=cut

1;

__END__

Copyright (C) 2016 Foswiki Contributors
All Rights Reserved.

This program is free software; you can redistribute it and/or
modify it under the terms of the GNU General Public License
as published by the Free Software Foundation; either version 2
of the License, or (at your option) any later version. For
more details read LICENSE in the root of this distribution.

This program is distributed in the hope that it will be useful,
but WITHOUT ANY WARRANTY; without even the implied warranty of
MERCHANTABILITY or FITNESS FOR A PARTICULAR PURPOSE.

As per the GPL, removal of this notice is prohibited.<|MERGE_RESOLUTION|>--- conflicted
+++ resolved
@@ -79,7 +79,6 @@
     default => sub { {} },
 );
 
-<<<<<<< HEAD
 # cfgParams hash is used to initialize a new cfg object.
 has cfgParams => (
     is      => 'rw',
@@ -87,8 +86,6 @@
     default => sub { {} },
 );
 
-# Hash of the test callbacks to be registered on the app object.
-=======
 =begin TML
 
 #AttrCallbacks
@@ -99,8 +96,6 @@
 key =app= containing reference to the application object.
 
 =cut
-
->>>>>>> 8daa1729
 has callbacks => (
     is        => 'rw',
     lazy      => 1,
@@ -108,6 +103,7 @@
     isa       => Foswiki::Object::isaHASH('callbacks'),
     default   => sub { {} },
 );
+
 has _cbRegistered => (
     is      => 'rw',
     default => 0,
