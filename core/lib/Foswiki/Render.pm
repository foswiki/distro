# See bottom of file for license and copyright information
package Foswiki::Render;
use v5.14;

=begin TML

---+ package Foswiki::Render

This module provides most of the actual HTML rendering code in Foswiki.

=cut

use Assert;
use Try::Tiny;
use CGI ();

use Foswiki qw(urlEncode expandStandardEscapes);
use Foswiki::Time            ();
use Foswiki::Sandbox         ();
use Foswiki::Render::Anchors ();

use Moo;
use namespace::clean;
extends qw(Foswiki::Object);
with qw(Foswiki::AppObject);

BEGIN {
    if ( $Foswiki::cfg{UseLocale} ) {
        require locale;
        import locale();
    }
}

# Counter used to generate unique placeholders for when we lift blocks
# (such as <verbatim> out of the text during rendering.
our $placeholderMarker = 0;

# Limiting lookbehind and lookahead for wikiwords and emphasis.
# use like \b
our $STARTWW = qr/^|(?<=[\s\(])/m;
our $ENDWW   = qr/$|(?=[\s,.;:!?)])/m;

# Note: the following marker sequences are used in text to mark things that
# have been hoisted or need to be marked for further processing. The strings
# are carefully chosen so that they (1) are not normally present in written
# text and (2) they do not combine with other characters to form valid
# wide-byte characters. A subset of the 7-bit control characters is used
# (codepoint < 0x07). Warning: the RENDERZONE_MARKER in Foswiki.pm uses \3

# Marker used to indicate the start of a table
our $TABLEMARKER = "\0\1\2TABLE\2\1\0";

# Marker used to indicate table rows that are valid header/footer rows
our $TRMARK = "is\1all\1th";

# General purpose marker used to mark escapes inthe text; for example, we
# use it to mark hoisted blocks, such as verbatim blocks.
our $REMARKER = "\0";

# Optional End marker for escapes where the default end character ; also
# must be removed.  Used for email anti-spam encoding.
our $REEND = "\1";

# Temporary marker for <nop> and <literal> tags. They are used as follows:
#  - Remove all <nop> and <literal>
#  - Take out <input ..> tags
#  - Restore all <nop> and <literal>
#  - ... do other rendering
#  - Put back all <input ...> tags
#  - Remove any extraneous markers.
our $NOPMARK = "\2";

# Default format for a link to a non-existant topic
use constant DEFAULT_NEWLINKFORMAT => <<'NLF';
<span class="foswikiNewLink">$text<a href="%SCRIPTURLPATH{"edit"}%/$web/$topic?topicparent=%WEB%.%TOPIC%" rel="nofollow" title="%MAKETEXT{"Create this topic"}%">?</a></span>
NLF

my %list_types = (
    A => 'upper-alpha',
    a => 'lower-alpha',
    i => 'lower-roman',
    I => 'upper-roman'
);

=begin TML

---++ ClassMethod new (app => $app)

Creates a new renderer

=cut

has NEWLINKFORMAT => (
    is      => 'rw',
    lazy    => 1,
    clearer => 1,
    default => sub {
        return $_[0]->app->prefs->getPreference('NEWLINKFORMAT')
          || DEFAULT_NEWLINKFORMAT;
    },
);
has LINKTOOLTIPINFO => (
    is      => 'rw',
    lazy    => 1,
    clearer => 1,
    default => sub {

        # Add a tooltip, if it's enabled
        my $lti = $_[0]->app->prefs->getPreference('LINKTOOLTIPINFO') || '';
        if ( $lti =~ m/^[Oo][Nn]$/ ) {
            $lti = '$username - $date - r$rev: $summary';
        }
        elsif ( $lti =~ m/^([Oo][Ff][Ff])?$/ ) {
            return;
        }
        return $lti;
    },
);
has LIST => ( is => 'rw', lazy => 1, clearer => 1, default => sub { [] }, );
has _anchorNames => (
    is      => 'rw',
    lazy    => 1,
    clearer => 1,
    default => sub { {} },
);

=begin TML

---++ ObjectMethod internalLink ( $web, $topic, $linkText, $anchor, $linkIfAbsent, $keepWebPrefix, $hasExplicitLinkLabel ) -> $html

Generate a link.

Note: Topic names may be spaced out. Spaced out names are converted
to <nop>WikWords, for example, "spaced topic name" points to "SpacedTopicName".
   * =$web= - the web containing the topic to be linked
   * =$topic= - the topic to be linked
   * =$linkText= - text to use for the link
   * =$anchor= - the link anchor, if any
   * =$linkIfAbsent= - boolean: false means suppress link for
     non-existing pages
   * =$keepWebPrefix= - boolean: true to keep web prefix (for
     non existing Web.TOPIC)
   * =$hasExplicitLinkLabel= - boolean: true if
     [[link][explicit link label]]

Called from outside the package by Func::internalLink.

This is the only way to get a =renderWikiWordHandler= called. When the handler
is called it has an opportunity to modify the link text, but nothing else, and
the output is pumped through the rest of the rendering process, which is a
mistake. This is a recognised shortcoming of the handler.

=cut

# SMELL: this is callable from Func, and is used by the ImportExportPlugin
# (but nothing else AFAICT) - C.
# Calls _renderWikiWord, which in turn will use Plurals.pm to match fold
# plurals to equivalency with their singular form

sub internalLink {
    my ( $this, $web, $topic, $linkText, $anchor, $linkIfAbsent, $keepWebPrefix,
        $hasExplicitLinkLabel, $params )
      = @_;

    my $req = $this->app->request;
    my $cfg = $this->app->cfg;

    # Webname/Subweb/ -> Webname/Subweb
    $web =~ s/\/\Z//;

    if ( $linkText eq $web ) {
        $linkText =~ s/\//\./g;
    }

    #WebHome links to tother webs render as the WebName
    if (   ( $linkText eq $cfg->data->{HomeTopicName} )
        && ( $web ne $req->web ) )
    {
        $linkText = $web;
    }

    # Get rid of leading/trailing spaces in topic name
    $topic =~ s/^\s*//;
    $topic =~ s/\s*$//;

    # Allow spacing out, etc.
    # Plugin authors use $hasExplicitLinkLabel to determine if the link label
    # should be rendered differently even if the topic author has used a
    # specific link label.
    $linkText =
      $this->app->plugins->dispatch( 'renderWikiWordHandler', $linkText,
        $hasExplicitLinkLabel, $web, $topic )
      || $linkText;

    # Turn spaced-out names into WikiWords - upper case first letter of
    # whole link, and first of each word. TODO: Try to turn this off,
    # avoiding spaces being stripped elsewhere
    $topic = ucfirst($topic);
    $topic =~ s/\s([[:alnum:]])/\U$1/g;

    # If locales are in effect, the above conversions will taint the topic
    # name (Foswiki:Tasks:Item2091)
    $topic = Foswiki::Sandbox::untaintUnchecked($topic);

    # Add <nop> before WikiWord inside link text to prevent double links
    $linkText =~ s/(?<=[\s\(])([[:upper:]])/<nop>$1/g;
    return _renderWikiWord( $this, $web, $topic, $linkText, $anchor,
        $linkIfAbsent, $keepWebPrefix, $params );
}

=begin TML

---++ ObjectMethod getRenderedVersion ( $text, $topicObject ) -> $html

The main rendering function.

=cut

sub getRenderedVersion {
    my ( $this, $text, $topicObject ) = @_;
    ASSERT( $topicObject->isa('Foswiki::Meta') ) if DEBUG;

    return '' unless defined $text;    # nothing to do

    my $app     = $this->app;
    my $plugins = $app->plugins;
    my $prefs   = $app->prefs;

    $this->clear_LIST;

    # Initial cleanup
    $text =~ s/\r//g;
    $text =~ s/[\{\}]$REMARKER//g;

    # whitespace before <! tag (if it is the first thing) is illegal
    $text =~ s/^\s+(<![A-Za-z])/$1/;

    # clutch to enforce correct rendering at end of doc
    $text =~ s/\n?$/\n<nop>\n/s;

    # Maps of placeholders to tag parameters and text
    my $removed = {};

    # verbatim before literal - see Item3431
    $text = Foswiki::takeOutBlocks( $text, 'verbatim',  $removed );
    $text = Foswiki::takeOutBlocks( $text, 'literal',   $removed );
    $text = Foswiki::takeOutBlocks( $text, 'dirtyarea', $removed )
      if $topicObject->isCacheable();

    $text =
      $this->_takeOutProtected( $text, qr/<\?([^?]*)\?>/s, 'comment',
        $removed );
    $text =
      $this->_takeOutProtected( $text,
        qr/<![Dd][Oo][Cc][Tt][Yy][Pp][Ee]([^<>]*)>?/m,
        'comment', $removed );
    $text =
      $this->_takeOutProtected( $text,
        qr/<[Hh][Ee][Aa][Dd].*?<\/[Hh][Ee][Aa][Dd]>/s,
        'head', $removed );
    $text = $this->_takeOutProtected(
        $text,
qr/<[Tt][Ee][Xx][Tt][Aa][Rr][Ee][Aa]\b.*?<\/[Tt][Ee][Xx][Tt][Aa][Rr][Ee][Aa]>/s,
        'textarea',
        $removed
    );
    $text =
      $this->_takeOutProtected( $text,
        qr/<[Ss][Cc][Rr][Ii][Pp][Tt]\b.*?<\/[Ss][Cc][Rr][Ii][Pp][Tt]>/s,
        'script', $removed );
    $text =
      $this->_takeOutProtected( $text,
        qr/<[Ss][Tt][Yy][Ll][Ee]\b.*?<\/[Ss][Tt][Yy][Ll][Ee]>/s,
        'style', $removed );

    # Remove the sticky tags (used in WysiwygPlugin's TML2HTML conversion)
    # since they could potentially break a browser.
    # They are removed here and not in the plugin because the plugin might
    # not be installed but the sticky tags are standard markup.
    $text =~ s#</?sticky>##g;

    # DEPRECATED startRenderingHandler before PRE removed
    # SMELL: could parse more efficiently if this wasn't
    # here.
    $plugins->dispatch( 'startRenderingHandler', $text, $topicObject->web,
        $topicObject->topic );

    $text = Foswiki::takeOutBlocks( $text, 'pre', $removed );

    # Join lines ending in '\' (don't need \r?, it was removed already)
    $text =~ s/\\\n//gs;

    $plugins->dispatch( 'preRenderingHandler', $text, $removed );

    if ( $plugins->haveHandlerFor('insidePREHandler') ) {
        foreach my $region ( sort keys %$removed ) {
            next unless ( $region =~ m/^pre\d+$/i );
            my @lines = split( /\r?\n/, $removed->{$region}{text} );
            my $rt = '';
            while ( scalar(@lines) ) {
                my $line = shift(@lines);
                $plugins->dispatch( 'insidePREHandler', $line );
                if ( $line =~ m/\n/ ) {
                    unshift( @lines, split( /\r?\n/, $line ) );
                    next;
                }
                $rt .= $line . "\n";
            }
            $removed->{$region}{text} = $rt;
        }
    }

    if ( $plugins->haveHandlerFor('outsidePREHandler') ) {

        # DEPRECATED - this is the one call preventing
        # effective optimisation of the TML processing loop,
        # as it exposes the concept of a 'line loop' to plugins,
        # but HTML is not a line-oriented language (though TML is).
        # But without it, a lot of processing could be moved
        # outside the line loop.
        my @lines = split( /\r?\n/, $text );
        my $rt = '';
        while ( scalar(@lines) ) {
            my $line = shift(@lines);
            $plugins->dispatch( 'outsidePREHandler', $line );
            if ( $line =~ m/\n/ ) {
                unshift( @lines, split( /\r?\n/, $line ) );
                next;
            }
            $rt .= $line . "\n";
        }

        $text = $rt;
    }

    # Remove input fields: Item11480
    $text =~ s/<nop>/N$NOPMARK/g;
    $text = $this->_takeOutProtected( $text, qr/<[Ii][Nn][Pp][Uu][Tt]\b.*?>/s,
        'input', $removed );
    $text =~ s/N$NOPMARK/<nop>/g;

    # Escape rendering: Change ' !AnyWord' to ' <nop>AnyWord',
    # for final ' AnyWord' output
    $text =~ s/$STARTWW\!(?=[\w\*\=])/<nop>/gm;

    # Blockquoted email (indented with '> ')
    # Could be used to provide different colours for different numbers of '>'
    $text =~ s/^>(.*?)$/'&gt;<cite>$1<\/cite><br \/>/gm;

    # locate isolated < and > and translate to entities
    # Protect isolated <!-- and -->
    $text =~ s/<!--/{$REMARKER!--/g;
    $text =~ s/-->/--}$REMARKER/g;

    # SMELL: this next fragment does not handle the case where HTML tags
    # are embedded in the values provided to other tags. The only way to
    # do this correctly is to parse the HTML (bleagh!). So we just assume
    # they have been escaped.
    $text =~ s/<(\/?[\w\-]+(:[\w\-]+)?)>/{$REMARKER$1}$REMARKER/g;
    $text =~ s/<([\w\-]+(:[\w\-]+)?(\s+.*?|\/)?)>/{$REMARKER$1}$REMARKER/g;

    # XML processing instruction only valid at start of text
    $text =~ s/^<(\?\w.*?\?)>/{$REMARKER$1}$REMARKER/g;

    # entitify lone < and >, praying that we haven't screwed up :-(
    # Item1985: CDATA sections are not lone < and >
    $text =~ s/<(?!\!\[CDATA\[)/&lt\;/g;
    $text =~ s/(?<!\]\])>/&gt\;/g;
    $text =~ s/\{$REMARKER/</g;
    $text =~ s/\}$REMARKER/>/g;

    # other entities
    # Negative look-ahead assertion for non-named entity and numeric entity
    $text =~ s/&        # Entity, or just an ampersand
        (?!                  # Negative lookahead assertion
           (?:\w+;)          # named entity
         | (?:\#[Xx]?[0-9a-fA-F]+;) # numeric entity
        )
        /&amp;/gx;

    # clear the set of unique anchornames in order to inhibit
    # the 'relabeling' of anchor names if the same topic is processed
    # more than once, cf. explanation in expandMacros()
    my $anchors = $this->getAnchorNames($topicObject);
    $anchors->clear();

    # '#WikiName' anchors. Don't attempt to make these unique; renaming
    # user-defined anchors is not sensible.
    $text =~ s{^(\#$Foswiki::regex{wikiWordRegex})}
    {'<span id="'.$anchors->add( $1 ).'"></span>'}gem;

    # Headings
    # '<h6>...</h6>' HTML rule
    $text =~ s/$Foswiki::regex{headerPatternHt}/
      _makeAnchorHeading($this, $2, $1, $anchors)/ge;

    # '----+++++++' rule
    $text =~ s/$Foswiki::regex{headerPatternDa}/
      _makeAnchorHeading($this, $2, length($1), $anchors)/ge;

    # Horizontal rule
    $text =~ s/^---+/<hr \/>/gm;

    # Now we really _do_ need a line loop, to process TML
    # line-oriented stuff.
    my $isList   = 0;    # True when within a list
    my $tableRow = 0;
    my @result;
    my $isFirst = 1;

    foreach my $line ( split( /\r?\n/, $text ) ) {

        # Table: | cell | cell |
        # allow trailing white space after the last |
        if ( $line =~ m/^(\s*)\|.*\|\s*$/ ) {

            unless ($tableRow) {

                # mark the head of the table
                push( @result, $TABLEMARKER );
            }
            $line =~ s/^(\s*)\|(.*)/$1._emitTR( $this, $2 )/e;
            $tableRow++;
        }
        elsif ($tableRow) {
            _addTHEADandTFOOT( \@result );
            push( @result, '</table>' );
            $tableRow = 0;
        }

        # Lists and paragraphs
        if ( $line =~ m/^\s*$/ ) {
            unless ( $tableRow || $isFirst ) {
                $line = '<p></p>';
            }
            $isList = 0;
        }
        elsif ( $line =~ m/^\S/ ) {
            $isList = 0;
        }
        elsif ( $line =~ m/^(\t| {3})+\S/ ) {
            if ( index( $line, '$' ) >= 0
                && $line =~
                s/^((?:\t| {3})+)\$\s*([^:]+):\s+/<dt> $2 <\/dt><dd> / )
            {

                # Definition list
                _addListItem( $this, \@result, 'dl', 'dd', '', $1 );
                $isList = 1;
            }
            elsif ( $line =~ s/^((?:\t| {3})+)(\S+?):\s+/<dt> $2 <\/dt><dd> / )
            {

                # Definition list (deprecated)
                _addListItem( $this, \@result, 'dl', 'dd', '', $1 );
                $isList = 1;
            }
            elsif ( $line =~ s/^((\t|   )+)\* /<li> / ) {

                # Unnumbered list
                _addListItem( $this, \@result, 'ul', 'li', '', $1 );
                $isList = 1;
            }
            elsif ( $line =~ s/^((\t|   )+): /<div class='foswikiIndent'> / ) {

                # Indent pseudo-list
                $line .= '&nbsp;'
                  if ( length($line) eq 28 )
                  ;    # empty divs are not rendered, so make it non-empty.
                _addListItem( $this, \@result, '', 'div', 'foswikiIndent', $1 );
                $isList = 1;
            }
            elsif ( $line =~ m/^((\t|   )+)([1AaIi]\.|\d+\.?) ?/ ) {

                # Numbered list
                my $ot = $3;
                $ot =~ s/^(.).*/$1/;
                if ( $ot !~ /^\d$/ ) {

                    # Use style="list-type-type:"
                    $ot = ' style="list-style-type:' . $list_types{$ot} . '"';
                }
                else {
                    $ot = '';
                }
                $line =~ s/^((\t|   )+)([1AaIi]\.|\d+\.?) ?/<li$ot> /;
                _addListItem( $this, \@result, 'ol', 'li', '', $1 );
                $isList = 1;
            }
            elsif ( $isList && $line =~ m/^(\t|   )+\s*\S/ ) {

                # indented line extending prior list item
                push( @result, $line );
                next;
            }
            else {
                $isList = 0;
            }
        }
        elsif ( $isList && $line =~ m/^(\t|   )+\s*\S/ ) {

            # indented line extending prior list item; case where indent
            # starts with is at least 3 spaces or a tab, but may not be a
            # multiple of 3.
            push( @result, $line );
            next;
        }

        # Finish the list
        unless ( $isList || $isFirst ) {
            _addListItem( $this, \@result, '', '', '', '' );
        }

        push( @result, $line );
        $isFirst = 0;
    }

    if ($tableRow) {
        _addTHEADandTFOOT( \@result );
        push( @result, '</table>' );
    }
    _addListItem( $this, \@result, '', '', '', '' );

    $text = join( '', @result );

    # SMELL: use of $STARTWW and $ENDWW really limit the number of places
    # emphasis can happen. But it's a tradeoff between that and excessive
    # greed.

    $text =~ s/${STARTWW}==(\S+?|\S[^\n]*?\S)==$ENDWW/_fixedFontText($1,1)/gem;
    $text =~ s/${STARTWW}__(\S+?|\S[^\n]*?\S)
               __$ENDWW/<strong><em>$1<\/em><\/strong>/gmx;
    $text =~ s/${STARTWW}\*(\S+?|\S[^\n]*?\S)\*$ENDWW/<strong>$1<\/strong>/gm;
    $text =~ s/${STARTWW}\_(\S+?|\S[^\n]*?\S)\_$ENDWW/<em>$1<\/em>/gm;
    $text =~ s/${STARTWW}\=(\S+?|\S[^\n]*?\S)\=$ENDWW/_fixedFontText($1,0)/gem;

    # Handle [[][] and [[]] links
    # Change ' ![[...' to ' [<nop>[...' to protect from further rendering
    $text =~ s/(^|\s)\!\[\[/$1\[<nop>\[/gm;

    # Spaced-out Wiki words with alternative link text
    # i.e. [[$1][$3]]
    $text =~ s(\[\[([^\]\[\n]+)\](\[([^\]\n]+)\])?\])
        (_handleSquareBracketedLink( $this,$topicObject,$1,$3))ge;

    # URI - don't apply if the URI is surrounded by url() to avoid naffing
    # CSS
    $text =~ s/(^|(?<!url)[-*\s(|])
               ($Foswiki::regex{linkProtocolPattern}:
                   ([^\s<>"]+[^\s*.,!?;:)<|]))/
                     $1._externalLink( $this,$2)/geox;

    # Normal mailto:foo@example.com ('mailto:' part optional)
    $text =~ s/$STARTWW((mailto\:)?
                   $Foswiki::regex{emailAddrRegex})$ENDWW/
                     _mailLink( $this, $1 )/gemx;

    unless ( Foswiki::isTrue( $prefs->getPreference('NOAUTOLINK') ) ) {

        # Handle WikiWords
        $text = Foswiki::takeOutBlocks( $text, 'noautolink', $removed );
        $text =~ s($STARTWW
            (?:($Foswiki::regex{webNameRegex})\.)?
            ($Foswiki::regex{wikiWordRegex}|
                $Foswiki::regex{abbrevRegex})
            ($Foswiki::regex{anchorRegex})?)
           (_handleWikiWord( $this, $topicObject, $1, $2, $3))gexom;
        Foswiki::putBackBlocks( \$text, $removed, 'noautolink' );
    }

    # Restore input fields before calling the end/post handlers
    $this->_putBackProtected( \$text, 'input', $removed );
    $text =~ s/N$NOPMARK//g;

    Foswiki::putBackBlocks( \$text, $removed, 'pre' );

    # DEPRECATED plugins hook after PRE re-inserted
    $plugins->dispatch( 'endRenderingHandler', $text );

    # replace verbatim with pre in the final output
    Foswiki::putBackBlocks( \$text, $removed, 'verbatim', 'pre',
        \&verbatimCallBack );
    $text =~ s|\n?<nop>\n$||;    # clean up clutch

    $this->_putBackProtected( \$text, 'style',  $removed );
    $this->_putBackProtected( \$text, 'script', $removed );
    Foswiki::putBackBlocks( \$text, $removed, 'literal', '' );
    $this->_putBackProtected( \$text, 'literal', $removed );
    Foswiki::putBackBlocks( \$text, $removed, 'dirtyarea' )
      if $topicObject->isCacheable();
    $this->_putBackProtected( \$text, 'comment',  $removed );
    $this->_putBackProtected( \$text, 'head',     $removed );
    $this->_putBackProtected( \$text, 'textarea', $removed );

    $text = _adjustH($text);

    $this->app->users->getLoginManager()->endRenderingHandler($text);

    $plugins->dispatch( 'postRenderingHandler', $text );
    return $text;
}

=begin TML

---++ StaticMethod html($tag, $attrs, $content) -> $html

Generates HTML for the given HTML tag name, plus an optional map of attributes
and optional content. Attribute values will be safely encoded for use in HTML.
However TML is *not* escaped.

Can be used to replace many of the CGI::* html generation methods.

Use it like this:

   * Foswiki::Render::html('a', { href => $url, name => 'blah' }, 'jump');
   * Foswiki::Render::html('br');
   * Foswiki::Render::html('p', undef, 'Now is the time');

=cut

sub html {
    my ( $tag, $attrs, $innerHTML ) = @_;
    my $html = "<$tag";
    if ($attrs) {
        my @keys = keys %$attrs;
        @keys = sort @keys if (DEBUG);
        foreach my $k (@keys) {
            my $v = $attrs->{$k};

            # This is what CGI encodes, so....
            $v =~ s/([&<>\x8b\x9b'])/'&#'.ord($1).';'/ge;
            $html .= " $k='$v'";
        }
    }
    $innerHTML = '' unless defined $innerHTML;
    return "$html>$innerHTML</$tag>";
}

=begin TML

---++ StaticMethod verbatimCallBack

Callback for use with putBackBlocks that replaces &lt; and >
by their HTML entities &amp;lt; and &amp;gt;

=cut

sub verbatimCallBack {
    my $val = shift;

    # SMELL: A shame to do this, but in Foswiki.org have converted
    # 3 spaces to tabs since day 1
    $val =~ s/\t/   /g;

    return Foswiki::entityEncode($val);
}

=begin TML

---++ ObjectMethod TML2PlainText( $text, $topicObject, $opts ) -> $plainText

Strip TML markup from text for display as plain text without
pushing it through the full rendering pipeline. Intended for 
generation of topic and change summaries. Adds nop tags to 
prevent subsequent rendering; nops get removed at the very end.

$opts:
   * showvar - shows !%VAR% names if not expanded
   * expandvar - expands !%VARS%
   * nohead - strips ---+ headings at the top of the text
   * showmeta - does not filter meta-data

=cut

sub TML2PlainText {
    my ( $this, $text, $topicObject, $opts ) = @_;
    $opts ||= '';

    return '' unless defined $text;

    $text =~ s/\r//g;    # SMELL, what about OS10?

    if ( $opts =~ m/showmeta/ ) {
        $text =~ s/%META:/%<nop>META:/g;
    }
    else {
        $text =~ s/%META:[A-Z].*?}%//g;
    }

    if ( $opts =~ m/expandvar/ ) {
        $text =~ s/(\%)(SEARCH){/$1<nop>$2/g;    # prevent recursion
        $topicObject = $this->creare('Foswiki::Meta')
          unless $topicObject;
        $text = $topicObject->expandMacros($text);
    }
    else {
        $text =~ s/%WEB%/$topicObject->web() || ''/ge;
        $text =~ s/%TOPIC%/$topicObject->topic() || ''/ge;
        my $wtn = $this->app->prefs->getPreference('WIKITOOLNAME')
          || '';
        $text =~ s/%WIKITOOLNAME%/$wtn/g;
        if ( $opts =~ m/showvar/ ) {
            $text =~ s/%(\w+({.*?}))%/$1/g;      # defuse
        }
        else {
            $text =~ s/%$Foswiki::regex{tagNameRegex}({.*?})?%//g;    # remove
        }
    }

    # Format e-mail to add spam padding (HTML tags removed later)
    $text =~ s/$STARTWW(
                   (mailto\:)?
                   [a-zA-Z0-9-_.+]+@[a-zA-Z0-9-_.]+\.[a-zA-Z0-9-_]+
                   )$ENDWW
              /_mailLink( $this, $1 )/gemx;
    $text =~ s/<!--.*?-->//gs;       # remove all HTML comments
    $text =~ s/<(?!nop)[^>]*>//g;    # remove all HTML tags except <nop>
    $text =~ s/\&[a-z]+;/ /g;        # remove entities
    if ( $opts =~ m/nohead/ ) {

        # skip headings on top
        while ( $text =~ s/^\s*\-\-\-+\+[^\n\r]*// ) { };    # remove heading
    }

    #keep only test portion of [[][]] links
    $text =~ s/\[\[([^\]]*\]\[)(.*?)\]\]/$2/g;

    # SMELL: can't do this, it removes these characters even when they're
    # not for formatting
    #$text =~ s/[\[\]\*\|=_\&\<\>]/ /g;

    $text =~ s/${STARTWW}==(\S+?|\S[^\n]*?\S)==$ENDWW/$1/gem;
    $text =~ s/${STARTWW}__(\S+?|\S[^\n]*?\S)__$ENDWW/$1/gm;
    $text =~ s/${STARTWW}\*(\S+?|\S[^\n]*?\S)\*$ENDWW/$1/gm;
    $text =~ s/${STARTWW}\_(\S+?|\S[^\n]*?\S)\_$ENDWW/$1/gm;
    $text =~ s/${STARTWW}\=(\S+?|\S[^\n]*?\S)\=$ENDWW/$1/gem;

    #SMELL: need to correct these too
    $text =~ s/[\[\]\|\&]/ /g;    # remove remaining Wiki formatting chars

    $text =~ s/^\-\-\-+\+*\s*\!*/ /gm;    # remove heading formatting and hbar
    $text =~ s/[\+\-]+/ /g;               # remove special chars
    $text =~ s/^\s+//;                    # remove leading whitespace
    $text =~ s/\s+$//;                    # remove trailing whitespace
    $text =~ s/!(\w+)/$1/gs;    # remove all nop exclamation marks before words
    $text =~ s/[\r\n]+/\n/s;
    $text =~ s/[ \t]+/ /s;

    # defuse "Web." prefix in "Web.TopicName" link
    $text =~ s{$STARTWW
               (($Foswiki::regex{webNameRegex})\.
                   ($Foswiki::regex{wikiWordRegex}
                   | $Foswiki::regex{abbrevRegex}))}
              {$2.<nop>$3}gx;
    $text =~ s/\<nop\>//g;      # remove any remaining nops
    $text =~ s/[\<\>]/ /g;      # remove any remaining formatting

    return $text;
}

=begin TML

---++ ObjectMethod protectPlainText($text) -> $tml

Protect plain text from expansions that would normally be done
duing rendering, such as wikiwords. Topic summaries, for example,
have to be protected this way.

=cut

sub protectPlainText {
    my ( $this, $text ) = @_;

    # prevent text from getting rendered in inline search and link tool
    # tip text by escaping links (external, internal, Interwiki)
    $text =~ s/((($Foswiki::regex{webNameRegex})\.)?
                   ($Foswiki::regex{wikiWordRegex}
                   |$Foswiki::regex{abbrevRegex}))/<nop>$1/gx;

    $text =~ s/([@%])/<nop>$1<nop>/g;    # email address, macro

    return $text;
}

# DEPRECATED: retained for compatibility with various hack-job extensions
sub makeTopicSummary {
    my ( $this, $text, $topic, $web, $flags ) = @_;
    my $topicObject = $this->create(
        'Foswiki::Meta',
        web => $web,
        web => $topic
    );
    return $topicObject->summariseText( '', $text );
}

=begin TML

---++ ObjectMethod renderRevisionInfo($topicObject, $rev, $format) -> $string

Obtain and render revision info for a topic.
   * =$topicObject= - the topic
   * =$rev= - the rev number, defaults to latest rev
   * =$format= - the render format, defaults to
     =$rev - $time - $wikiusername=. =$format= can contain
     the following keys for expansion:
   | =$web= | the web name |
   | =$topic= | the topic name |
   | =$rev= | the rev number |
   | =$username= | the login of the saving user |
   | =$wikiname= | the wikiname of the saving user |
   | =$wikiusername= | the web.wikiname of the saving user |
   | =$date= | the date of the rev (no time) |
   | =$time= | the time of the rev |
   | =$min=, =$sec=, etc. | Same date format qualifiers as GMTIME |

=cut

sub renderRevisionInfo {
    my ( $this, $topicObject, $rrev, $format ) = @_;
    my $value = $format || 'r$rev - $date - $time - $wikiusername';
    $value = expandStandardEscapes($value);

    # nop if there are no format tokens
    return $value
      unless $value =~
m/\$(?:year|ye|wikiusername|wikiname|week|we|web|wday|username|tz|topic|time|seconds|sec|rev|rcs|month|mo|minutes|min|longdate|isotz|iso|http|hours|hou|epoch|email|dow|day|date)/x;

    my $users = $this->app->users;
    if ($rrev) {
        my $loadedRev = $topicObject->getLoadedRev() || 0;
        unless ( $rrev == $loadedRev ) {
            $topicObject = $this->create(
                'Foswiki::Meta',
                web   => $topicObject->web,
                topic => $topicObject->topic
            );
            $topicObject = $topicObject->load($rrev);
        }
    }
    my $info = $topicObject->getRevisionInfo();

    my $wun = '';
    my $wn  = '';
    my $un  = '';
    if ( $info->{author} ) {
        my $cUID = $users->getCanonicalUserID( $info->{author} );

#pre-set cuid if author is the unknown user from the basemapper (ie, default value) to avoid further guesswork
        $cUID = $info->{author}
          if ( $info->{author} eq
            $Foswiki::Users::BaseUserMapping::UNKNOWN_USER_CUID );
        if ( !$cUID ) {
            my $ln = $users->getLoginName( $info->{author} );
            $cUID = $info->{author}
              if ( defined($ln) and ( $ln ne 'unknown' ) );
        }
        if ($cUID) {
            $wun = $users->webDotWikiName($cUID);
            $wn  = $users->getWikiName($cUID);
            $un  = $users->getLoginName($cUID);
        }

        #only do the legwork if we really have to
        if ( not( defined($wun) and defined($wn) and defined($un) )
            or ( ( $wun eq '' ) or ( $wn eq '' ) or ( $un eq '' ) ) )
        {
            my $user = $info->{author};

            # If we are still unsure, then use whatever is saved in the meta.
            # But obscure it if the RenderLoggedInButUnknownUsers is enabled.
            if ( $Foswiki::cfg{RenderLoggedInButUnknownUsers} ) {
                $user = $info->{author} = 'unknown';
            }
            else {

                #cUID's are forced to ascii by escaping other chars..
                #$cUID =~ s/([^a-zA-Z0-9])/'_'.sprintf('%02x', ord($1))/ge;

#remove any SomeMapping_ prefix from the cuid - as that initial '_' is not escaped.
                $user =~ s/^[A-Z][A-Za-z]+Mapping_//;

                #and then xform any escaped chars.
                use bytes;
                $user =~ s/_([0-9a-f][0-9a-f])/chr(hex($1))/ge;
                no bytes;
            }
            $wun ||= $user;
            $wn  ||= $user;
            $un  ||= $user;
        }
    }

    $value =~ s/\$web/$topicObject->web() || ''/ge;
    $value =~ s/\$topic\(([^\)]*)\)/
      Foswiki::Render::breakName( $topicObject->topic(), $1 )/ge;
    $value =~ s/\$topic/$topicObject->topic() || ''/ge;
    $value =~ s/\$rev/$info->{version}/g;
    $value =~ s/\$time/
      Foswiki::Time::formatTime($info->{date}, '$hour:$min:$sec')/ge;
    $value =~ s/\$date/
      Foswiki::Time::formatTime(
          $info->{date}, $Foswiki::cfg{DefaultDateFormat} )/ge;
    $value =~ s/(\$(rcs|longdate|isotz|iso|http|email|))/
      Foswiki::Time::formatTime($info->{date}, $1 )/ge;

    if ( $value =~
m/\$(?:year|ye|week|we|web|wday|username|tz|seconds|sec|rcs|month|mo|minutes|min|longdate|hours|hou|epoch|dow|day)/
      )
    {
        $value = Foswiki::Time::formatTime( $info->{date}, $value );
    }
    $value =~ s/\$username/$un/g;
    $value =~ s/\$wikiname/$wn/g;
    $value =~ s/\$wikiusername/$wun/g;

    return $value;
}

=begin TML

---++ ObjectMethod forEachLine( $text, \&fn, \%options ) -> $newText

Iterate over each line, calling =\&fn= on each.
\%options may contain:
   * =pre= => true, will call fn for each line in pre blocks
   * =verbatim= => true, will call fn for each line in verbatim blocks
   * =literal= => true, will call fn for each line in literal blocks
   * =noautolink= => true, will call fn for each line in =noautolink= blocks
The spec of \&fn is =sub fn( $line, \%options ) -> $newLine=. The %options
hash passed into this function is passed down to the sub, and the keys
=in_literal=, =in_pre=, =in_verbatim= and =in_noautolink= are set boolean
TRUE if the line is from one (or more) of those block types.

The return result replaces $line in $newText.

=cut

sub forEachLine {
    my ( $this, $text, $fn, $options ) = @_;

    return '' unless defined $text;

    $options->{in_pre}        = 0;
    $options->{in_pre}        = 0;
    $options->{in_verbatim}   = 0;
    $options->{in_literal}    = 0;
    $options->{in_noautolink} = 0;
    my $newText = '';
    foreach my $line ( split( /([\r\n]+)/, $text ) ) {
        if ( $line =~ m/[\r\n]/ ) {
            $newText .= $line;
            next;
        }
        $options->{in_verbatim}++
          if ( $line =~ m|^\s*<[Vv][Ee][Rr][Bb][Aa][Tt][Ii][Mm]\b[^>]*>\s*$| );
        $options->{in_verbatim}--
          if ( $line =~ m|^\s*</[Vv][Ee][Rr][Bb][Aa][Tt][Ii][Mm]>\s*$| );
        $options->{in_literal}++
          if ( $line =~ m|^\s*<[Ll][Ii][Tt][Ee][Rr][Aa][Ll]\b[^>]*>\s*$| );
        $options->{in_literal}--
          if ( $line =~ m|^\s*</[Ll][Ii][Tt][Ee][Rr][Aa][Ll]>\s*$| );
        unless ( ( $options->{in_verbatim} > 0 )
            || ( ( $options->{in_literal} > 0 ) ) )
        {
            $options->{in_pre}++ if ( $line =~ m|<[Pp][Rr][Ee]\b| );
            $options->{in_pre}-- if ( $line =~ m|</[Pp][Rr][Ee]>| );
            $options->{in_noautolink}++
              if ( $line =~
                m|^\s*<[Nn][Oo][Aa][Uu][Tt][Oo][Ll][Ii][Nn][Kk]\b[^>]*>\s*$| );
            $options->{in_noautolink}--
              if ( $line =~
                m|^\s*</[Nn][Oo][Aa][Uu][Tt][Oo][Ll][Ii][Nn][Kk]>\s*| );
        }
        unless ( $options->{in_pre} > 0 && !$options->{pre}
            || $options->{in_verbatim} > 0   && !$options->{verbatim}
            || $options->{in_literal} > 0    && !$options->{literal}
            || $options->{in_noautolink} > 0 && !$options->{noautolink} )
        {
            $line = &$fn( $line, $options );
        }
        $newText .= $line;
    }
    return $newText;
}

=begin TML

---++ StaticMethod breakName( $text, $args) -> $text

   * =$text= - text to "break"
   * =$args= - string of format (\d+)([,\s*]\.\.\.)?)
Hyphenates $text every $1 characters, or if $2 is "..." then shortens to
$1 characters and appends "..." (making the final string $1+3 characters
long)

_Moved from Search.pm because it was obviously unhappy there,
as it is a rendering function_

=cut

sub breakName {
    my ( $text, $args ) = @_;

    my @params = split( /[\,\s]+/, $args, 2 );
    if (@params) {
        my $len = $params[0] || 1;
        $len = 1 if ( $len < 1 );
        my $sep = '- ';
        $sep = $params[1] if ( @params > 1 );
        if ( $sep =~ m/^\.\.\./ ) {

            # make name shorter like 'ThisIsALongTop...'
            $text =~ s/(.{$len})(.+)/$1.../s;

        }
        else {

            # split and hyphenate the topic like 'ThisIsALo- ngTopic'
            $text =~ s/(.{$len})/$1$sep/gs;
            $text =~ s/$sep$//;
        }
    }
    return $text;
}

=begin TML

---++ StaticMethod protectFormFieldValue($value, $attrs) -> $html

Given the value of a form field, and a set of attributes that control how
to display that value, protect the value from further processing.

The protected value is determined from the value of the field after:
   * newlines are replaced with &lt;br> or the value of $attrs->{newline}
   * processing through breakName if $attrs->{break} is defined
   * escaping of $vars if $attrs->{protectdollar} is defined
   * | is replaced with &amp;#124; or the value of $attrs->{bar} if defined

=cut

sub protectFormFieldValue {
    my ( $value, $attrs ) = @_;

    $value = '' unless defined($value);

    if ( $attrs && $attrs->{break} ) {
        $value =~ s/^\s*(.*?)\s*$/$1/g;
        $value = breakName( $value, $attrs->{break} );
    }

    # Item3489, Item2837. Prevent $vars in formfields from
    # being expanded in formatted searches.
    if ( $attrs && $attrs->{protectdollar} ) {
        $value =~ s/\$(n|nop|quot|percnt|dollar)/\$<nop>$1/g;
    }

    # change newlines
    my $newline = '<br />';
    if ( $attrs && defined $attrs->{newline} ) {
        $newline = $attrs->{newline};
        $newline =~ s/\$n/\n/gs;
    }
    $value =~ s/\r?\n/$newline/gs;

    # change vbars
    my $bar = '&#124;';
    if ( $attrs && $attrs->{bar} ) {
        $bar = $attrs->{bar};
    }
    $value =~ s/\|/$bar/g;

    return $value;
}

=begin TML

---++ ObjectMethod getAnchorNames( $topicObject ) -> $set

Get the anchor name set generated for the given topic. This is so that the
same anchor names can be generated for each time the same topic is
%INCLUDEd (the same anchor target will be generated for each time the
topic is included.

Note that anchor names generated this way are unique since the last time the
anchor set is cleared, which happens (1) whenever a new session is started
and (2) whenever a new %TOC macro is rendered (see Foswiki/Macros/TOC).

Returns an object of type Foswiki::Render::Anchors.

=cut

sub getAnchorNames {
    my ( $this, $topicObject ) = @_;
    my $id = $topicObject->getPath();
    my $a  = $this->_anchorNames->{$id};
    unless ($a) {
        $a = Foswiki::Render::Anchors->new;
        $this->_anchorNames->{$id} = $a;
    }
    return $a;
}

# Add a list item, of the given type and indent depth. The list item may
# cause the opening or closing of lists currently being handled.
sub _addListItem {
    my ( $this, $result, $type, $element, $css, $indent ) = @_;

    $indent =~ s/   /\t/g;
    my $depth = length($indent);

    my $size = scalar( @{ $this->LIST } );

    # The whitespaces either side of the tags are required for the
    # emphasis REs to work.
    if ( $size < $depth ) {
        my $firstTime = 1;
        while ( $size < $depth ) {
            push( @{ $this->LIST }, { type => $type, element => $element } );
            push( @$result,
                " <$element" . ( $css ? " class='$css'" : "" ) . ">\n" )
              unless ($firstTime);
            push( @$result, ' <' . $type . ">\n" ) if $type;
            $firstTime = 0;
            $size++;
        }
    }
    else {
        while ( $size > $depth ) {
            my $tags = pop( @{ $this->LIST } );
            my $r    = "\n</" . $tags->{element} . '>';
            $r .= '</' . $tags->{type} . '> ' if $tags->{type};
            push( @$result, $r );
            $size--;
        }
        if ($size) {
            push( @$result,
                "\n</" . $this->LIST->[ $size - 1 ]->{element} . '> ' );
        }
        else {
            push( @$result, "\n" );
        }
    }

    if ($size) {
        my $oldt = $this->LIST->[ $size - 1 ];
        if ( $oldt->{type} ne $type ) {
            my $r = '';
            $r .= ' </' . $oldt->{type} . '>' if $oldt->{type};
            $r .= '<' . $type . ">\n" if $type;
            push( @$result, $r ) if $r;
            pop( @{ $this->LIST } );
            push( @{ $this->LIST }, { type => $type, element => $element } );
        }
    }
}

# Given that we have just seen the end of a table, work out the thead,
# tbody and tfoot sections
sub _addTHEADandTFOOT {
    my ($lines) = @_;

    # scan back to the head of the table
    my $i = scalar(@$lines) - 1;
    my @thRows;
    my $inFoot    = 1;
    my $footLines = 0;
    my $headLines = 0;

    while ( $i >= 0 && $lines->[$i] ne $TABLEMARKER ) {
        if ( $lines->[$i] =~ m/^\s*$/ ) {

            # Remove blank lines in tables; they generate spurious <p>'s
            splice( @$lines, $i, 1 );
        }
        elsif ( $lines->[$i] =~ s/$TRMARK=(["'])(.*?)\1// ) {
            if ($2) {

                # In head or foot
                if ($inFoot) {

                    #print STDERR "FOOT: $lines->[$i]\n";
                    $footLines++;
                }
                else {

                    #print STDERR "HEAD: $lines->[$i]\n";
                    $headLines++;
                }
            }
            else {

                # In body
                #print STDERR "BODY: $lines->[$i]\n";
                $inFoot    = 0;
                $headLines = 0;
            }
        }
        $i--;
    }
    $lines->[ $i++ ] = " <table class='foswikiTable'>";

    if ($headLines) {
        splice( @$lines, $i++,            0, '<thead>' );
        splice( @$lines, $i + $headLines, 0, '</thead>' );
        $i += $headLines + 1;
    }

    if ($footLines) {

        # Extract the foot and stick it in the table after the head (if any)
        # WRC says browsers prefer this
        my $firstFoot = scalar(@$lines) - $footLines;
        my @foot = splice( @$lines, $firstFoot, $footLines );
        unshift( @foot, '<tfoot>' );
        push( @foot, '</tfoot>' );
        splice( @$lines, $i, 0, @foot );
        $i += scalar(@foot);
    }
    splice( @$lines, $i, 0, '<tbody>' );
    push( @$lines, '</tbody>' );
}

sub _emitTR {
    my ( $this, $row ) = @_;

    $row =~ s/\t/   /g;    # change tabs to space
    $row =~ s/\s*$//;      # remove trailing spaces
                           # calc COLSPAN
    $row =~ s/(\|\|+)/
      'colspan'.$REMARKER.length($1).'|'/ge;
    my $cells = '';
    my $containsTableHeader;
    my $isAllTH = 1;
    foreach ( split( /\|/, $row ) ) {
        my %attr;

        # Avoid matching single columns
        if (s/colspan$REMARKER([0-9]+)//) {
            $attr{colspan} = $1;
        }
        s/^\s+$/ &nbsp; /;
        my ( $l1, $l2 ) = ( 0, 0 );
        if (/^(\s*).*?(\s*)$/) {
            $l1 = length($1);
            $l2 = length($2);
        }
        if ( $l1 >= 2 ) {
            if ( $l2 <= 1 ) {
                $attr{align} = 'right';
            }
            else {
                $attr{align} = 'center';
            }
        }

        # implicit untaint is OK, because we are just taking topic data
        # and rendering it; no security step is bypassed.
        if (/^\s*\*(.*)\*\s*$/) {
            $cells .= CGI::th( \%attr, "<strong> $1 </strong>" ) . "\n";
        }
        else {
            $cells .= CGI::td( \%attr, " $_ " ) . "\n";
            $isAllTH = 0;
        }
    }
    return CGI::Tr( { $TRMARK => $isAllTH }, $cells );
}

sub _fixedFontText {
    my ( $text, $embolden ) = @_;

    # preserve white space, so replace it by '&nbsp; ' patterns
    $text =~ s/\t/   /g;
    $text =~ s|((?:[\s]{2})+)([^\s])|'&nbsp; ' x (length($1) / 2) . $2|eg;
    $text = '<b>' . $text . '</b>' if $embolden;
    return '<code>' . $text . '</code>';
}

# Build an HTML &lt;Hn> element with suitable anchor for linking
# from %<nop>TOC%
sub _makeAnchorHeading {
    my ( $this, $text, $level, $anchors ) = @_;

    # - Build '<nop><h1><a name='atext'></a> heading </h1>' markup
    # - Initial '<nop>' is needed to prevent subsequent matches.
    # filter '!!', '%NOTOC%'
    $text =~ s/$Foswiki::regex{headerPatternNoTOC}//;

    my $html =
        '<nop><h'
      . $level . ' ' . 'id="'
      . $anchors->makeHTMLTarget($text) . '"> '
      . $text . ' </h'
      . $level . '>';

    return $html;
}

# TODO: this should be overridable by plugins.
sub _renderWikiWord {
    my ( $this, $web, $topic, $linkText, $anchor, $linkIfAbsent, $keepWebPrefix,
        $params )
      = @_;
    my $app = $this->app;
    my $topicExists = $app->store->topicExists( $web, $topic );

    my $singular = '';
    unless ($topicExists) {

        # topic not found - try to singularise
        require Foswiki::Plurals;
        $singular = Foswiki::Plurals::singularForm( $web, $topic );
        if ($singular) {
            $topicExists = $app->store->topicExists( $web, $singular );
            $topic = $singular if $topicExists;
        }
    }

    if ($topicExists) {

        # add a dependency so that the page gets invalidated as soon as the
        # topic is deleted
        $this->app->cache->addDependency( $web, $topic )
          if $Foswiki::cfg{Cache}{Enabled};

        return _renderExistingWikiWord( $this, $web, $topic, $linkText, $anchor,
            $params );
    }
    if ($linkIfAbsent) {

        # CDot: disabled until SuggestSingularNotPlural is resolved
        # if ($singular && $singular ne $topic) {
        #     #unshift( @topics, $singular);
        # }

        # add a dependency so that the page gets invalidated as soon as the
        # WikiWord comes into existance
        # Note we *ignore* the params if the target topic does not exist
        $this->app->cache->addDependency( $web, $topic )
          if $Foswiki::cfg{Cache}{Enabled};

        return _renderNonExistingWikiWord( $this, $web, $topic, $linkText );
    }
    if ($keepWebPrefix) {
        return $web . '.' . $linkText;
    }

    return $linkText;
}

sub _renderExistingWikiWord {
    my ( $this, $web, $topic, $text, $anchor, $params ) = @_;

    my $req = $this->app->request;
    my $cfg = $this->app->cfg;

    my @cssClasses;
    push( @cssClasses, 'foswikiCurrentWebHomeLink' )
      if ( ( $web eq $req->web )
        && ( $topic eq $cfg->data->{HomeTopicName} ) );

    my $inCurrentTopic = 0;

    if (   ( $web eq $req->web )
        && ( $topic eq $req->topic ) )
    {
        push( @cssClasses, 'foswikiCurrentTopicLink' );
        $inCurrentTopic = 1;
    }

    my %attrs;
    my $href = $cfg->getScriptUrl( 0, 'view', $web, $topic );
    if ($params) {
        $href .= $params;
    }

    if ($anchor) {
        $anchor = Foswiki::Render::Anchors::make($anchor);
        $anchor = Foswiki::urlEncode($anchor);

        # No point in trying to make it unique; just aim at the first
        # occurrence
        # Item8556 - drop path if same topic
        $href = $inCurrentTopic ? "#$anchor" : "$href#$anchor";
    }
    $attrs{class} = join( ' ', @cssClasses ) if ( $#cssClasses >= 0 );
    $attrs{href} = $href;

<<<<<<< HEAD
    if ( defined $this->LINKTOOLTIPINFO
        && $this->app->inContext('view') )
=======
    # Add a tooltip, if it's enabled
    unless ( defined( $this->{LINKTOOLTIPINFO} ) ) {
        $this->{LINKTOOLTIPINFO} =
          $this->{session}->{prefs}->getPreference('LINKTOOLTIPINFO')
          || '';
        if ( $this->{LINKTOOLTIPINFO} =~ m/^[Oo][Nn]$/ ) {
            $this->{LINKTOOLTIPINFO} = '$username - $date - r$rev: $summary';
        }
        elsif ( $this->{LINKTOOLTIPINFO} =~ m/^([Oo][Ff][Ff])?$/ ) {
            $this->{LINKTOOLTIPINFO} = '';
        }
    }
    if (   $this->{LINKTOOLTIPINFO} ne ''
        && $this->{session}->inContext('view') )
>>>>>>> ec8b1e31
    {
        require Foswiki::Render::ToolTip;
        my $tooltip =
          Foswiki::Render::ToolTip::render( $this->app, $web, $topic,
            $this->LINKTOOLTIPINFO );
        $attrs{title} = $tooltip if $tooltip;
    }

    my $aFlag = CGI::autoEscape(0);
    my $link = CGI::a( \%attrs, $text );
    CGI::autoEscape($aFlag);

    # When we pass the tooltip text to CGI::a it may contain
    # <nop>s, and CGI::a will convert the < to &lt;. This is a
    # basic problem with <nop>.
    #$link =~ s/&lt;nop&gt;/<nop>/g;
    return $link;
}

sub _renderNonExistingWikiWord {
    my ( $this, $web, $topic, $text ) = @_;

    my $ans = $this->NEWLINKFORMAT;
    $ans =~ s/\$web/$web/g;
    $ans =~ s/\$topic/$topic/g;
    $ans =~ s/\$text/$text/g;
    my $req         = $this->app->request;
    my $topicObject = $this->create(
        'Foswiki::Meta',
        web   => $req->web,
        topic => $req->topic,
    );
    return $topicObject->expandMacros($ans);
}

# _handleWikiWord is called for a wiki word that needs linking.
# Handle the various link constructions. e.g.:
# WikiWord
# Web.WikiWord
# Web.WikiWord#anchor
#
# This routine adds missing parameters before passing off to internallink
sub _handleWikiWord {
    my ( $this, $topicObject, $web, $topic, $anchor ) = @_;

    my $linkIfAbsent = 1;
    my $keepWeb      = 0;
    my $text;

    # For some strange reason, $web doesn't get untainted by the regex
    # that invokes this function. We can untaint it safely, because it's
    # validated by the RE.
    $web = Foswiki::Sandbox::untaintUnchecked($web);

    $web = $topicObject->web() unless ( defined($web) );
    if ( defined($anchor) ) {
        ASSERT( ( $anchor =~ m/\#.*/ ) ) if DEBUG;    # must include a hash.
    }
    else {
        $anchor = '';
    }

    if ( defined($anchor) ) {

        # 'Web.TopicName#anchor' or 'Web.ABBREV#anchor' link
        $text = $topic . $anchor;
    }
    else {
        $anchor = '';

        # 'Web.TopicName' or 'Web.ABBREV' link:
        if (   $topic eq $Foswiki::cfg{HomeTopicName}
            && $web ne $this->app->request->web )
        {
            $text = $web;
        }
        else {
            $text = $topic;
        }
    }

    # true to keep web prefix for non-existing Web.TOPIC
    # Have to leave "web part" of ABR.ABR.ABR intact if topic not found
    $keepWeb =
      (      $topic =~ m/^$Foswiki::regex{abbrevRegex}$/
          && $web ne $this->app->request->web );

    # false means suppress link for non-existing pages
    $linkIfAbsent = ( $topic !~ /^$Foswiki::regex{abbrevRegex}$/ );

    return $this->internalLink( $web, $topic, $text, $anchor, $linkIfAbsent,
        $keepWeb, undef );
}

# Protect WikiWords, TLAs and URLs from further rendering with <nop>
sub _escapeAutoLinks {
    my $text = shift;

    if ($text) {

        # WikiWords, TLAs, and email addresses
        $text =~ s/(?<=[\s\(])
                   (
                       (?:
                           (?:($Foswiki::regex{webNameRegex})\.)?
                           (?: $Foswiki::regex{wikiWordRegex}
                           | $Foswiki::regex{abbrevRegex} )
                       )
                   | $Foswiki::regex{emailAddrRegex}
                   )/<nop>$1/gx;

        # Explicit links
        $text =~ s/($Foswiki::regex{linkProtocolPattern}):(?=\S)/$1<nop>:/g;
    }
    return $text;
}

# Handle SquareBracketed links mentioned on page $web.$topic
# format: [[$link]]
# format: [[$link][$text]]
sub _handleSquareBracketedLink {
    my ( $this, $topicObject, $link, $text ) = @_;

    # Strip leading/trailing spaces
    $link =~ s/^\s+//;
    $link =~ s/\s+$//;

    my $hasExplicitLinkLabel = 0;

    if ( defined($text) ) {

        # [[$link][$text]]
        $hasExplicitLinkLabel = 1;
        if ( my $img = $this->_isImageLink($text) ) {
            $text = $img;
        }
        else {
            $text = _escapeAutoLinks($text);
        }
    }

    if ( $link =~ m#^($Foswiki::regex{linkProtocolPattern}:|/)# ) {
        return $this->_externalLink( $link, $text );
    }

    # Extract '?params'
    # $link =~ s/(\?.*?)(?>#|$)//;
    my $params = '';
    if ( $link =~ s/(\?.*$)// ) {
        $params = $1;
    }

    $text = _escapeAutoLinks($link) unless defined $text;
    $text =~ s/${STARTWW}==(\S+?|\S[^\n]*?\S)==$ENDWW/_fixedFontText($1,1)/gem;
    $text =~ s/${STARTWW}__(\S+?|\S[^\n]*?\S)
               __$ENDWW/<strong><em>$1<\/em><\/strong>/gmx;
    $text =~ s/${STARTWW}\*(\S+?|\S[^\n]*?\S)\*$ENDWW/<strong>$1<\/strong>/gm;
    $text =~ s/${STARTWW}\_(\S+?|\S[^\n]*?\S)\_$ENDWW/<em>$1<\/em>/gm;
    $text =~ s/${STARTWW}\=(\S+?|\S[^\n]*?\S)\=$ENDWW/_fixedFontText($1,0)/gem;

    # Extract '#anchor'
    # $link =~ s/(\#[a-zA-Z_0-9\-]*$)//;
    my $anchor = '';
    if ( $link =~ s/($Foswiki::regex{anchorRegex}$)// ) {
        $anchor = $1;

        #$text =~ s/#$anchor//;
    }

    # filter out &any; entities (legacy)
    $link =~ s/\&[a-zA-Z]+\;//g;

    # filter out &#123; entities (legacy)
    $link =~ s/\&\#[0-9]+\;//g;

    # Filter junk
    $link =~ s/$Foswiki::cfg{NameFilter}+/ /g;

    ASSERT( UNTAINTED($link) ) if DEBUG;

    # Capitalise first word
    $link = ucfirst($link);

    # Collapse spaces and capitalise following letter
    $link =~ s/\s([[:alnum:]])/\U$1/g;

    # Get rid of remaining spaces, i.e. spaces in front of -'s and ('s
    $link =~ s/\s//g;

    # The link is used in the topic name, and if locales are in effect,
    # the above conversions will taint the name (Foswiki:Tasks:Item2091)
    $link = Foswiki::Sandbox::untaintUnchecked($link);

    $link ||= $topicObject->topic;

    # Topic defaults to the current topic
    my ( $web, $topic ) =
      $this->app->request->normalizeWebTopicName( $topicObject->web, $link );

    return $this->internalLink( $web, $topic, $text, $anchor, 1, undef,
        $hasExplicitLinkLabel, $params );
}

# Check if text is an image # (as indicated by the file type)
# return an img tag, otherwise nothing
sub _isImageLink {
    my ( $this, $url ) = @_;

    return if $url =~ m/<nop>/;
    $url =~ s/^\s+//;
    $url =~ s/\s+$//;
    if ( $url =~ m#^https?://[^?]*\.(?:gif|jpg|jpeg|png)$#i ) {
        my $filename = $url;
        $filename =~ s@.*/@@;
        return CGI::img( { src => $url, alt => $filename } );
    }
    return;
}

# Handle an external link typed directly into text. If it's an image
# and no text is specified, then use an img tag, otherwise generate a link.
sub _externalLink {
    my ( $this, $url, $text ) = @_;

    if ( !$text && ( my $img = $this->_isImageLink($url) ) ) {
        return $img;
    }
    my $opt = '';
    if ( $url =~ m/^mailto:/i ) {
        if ( $Foswiki::cfg{AntiSpam}{EmailPadding} ) {
            $url =~ s/(\@[\w\_\-\+]+)(\.)
                     /$1$Foswiki::cfg{AntiSpam}{EmailPadding}$2/x;
            if ($text) {
                $text =~ s/(\@[\w\_\-\+]+)(\.)
                          /$1$Foswiki::cfg{AntiSpam}{EmailPadding}$2/x;
            }
        }
        if ( $Foswiki::cfg{AntiSpam}{EntityEncode} ) {

          # Much harder obfuscation scheme. For link text we only encode '@'
          # See also http://develop.twiki.org/~twiki4/cgi-bin/view/Bugs/Item2928
          # and http://develop.twiki.org/~twiki4/cgi-bin/view/Bugs/Item3430
          # before touching this
          # Note:  & is already encoded,  so don't encode any entities
          # See http://foswiki.org/Tasks/Item10905
            $url =~ s/&(\w+);/$REMARKER$1$REEND/g;                   # "&abc;"
            $url =~ s/&(#[Xx]?[0-9a-fA-F]+);/$REMARKER$1$REEND/g;    # "&#123;"
            $url =~ s/([^\w$REMARKER$REEND])/'&#'.ord($1).';'/ge;
            $url =~ s/$REMARKER(#[Xx]?[0-9a-fA-F]+)$REEND/&$1;/g;
            $url =~ s/$REMARKER(\w+)$REEND/&$1;/g;
            if ($text) {
                $text =~ s/\@/'&#'.ord('@').';'/ge;
            }
        }
    }
    $text ||= $url;

    # Item5787: if a URL has spaces, escape them so the URL has less
    # chance of being broken by later rendering.
    $url =~ s/ /%20/g;

    # SMELL: Can't use CGI::a here, because it encodes ampersands in
    # the link, and those have already been encoded once in the
    # rendering loop (they are identified as "stand-alone"). One
    # encoding works; two is too many. None would be better for everyone!
    return '<a href="' . $url . '"' . $opt . '>' . $text . '</a>';
}

# Generate a "mailTo" link
sub _mailLink {
    my ( $this, $text ) = @_;

    my $url = $text;
    return $text if $url =~ m/^(?:!|\<nop\>)/;

#use Email::Valid             ();
#my $tmpEmail = $url;
#$tmpEmail =~ s/^mailto://;
#my $errtxt = '';
#$errtxt =  "<b>INVALID</b> $tmpEmail " unless (Email::Valid->address($tmpEmail));

    # Any special characters in the user portion must be %hex escaped.
    $url =~
s/^((?:mailto\:)?)?(.*?)(@.*?)$/'mailto:'._escapeMailAddress( $2 ).$3/msie;
    my $lenLeft  = length($2);
    my $lenRight = length($3);

    # Per RFC 3696 Errata, length restricted to 254 overall
    # per RFC 2821 RCPT limits
    return $text
      if ( $lenLeft > 64 || $lenRight > 254 || $lenLeft + $lenRight > 254 );

    $url = 'mailto:' . $url unless $url =~ m/^mailto:/i;
    return _externalLink( $this, $url, $text );
}

sub _escapeMailAddress {
    my $txt = shift;
    $txt =~ s/([<>#"%'{}\|\\\^~`\?&=]|\s)/sprintf('%%%02x', ord($1))/ge;
    return $txt;
}

# Adjust heading levels
# <h off="1"> will increase the indent level by 1
# <h off="-1"> will decrease the indent level by 1
sub _adjustH {
    my ($text) = @_;

    my @blocks = split( /(<ho(?:\s+off="(?:[-+]?\d+)")?\s*\/?>)/i, $text );

    return $text unless scalar(@blocks) > 1;

    sub _cap {
        return 1 if ( $_[0] < 1 );
        return 6 if ( $_[0] > 6 );
        return $_[0];
    }

    my $off = 0;
    my $out = '';
    while ( scalar(@blocks) ) {
        my $i = shift(@blocks);
        if ( $i =~ m/^<ho(?:\s+off="([-+]?\d+)")?\s*\/?>$/i && $1 ) {
            $off += $1;
        }
        else {
            $i =~ s/(<\/?h)(\d)((\s+.*?)?>)/$1 . _cap($2 + $off) . $3/gesi
              if ($off);
            $out .= $i;
        }
    }
    return $out;
}

# _takeOutProtected( \$text, $re, $id, \%map ) -> $text
#
#   * =$text= - Text to process
#   * =$re= - Regular expression that matches tag expressions to remove
#   * =\%map= - Reference to a hash to contain the removed blocks
#
# Return value: $text with blocks removed. Unlike takeOuBlocks, this
# *preserves* the tags.
#
# used to extract from $text comment type tags like &lt;!DOCTYPE blah>
#
# WARNING: if you want to take out &lt;!-- comments --> you _will_ need
# to re-write all the takeOuts to use a different placeholder
sub _takeOutProtected {
    my ( $this, $intext, $re, $id, $map ) = @_;

    $intext =~ s/($re)/_replaceBlock($1, $id, $map)/ge;

    return $intext;
}

sub _replaceBlock {
    my ( $scoop, $id, $map ) = @_;
    my $placeholder = $placeholderMarker;
    $placeholderMarker++;
    $map->{ $id . $placeholder }{text} = $scoop;

    return '<!--' . $REMARKER . $id . $placeholder . $REMARKER . '-->';
}

# _putBackProtected( \$text, $id, \%map, $callback ) -> $text
# Return value: $text with blocks added back
#   * =\$text= - reference to text to process
#   * =$id= - type of taken-out block e.g. 'verbatim'
#   * =\%map= - map placeholders to blocks removed by takeOutBlocks
#   * =$callback= - Reference to function to call on each block being inserted (optional)
#
#Reverses the actions of takeOutProtected.
sub _putBackProtected {
    my ( $this, $text, $id, $map, $callback ) = @_;
    ASSERT( ref($map) eq 'HASH' ) if DEBUG;
    my $otext = $$text;

    my $pos   = 0;
    my $ntext = '';
    while ( ( $pos = index( $otext, "<!--${REMARKER}$id", $pos ) ) >= 0 ) {

        # Grab the text ahead of the marker
        $ntext .= substr( $otext, 0, $pos );

        # Length of the marker prefix
        my $pfxlen = length("<!--${REMARKER}$id");

        # Ending marker position
        my $epos = index( $otext, "${REMARKER}-->", $pos );

        # Tag instance
        my $placeholder =
          $id . substr( $otext, $pos + $pfxlen, $epos - $pos - $pfxlen );

  # Not all calls to putBack use a common map, so skip over any missing entries.
        unless ( exists $map->{$placeholder} ) {
            $ntext .= substr( $otext, $pos, $epos - $pos + 4 );
            $otext = substr( $otext, $epos + 4 );
            $pos = 0;
            next;
        }

        # Get replacement value
        my $val = $map->{$placeholder}{text};
        $val = &$callback($val) if ( defined($callback) );

        # Append the new data and remove leading text + marker from original
        $ntext .= $val if defined($val);
        $otext = substr( $otext, $epos + 4 );

        # Reset position for next pass
        $pos = 0;

        delete( $map->{$placeholder} );
    }

    $ntext .= $otext;    # Append any remaining text.
    $$text = $ntext;     # Replace the entire text

}

1;
__END__
Foswiki - The Free and Open Source Wiki, http://foswiki.org/

Copyright (C) 2008-2012 Foswiki Contributors. Foswiki Contributors
are listed in the AUTHORS file in the root of this distribution.
NOTE: Please extend that file, not this notice.

Additional copyrights apply to some or all of the code in this
file as follows:

Copyright (C) 2001-2007 Peter Thoeny, peter@thoeny.org
and TWiki Contributors. All Rights Reserved.

This program is free software; you can redistribute it and/or
modify it under the terms of the GNU General Public License
as published by the Free Software Foundation; either version 2
of the License, or (at your option) any later version. For
more details read LICENSE in the root of this distribution.

This program is distributed in the hope that it will be useful,
but WITHOUT ANY WARRANTY; without even the implied warranty of
MERCHANTABILITY or FITNESS FOR A PARTICULAR PURPOSE.

As per the GPL, removal of this notice is prohibited.<|MERGE_RESOLUTION|>--- conflicted
+++ resolved
@@ -1386,14 +1386,10 @@
     $attrs{class} = join( ' ', @cssClasses ) if ( $#cssClasses >= 0 );
     $attrs{href} = $href;
 
-<<<<<<< HEAD
-    if ( defined $this->LINKTOOLTIPINFO
-        && $this->app->inContext('view') )
-=======
     # Add a tooltip, if it's enabled
     unless ( defined( $this->{LINKTOOLTIPINFO} ) ) {
         $this->{LINKTOOLTIPINFO} =
-          $this->{session}->{prefs}->getPreference('LINKTOOLTIPINFO')
+          $this->app->prefs->getPreference('LINKTOOLTIPINFO')
           || '';
         if ( $this->{LINKTOOLTIPINFO} =~ m/^[Oo][Nn]$/ ) {
             $this->{LINKTOOLTIPINFO} = '$username - $date - r$rev: $summary';
@@ -1403,8 +1399,7 @@
         }
     }
     if (   $this->{LINKTOOLTIPINFO} ne ''
-        && $this->{session}->inContext('view') )
->>>>>>> ec8b1e31
+        && $this->app->inContext('view') )
     {
         require Foswiki::Render::ToolTip;
         my $tooltip =
