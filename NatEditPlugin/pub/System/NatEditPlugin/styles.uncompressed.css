--- conflicted
+++ resolved
@@ -4,7 +4,6 @@
   background-color:#fff;
 }
 
-<<<<<<< HEAD
 .ui-natedit-fullscreen {
   position:fixed;
   top:0;
@@ -16,8 +15,6 @@
   z-index:99;
 }
 
-=======
->>>>>>> 3c119991
 .natEditPreviewDialog,
 .ui-natedit-container .jqTabContents {
   overflow-x:hidden;
@@ -215,11 +212,7 @@
   width:100%;
   bottom:0;
   left:0;
-<<<<<<< HEAD
   padding:0.5em 1em 1.7em;
-=======
-  padding:0.5em 1em 1.5em;
->>>>>>> 3c119991
   background:#fff;
   z-index:999;
 }
@@ -287,6 +280,9 @@
 #topic_tbl, #topic_ifr {
   width:100% !important; 
 }
+.ui-natedit .mce-container {
+  box-sizing:border-box;
+}
 
 /* pattern skin tweaks */
 .patternEditPage #patternMainContents {
