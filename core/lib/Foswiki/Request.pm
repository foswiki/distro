--- conflicted
+++ resolved
@@ -310,25 +310,12 @@
             $url = $Foswiki::cfg{DefaultUrlHost};
         }
         else {
-<<<<<<< HEAD
             my ( $client, $protocol, $host, $port ) =
               Foswiki::Engine::_getConnectionData();
             $port = ( $port && $port != 80 && $port != 443 ) ? ":$port" : '';
             $url =
                 $host
               ? $protocol . '://' . $host . $port
-=======
-            my $host;
-            if ( $this->header('X-Forwarded-Host') ) {
-                $host = ( split /[, ]+/, $this->header('X-Forwarded-Host') )[0];
-            }
-            else {
-                $host = $this->header('Host');
-            }
-            $url =
-                $host
-              ? $this->protocol . '://' . $host
->>>>>>> 674d1027
               : $Foswiki::cfg{DefaultUrlHost};
         }
         return $url if $base;
