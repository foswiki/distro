--- conflicted
+++ resolved
@@ -1753,215 +1753,6 @@
     return;
 }
 
-<<<<<<< HEAD
-################################################################################
-################################ RESET PASSWORD TESTS ##########################
-
-sub verify_resetPasswordOkay {
-    my $this = shift;
-
-    ## Need to create an account (else oopsnotwikiuser)
-    ### with a known email address (else oopsregemail)
-
-    $this->registerAccount();
-    my $cUID =
-      $this->{session}->{users}->getCanonicalUserID( $this->{new_user_login} );
-    $this->assert( $this->{session}->{users}->userExists($cUID),
-        " $cUID does not exist?" );
-    my $newPassU = '12345';
-    my $oldPassU = 1;         #force set
-    $this->assert(
-        $this->{session}->{users}->setPassword( $cUID, $newPassU, $oldPassU ) );
-    $this->assert( $this->{session}->{users}
-          ->checkPassword( $this->{new_user_login}, $newPassU ) );
-    my @emails = $this->{session}->{users}->getEmails($cUID);
-    $this->assert_str_equals( $this->{new_user_email}, $emails[0] );
-
-    my $query = Unit::Request->new(
-        {
-            'LoginName' => [ $this->{new_user_login} ],
-            'TopicName' => ['ResetPassword'],
-            'action'    => ['resetPassword']
-        }
-    );
-
-    $query->path_info( '/' . $this->{users_web} . '/UserRegistration' );
-    $this->createNewFoswikiSession( $Foswiki::cfg{DefaultUserLogin}, $query );
-    $this->{session}->net->setMailHandler( \&FoswikiFnTestCase::sentMail );
-
-    try {
-        $this->captureWithKey( register => $RP_UI_FN, $this->{session} );
-    }
-    catch Foswiki::AccessControlException with {
-        my $e = shift;
-        $this->assert( 0, $e->stringify );
-    }
-    catch Foswiki::OopsException with {
-        my $e = shift;
-        $this->assert_str_equals( $REG_TMPL,  $e->{template}, $e->stringify() );
-        $this->assert_str_equals( "reset_ok", $e->{def},      $e->stringify() );
-    }
-    catch Error::Simple with {
-        $this->assert( 0, shift->stringify() );
-    }
-    otherwise {
-        $this->assert( 0, "expected an oops redirect" );
-    };
-    $this->assert_equals( 1, scalar(@FoswikiFnTestCase::mails) );
-    my $mess = $FoswikiFnTestCase::mails[0];
-    $this->assert_matches(
-        qr/"?$Foswiki::cfg{WebMasterName}"? <$Foswiki::cfg{WebMasterEmail}>/,
-        $mess->header('From') );
-    $this->assert_matches( qr/.*\b$this->{new_user_email}/,
-        $mess->header('To') );
-
-    #lets make sure the password actually was reset
-    $this->assert(
-        !$this->{session}->{users}->checkPassword( $cUID, $newPassU ) );
-    my @post_emails = $this->{session}->{users}->getEmails($cUID);
-    $this->assert_str_equals( $this->{new_user_email}, $post_emails[0] );
-
-    return;
-}
-
-sub verify_resetPasswordNoSuchUser {
-    my $this = shift;
-
-    # This time we don't set up the testWikiName, so it should fail.
-
-    my $query = Unit::Request->new(
-        {
-            'LoginName' => [ $this->{new_user_wikiname} ],
-            'TopicName' => ['ResetPassword'],
-            'action'    => ['resetPassword']
-        }
-    );
-
-    $query->path_info( '/.' . $this->{users_web} . '/UserRegistration' );
-    $this->createNewFoswikiSession( $Foswiki::cfg{DefaultUserLogin}, $query );
-    $this->{session}->net->setMailHandler( \&FoswikiFnTestCase::sentMail );
-
-    try {
-        $this->captureWithKey( register => $RP_UI_FN, $this->{session} );
-    }
-    catch Foswiki::AccessControlException with {
-        my $e = shift;
-        $this->assert( 0, $e->stringify );
-
-    }
-    catch Foswiki::OopsException with {
-        my $e = shift;
-        $this->assert_str_equals( $REG_TMPL, $e->{template}, $e->stringify() );
-        $this->assert_str_equals( "reset_bad", $e->{def}, $e->stringify() );
-    }
-    catch Error::Simple with {
-        $this->assert( 0, shift->stringify() );
-    }
-    otherwise {
-        $this->assert( 0, "expected an oops redirect" );
-    };
-    $this->assert_equals( 0, scalar(@FoswikiFnTestCase::mails) );
-
-    return;
-}
-
-sub verify_resetPasswordNeedPrivilegeForMultipleReset {
-    my $this = shift;
-
-    # This time we don't set up the testWikiName, so it should fail.
-
-    my $query = Unit::Request->new(
-        {
-            'LoginName' =>
-              [ $this->{test_user_wikiname}, $this->{new_user_wikiname} ],
-            'TopicName' => ['ResetPassword'],
-            'action'    => ['resetPassword']
-        }
-    );
-
-    $query->path_info( '/.' . $this->{users_web} . '/UserRegistration' );
-    $this->createNewFoswikiSession( $Foswiki::cfg{DefaultUserLogin}, $query );
-    $this->{session}->net->setMailHandler( \&FoswikiFnTestCase::sentMail );
-
-    try {
-        $this->captureWithKey( register => $RP_UI_FN, $this->{session} );
-    }
-    catch Foswiki::AccessControlException with {
-        my $e = shift;
-        $this->assert( 0, $e->stringify );
-
-    }
-    catch Foswiki::OopsException with {
-        my $e = shift;
-        $this->assert_matches( qr/$Foswiki::cfg{SuperAdminGroup}/,
-            $e->stringify() );
-        $this->assert_str_equals( 'accessdenied', $e->{template} );
-        $this->assert_str_equals( 'only_group',   $e->{def} );
-    }
-    catch Error::Simple with {
-        $this->assert( 0, shift->stringify() );
-    }
-    otherwise {
-        $this->assert( 0, "expected an oops redirect" );
-    };
-    $this->assert_equals( 0, scalar(@FoswikiFnTestCase::mails) );
-
-    return;
-}
-
-# This test make sure that the system can't reset passwords
-# for a user currently absent from .htpasswd
-sub verify_resetPasswordNoPassword {
-    my $this = shift;
-
-    $this->registerAccount();
-
-    my $query = Unit::Request->new(
-        {
-            'LoginName' => [ $this->{new_user_wikiname} ],
-            'TopicName' => ['ResetPassword'],
-            'action'    => ['resetPassword']
-        }
-    );
-
-    $query->path_info( '/' . $this->{users_web} . '/ResetPassword' );
-    my $fh;
-    open( $fh, ">:encoding(utf-8)", $Foswiki::cfg{Htpasswd}{FileName} )
-      || die $!;
-    close($fh) || die $!;
-
-    $this->createNewFoswikiSession( $Foswiki::cfg{DefaultUserLogin}, $query );
-    $this->{session}->net->setMailHandler( \&FoswikiFnTestCase::sentMail );
-
-    try {
-        $this->captureWithKey( register => $RP_UI_FN, $this->{session} );
-    }
-    catch Foswiki::AccessControlException with {
-        my $e = shift;
-        $this->assert( 0, $e->stringify );
-
-    }
-    catch Foswiki::OopsException with {
-        my $e = shift;
-        $this->assert_str_equals( $REG_TMPL, $e->{template}, $e->stringify() );
-        $this->assert_str_equals( "reset_bad", $e->{def}, $e->stringify() );
-    }
-    catch Error::Simple with {
-        $this->assert( 0, shift->stringify() );
-    }
-    otherwise {
-        $this->assert( 0, "expected an oops redirect" );
-    };
-
-    # If the user is not in htpasswd, there's can't be an email
-    $this->assert_equals( 0, scalar(@FoswikiFnTestCase::mails) );
-    @FoswikiFnTestCase::mails = ();
-
-    return;
-}
-
-=======
->>>>>>> ececc8ac
 =pod
 
 Create an incomplete registration, and try to finish it off.
@@ -2552,97 +2343,6 @@
 ################################################################################
 ################################ RESET EMAIL TESTS ##########################
 
-<<<<<<< HEAD
-#test for TWikibug:Item3400
-sub verify_resetPassword_NoWikiUsersEntry {
-    my $this = shift;
-
-    ## Need to create an account (else oopsnotwikiuser)
-    ### with a known email address (else oopsregemail)
-
-    $this->registerAccount();
-
-    #Remove the WikiUsers entry - by deleting it :)
-    my ($from) = Foswiki::Func::readTopic( $Foswiki::cfg{UsersWebName},
-        $Foswiki::cfg{UsersTopicName} );
-    my ($to) = Foswiki::Func::readTopic( $Foswiki::cfg{UsersWebName},
-        $Foswiki::cfg{UsersTopicName} . 'DELETED' );
-    $from->move($to);
-    $from->finish();
-    $to->finish();
-
-    #force a reload to unload existing user caches, and then restart as guest
-    $this->createNewFoswikiSession();
-
-    $this->assert(
-        !Foswiki::Func::topicExists(
-            $Foswiki::cfg{UsersWebName},
-            $Foswiki::cfg{UsersTopicName}
-        )
-    );
-
-    my $cUID =
-      $this->{session}->{users}->getCanonicalUserID( $this->{new_user_login} );
-    $this->assert( $this->{session}->{users}->userExists($cUID),
-        " $cUID does not exist?" );
-    my $newPassU = '12345';
-    my $oldPassU = 1;         #force set
-    $this->assert(
-        $this->{session}->{users}->setPassword( $cUID, $newPassU, $oldPassU ) );
-    $this->assert( $this->{session}->{users}
-          ->checkPassword( $this->{new_user_login}, $newPassU ) );
-    my @emails = $this->{session}->{users}->getEmails($cUID);
-    $this->assert_str_equals( $this->{new_user_email}, $emails[0] );
-
-    my $query = Unit::Request->new(
-        {
-            'LoginName' => [ $this->{new_user_login} ],
-            'TopicName' => ['ResetPassword'],
-            'action'    => ['resetPassword']
-        }
-    );
-
-    $query->path_info( '/' . $this->{users_web} . '/ResetPassword' );
-    $this->createNewFoswikiSession( $Foswiki::cfg{DefaultUserLogin}, $query );
-    $this->{session}->net->setMailHandler( \&FoswikiFnTestCase::sentMail );
-
-    try {
-        $this->captureWithKey( register => $RP_UI_FN, $this->{session} );
-    }
-    catch Foswiki::AccessControlException with {
-        my $e = shift;
-        $this->assert( 0, $e->stringify );
-    }
-    catch Foswiki::OopsException with {
-        my $e = shift;
-        $this->assert_str_equals( $REG_TMPL,  $e->{template}, $e->stringify() );
-        $this->assert_str_equals( "reset_ok", $e->{def},      $e->stringify() );
-    }
-    catch Error::Simple with {
-        $this->assert( 0, shift->stringify() );
-    }
-    otherwise {
-        $this->assert( 0, "expected an oops redirect" );
-    };
-    $this->assert_equals( 1, scalar(@FoswikiFnTestCase::mails) );
-    my $mess = $FoswikiFnTestCase::mails[0];
-    $this->assert_matches(
-        qr/"?$Foswiki::cfg{WebMasterName}"? <$Foswiki::cfg{WebMasterEmail}>/,
-        $mess->header('From') );
-    $this->assert_matches( qr/.*\b$this->{new_user_email}/,
-        $mess->header('To') );
-
-    #lets make sure the password actually was reset
-    $this->assert(
-        !$this->{session}->{users}->checkPassword( $cUID, $newPassU ) );
-    my @post_emails = $this->{session}->{users}->getEmails($cUID);
-    $this->assert_str_equals( $this->{new_user_email}, $post_emails[0] );
-
-    return;
-}
-
-=======
->>>>>>> ececc8ac
 sub registerUserException {
     my ( $this, $loginname, $forename, $surname, $email ) = @_;
 
