# mod_perl Runtime Engine of Foswiki - The Free and Open Source Wiki,
# http://foswiki.org/
#
# Copyright (C) 2009-2017 Gilmar Santos Jr, jgasjr@gmail.com and Foswiki
# contributors. Foswiki contributors are listed in the AUTHORS file in the root
# of Foswiki distribution.
#
# This program is free software; you can redistribute it and/or
# modify it under the terms of the GNU General Public License
# as published by the Free Software Foundation; either version 2
# of the License, or (at your option) any later version. For
# more details read LICENSE in the root of this distribution.
#
# This program is distributed in the hope that it will be useful,
# but WITHOUT ANY WARRANTY; without even the implied warranty of
# MERCHANTABILITY or FITNESS FOR A PARTICULAR PURPOSE.
#
# As per the GPL, removal of this notice is prohibited.

package Foswiki::Contrib::ModPerlEngineContrib;

use strict;

use vars qw( $VERSION $RELEASE $SHORTDESCRIPTION );

<<<<<<< HEAD
$VERSION          = '1.07';
$RELEASE          = '27 Nov 2017';
=======
$VERSION          = '1.10';
$RELEASE          = '08 Dec 2017';
>>>>>>> 674d1027
$SHORTDESCRIPTION = 'Permits Foswiki to be executed under mod_perl';

1;<|MERGE_RESOLUTION|>--- conflicted
+++ resolved
@@ -23,13 +23,8 @@
 
 use vars qw( $VERSION $RELEASE $SHORTDESCRIPTION );
 
-<<<<<<< HEAD
-$VERSION          = '1.07';
-$RELEASE          = '27 Nov 2017';
-=======
 $VERSION          = '1.10';
 $RELEASE          = '08 Dec 2017';
->>>>>>> 674d1027
 $SHORTDESCRIPTION = 'Permits Foswiki to be executed under mod_perl';
 
 1;