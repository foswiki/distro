# JSON-RPC for Foswiki
#
# Copyright (C) 2011-2015 Michael Daum http://michaeldaumconsulting.com
#
# This program is free software; you can redistribute it and/or
# modify it under the terms of the GNU General Public License
# as published by the Free Software Foundation; either version 2
# of the License, or (at your option) any later version. For
# more details read LICENSE in the root of this distribution.
#
# This program is distributed in the hope that it will be useful,
# but WITHOUT ANY WARRANTY; without even the implied warranty of
# MERCHANTABILITY or FITNESS FOR A PARTICULAR PURPOSE.
#
# As per the GPL, removal of this notice is prohibited.

package Foswiki::Contrib::JsonRpcContrib::Server;
use v5.14;

use Try::Tiny;
use Foswiki::Func                              ();
use Foswiki::Contrib::JsonRpcContrib::Error    ();
use Foswiki::Contrib::JsonRpcContrib::Response ();

use Moo;
use namespace::clean;
extends qw(Foswiki::Object);
with qw(Foswiki::AppObject);

use constant TRACE => 0;    # toggle me

has handler => ( is => 'rw', lazy => 1, default => sub { {} }, );

# Error codes for json-rpc response
# -32700: Parse error - Invalid JSON was received by the server.
# -32600: Invalid Request - The JSON sent is not a valid Request object.
# -32601: Method not found - The method does not exist / is not available.
# -32602: Invalid params - Invalid method parameter(s).
# -32603: Internal error - Internal JSON-RPC error.
# -32099 to -32000: Server error - Reserved for implementation-defined server-errors.
# 0: ok
# 1: unknown error
# 401: access denied
# 404: topic not found

################################################################################
# static
sub writeDebug {
    my $this = shift;
    $this->app->writeDebug( '- JsonRpcContrib::Server - ' . $_[0] );
}

################################################################################
sub registerMethod {
    my ( $this, $namespace, $method, $fnref, $options ) = @_;

    $this->writeDebug("registerMethod($namespace, $method, $fnref)") if TRACE;

    $this->handler->{$namespace}{$method} = {
        function => $fnref,
        options  => $options
    };
}

################################################################################
sub dispatch {
    my $this = shift;
    my ($ui) = @_;

    my $app = $ui->app;

    $this->writeDebug("called dispatch") if TRACE;

    my $request = $app->request;

    if ( my $error = $request->jsonerror ) {
        Foswiki::Contrib::JsonRpcContrib::Response->print(
            $app,
            code    => $error->code,
            message => $error->message,
        );
        return;
    }

    # ---------- OBSOLETE BEGIN ----------
    # XXX This code is obsolete since the request object is handling this logic
    # now and provides valid defined web.topic for the application.
    # get topic parameter and set the location overriding any
    #  other value derived from the namespace param
    #my $topic = $request->param('topic')
    #  || $Foswiki::cfg{HomeTopicName};
    #my ( $jsrpcWeb, $jsrpcTopic ) =
    #  Foswiki::Func::normalizeWebTopicName( $Foswiki::cfg{UsersWebName},
    #    $topic );
    #$app->request->web($jsrpcWeb);
    #$app->request->topic($jsrpcTopic);
    #$this->writeDebug("topic=$topic") if TRACE;
    # ---------- OBSOLETE END ---------

    # get handler for this namespace
    my $handler = $this->getHandler($request);
    unless ( defined $handler ) {
        Foswiki::Contrib::JsonRpcContrib::Response->print(
            $app,
            code    => -32601,
            message => "Invalid invocation - unknown handler for "
              . $request->namespace . "."
              . $request->jsonmethod,
            id => $request->id
        );
        return;
    }

    # if there's login info, try and apply it
    my $userName = $request->param('username');
    if ($userName) {
        $this->writeDebug("checking password for $userName") if TRACE;
        my $pass = $request->param('password') || '';
        unless ( $app->users->checkPassword( $userName, $pass ) ) {
            Foswiki::Contrib::JsonRpcContrib::Response->print(
                $app,
                code    => 401,
                message => "Access denied",
                id      => $request->id()
            );
            return;
        }

        my $cUID     = $app->users->getCanonicalUserID($userName);
        my $wikiName = $app->users->getWikiName($cUID);
        $app->users->getLoginManager()->userLoggedIn( $userName, $wikiName );
    }

    # validate the request
    if ( $handler->{validate} ) {
        my $nonce = $request->param('validation_key');
        if (
            !defined($nonce)
            || !Foswiki::Validation::isValidNonce(
                $app->users->getCGISession(), $nonce
            )
          )
        {
            Foswiki::Contrib::JsonRpcContrib::Response->print(
                $app,
                code    => -32600,
                message => "Invalid validation code",
                id      => $request->id()
            );
            return;
        }
    }

    Foswiki::Func::writeEvent( 'jsonrpc',
        $request->namespace() . ' ' . $request->jsonmethod );

    # call
    my $code = 0;
    my $result;
    try {
        no strict 'refs';
        my $function = $handler->{function};
        $this->writeDebug( "calling handler for "
              . $request->namespace . "."
              . $request->jsonmethod )
          if TRACE;
        $result =
          &$function( $app, $request, $app->response, $handler->{options} );
        use strict 'refs';
    }
    catch {
        my $error  = $_;
        my $logStr = '';
        if ( ref($error) ) {
            if ( $error->isa('Foswiki::Contrib::JsonRpcContrib::Error') ) {
                $code = $error->code;
            }
            else {
                $code = 1;    # Unknown error
            }
            if ( $error->isa('Foswiki::Exception') ) {
                $result = $error->text;
                $logStr = $error->stringify;
            }
            else {
                $logStr = $result = $error->stringify;
            }

        }
        else {
            $logStr = $result = $error;
            $code = 1;
        }
        $app->logger->log(
            {
                level => 'error',
                extra => [$logStr],
            }
        );
    };

    # finally
    my $redirectto = $request->param('redirectto');
    my $url;

    if ( $code == 0 && defined $redirectto ) {
<<<<<<< HEAD
        my $url;
        if ( $redirectto =~ /^https?:/ ) {
            $url = $redirectto;
        }
        else {
            $url =
              $app->cfg->getScriptUrl( 1, 'view', $app->request->web,
                $redirectto );
        }
        $app->redirect($url);
=======
        $url = $session->redirectto($redirectto);
    }

    if ($url) {
        $session->redirect($url);
>>>>>>> 8d393a37
    }
    else {
        Foswiki::Contrib::JsonRpcContrib::Response->print(
            $app,
            code    => $code,
            message => $result,
            id      => $request->id()
        );
    }

    return;
}

################################################################################
sub getHandler {
    my ( $this, $request ) = @_;

    my $namespace = $request->namespace;
    return unless $namespace;

    my $method = $request->jsonmethod;
    return unless $method;

    unless ( defined $this->handler->{$namespace} ) {

        # lazy register handler
        if (   defined $Foswiki::cfg{JsonRpcContrib}{Handler}
            && defined $Foswiki::cfg{JsonRpcContrib}{Handler}{$namespace}
            && defined $Foswiki::cfg{JsonRpcContrib}{Handler}{$namespace}
            {$method} )
        {

            my $def =
              $Foswiki::cfg{JsonRpcContrib}{Handler}{$namespace}{$method};

            $this->writeDebug(
                "compiling $def->{package} for $namespace.$method")
              if TRACE;
            eval qq(use $def->{package});

            # disable on error
            if ($@) {
                print STDERR "JsonRPC handler compile error: $@\n";
                $Foswiki::cfg{JsonRpcContrib}{Handler}{$namespace}{$method} =
                  undef;
                return;
            }

            my $sub = $def->{package} . "::" . $def->{function};
            $this->registerMethod( $namespace, $method, \&$sub,
                $def->{options} );
        }
    }

    return unless defined $this->handler->{$namespace};

    return $this->handler->{$namespace}{$method};
}

1;
<|MERGE_RESOLUTION|>--- conflicted
+++ resolved
@@ -204,24 +204,11 @@
     my $url;
 
     if ( $code == 0 && defined $redirectto ) {
-<<<<<<< HEAD
-        my $url;
-        if ( $redirectto =~ /^https?:/ ) {
-            $url = $redirectto;
-        }
-        else {
-            $url =
-              $app->cfg->getScriptUrl( 1, 'view', $app->request->web,
-                $redirectto );
-        }
-        $app->redirect($url);
-=======
         $url = $session->redirectto($redirectto);
     }
 
     if ($url) {
         $session->redirect($url);
->>>>>>> 8d393a37
     }
     else {
         Foswiki::Contrib::JsonRpcContrib::Response->print(
