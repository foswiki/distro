
package Foswiki;
use v5.14;    # First version to accept v-numbers.

=begin TML

---+ package Foswiki

Foswiki operates by creating a singleton object (known as the Session
object) that acts as a point of reference for all the different
modules in the system. This package is the class for this singleton,
and also contains the vast bulk of the basic constants and the per-
site configuration mechanisms.

Global variables are avoided wherever possible to avoid problems
with CGI accelerators such as mod_perl.

---++ Public Data members
   * =request=          Pointer to the Foswiki::Request
   * =response=         Pointer to the Foswiki::Response
   * =context=          Hash of context ids
   * =plugins=          Foswiki::Plugins singleton
   * =prefs=            Foswiki::Prefs singleton
   * =remoteUser=       Login ID when using ApacheLogin. Maintained for
                        compatibility only, do not use.
   * =requestedWebName= Name of web found in URL path or =web= URL parameter
   * =scriptUrlPath=    URL path to the current script. May be dynamically
                        extracted from the URL path if {GetScriptUrlFromCgi}.
                        Only required to support {GetScriptUrlFromCgi} and
                        not consistently used. Avoid.
   * =access=         Foswiki::Access singleton
   * =store=            Foswiki::Store singleton
   * =topicName=        Name of topic found in URL path or =topic= URL
                        parameter
   * =urlHost=          Host part of the URL (including the protocol)
                        determined during intialisation and defaulting to
                        {DefaultUrlHost}
   * =user=             Unique user ID of logged-in user
   * =users=            Foswiki::Users singleton
   * =webName=          Name of web found in URL path, or =web= URL parameter,
                        or {UsersWebName}

=cut

use Cwd qw( abs_path );
use File::Spec               ();
use Monitor                  ();
use CGI                      ();  # Always required to get html generation tags;
use Digest::MD5              ();  # For passthru and validation
use Foswiki::Configure::Load ();
use Scalar::Util             ();
use Foswiki::Exception;

#use Foswiki::Store::PlainFile ();

# Item13331 - use CGI::ENCODE_ENTITIES introduced in CGI>=4.14 to restrict encoding
# in CGI's html rendering code to only these; note that CGI's default values
# still breaks some unicode byte strings
$CGI::ENCODE_ENTITIES = q{&<>"'};

# Site configuration constants
our %cfg;

# Other computed constants
our $foswikiLibDir;
our %regex;
our %macros;
our %contextFreeSyntax;
our $VERSION;
our $RELEASE;
our $UNICODE = 1;  # flag that extensions can use to test if the core is unicode
our $TRUE    = 1;
our $FALSE   = 0;
our $engine;
our $TranslationToken = "\0";    # Do not deprecate - used in many plugins
our $system_message;             # Important broadcast message from the system
my $bootstrap_message = '';      # Bootstrap message.

# Note: the following marker is used in text to mark RENDERZONE
# macros that have been hoisted from the source text of a page. It is
# carefully chosen so that it is (1) not normally present in written
# text (2) does not combine with other characters to form valid
# wide-byte characters and (3) does not conflict with other markers used
# by Foswiki/Render.pm
our $RENDERZONE_MARKER = "\3";

# Used by takeOut/putBack blocks
our $BLOCKID = 0;
our $OC      = "<!--\0";
our $CC      = "\0-->";

# This variable is set if Foswiki is running in unit test mode.
# It is provided so that modules can detect unit test mode to avoid
# corrupting data spaces.
our $inUnitTestMode = 0;

use Try::Tiny;

use Moo;
use namespace::clean;
extends qw( Foswiki::Object );

use Assert;

sub SINGLE_SINGLETONS       { 0 }
sub SINGLE_SINGLETONS_TRACE { 0 }

has access => (
    is        => 'ro',
    lazy      => 1,
    clearer   => 1,
    predicate => 1,
    default   => sub {
        require Foswiki::Access;
        return Foswiki::Access->create( $_[0] );
    },
);
has attach => (
    is        => 'ro',
    lazy      => 1,
    clearer   => 1,
    predicate => 1,
    default   => sub {
        require Foswiki::Attach;
        new Foswiki::Attach( $_[0] );
    },
);
has cache => (
    is        => 'rw',
    lazy      => 1,
    clearer   => 1,
    predicate => 1,
    default   => sub {
        my $this = shift;
        if (   $Foswiki::cfg{Cache}{Enabled}
            && $Foswiki::cfg{Cache}{Implementation} )
        {
            eval "require $Foswiki::cfg{Cache}{Implementation}";
            ASSERT( !$@, $@ ) if DEBUG;
            return $Foswiki::cfg{Cache}{Implementation}->new();
        }
        return undef;
    },
);
has context => (
    is      => 'rw',
    lazy    => 1,
    clearer => 1,
    default => sub { {} },
);
has digester => (
    is      => 'ro',
    lazy    => 1,
    clearer => 1,
    default => sub { return Digest::MD5->new; },
);
has forms => (
    is      => 'ro',
    lazy    => 1,
    clearer => 1,
    default => sub { {} },
);

# Heap is to be used for data persistent over session lifetime.
# Usage: $sessiom->heap->{key} = <your data>;
has heap => (
    is      => 'rw',
    clearer => 1,
    lazy    => 1,
    default => sub { {} },
);
has i18n => (
    is        => 'ro',
    lazy      => 1,
    clearer   => 1,
    predicate => 1,
    default   => sub {
        load_package('Foswiki::I18N');

        # language information; must be loaded after
        # *all possible preferences sources* are available
        Foswiki::I18N->new( session => $_[0] );
    },
);
has invalidTopic => (
    is      => 'rw',
    clearer => 1,
);
has invalidWeb => (
    is      => 'rw',
    clearer => 1,
);
has logger => (
    is        => 'ro',
    lazy      => 1,
    clearer   => 1,
    predicate => 1,
    default   => sub {
        my $this = shift;
        my $logger;
        if ( $Foswiki::cfg{Log}{Implementation} ne 'none' ) {
            load_package( $Foswiki::cfg{Log}{Implementation} );
            if ($@) {
                print STDERR "Logger load failed: $@";
            }
            else {
                $logger = $Foswiki::cfg{Log}{Implementation}->new();
            }
        }
        $logger = Foswiki::Logger->new() unless defined $logger;
        return $logger;
    },
);
has net => (
    is        => 'ro',
    lazy      => 1,
    clearer   => 1,
    predicate => 1,
    default   => sub {
        load_package('Foswiki::Net');
        return Foswiki::Net->new( session => $_[0] );
    },
);
has plugins => (
    is        => 'rw',
    lazy      => 1,
    clearer   => 1,
    predicate => 1,
    default   => sub { return Foswiki::Plugins->new( session => $_[0] ); },
);
has prefs => (
    is        => 'ro',
    lazy      => 1,
    predicate => 1,
    clearer   => 1,
    default   => sub { return Foswiki::Prefs->new( session => $_[0] ); },
);
has remoteUser => (
    is      => 'rw',
    clearer => 1,
);
has renderer => (
    is        => 'ro',
    lazy      => 1,
    clearer   => 1,
    predicate => 1,
    default   => sub {
        load_package('Foswiki::Render');
        Foswiki::Render->new( session => $_[0] );
    },
);
has request => (
    is        => 'ro',
    lazy      => 1,
    clearer   => 1,
    predicate => 1,
    coerce    => sub { defined $_[0] ? $_[0] : Foswiki::Request->new },
    default   => sub {
        return Foswiki::Request->new;
    },
    isa => Foswiki::Object::isaCLASS( 'request', 'Foswiki::Request' ),
);
has requestedWebName => ( is => 'rw', clearer => 1, );
has response => (
    is      => 'rw',
    lazy    => 1,
    clearer => 1,
    default => sub { return Foswiki::Response->new; },
);
has sandbox => (
    is      => 'ro',
    default => 'Foswiki::Sandbox',
    clearer => 1,
);
has scriptUrlPath => (
    is      => 'ro',
    lazy    => 1,
    clearer => 1,
    default => sub {
        my $this          = shift;
        my $scriptUrlPath = $Foswiki::cfg{ScriptUrlPath};
        my $url           = $this->request->url;
        if (   $Foswiki::cfg{GetScriptUrlFromCgi}
            && $url
            && $url =~ m{^[^:]*://[^/]*(.*)/.*$}
            && $1 )
        {

            # SMELL: this is a really dangerous hack. It will fail
            # spectacularly with mod_perl.
            # SMELL: why not just use $query->script_name?
            # SMELL: unchecked implicit untaint?
            $scriptUrlPath = $1;
        }
        return $scriptUrlPath;
    },
);
has search => (
    is        => 'ro',
    lazy      => 1,
    clearer   => 1,
    predicate => 1,
    default   => sub {
        require Foswiki::Search;
        return Foswiki::Search->new( session => $_[0] );
    },
);
has store => (
    is        => 'rw',
    lazy      => 1,
    clearer   => 1,
    predicate => 1,
    isa =>
      Foswiki::Object::isaCLASS( 'store', 'Foswiki::Store', noUndef => 1, ),
    default => sub {
        my $baseClass = $_[0]->_baseStoreClass;
        ASSERT( $baseClass, "Foswiki::store base class is not defined" )
          if DEBUG;
        return $baseClass->new;
    },
);
has _baseStoreClass => (
    is      => 'rw',
    clearer => 1,

    #default => 'Foswiki::Store::PlainFile',
    isa => sub {
        ASSERT( defined( $_[0] ), "Foswiki::_baseStoreClass cannot be undef" );
    },
);
has templates => (
    is        => 'ro',
    lazy      => 1,
    predicate => 1,
    clearer   => 1,
    default   => sub {
        require Foswiki::Templates;
        return Foswiki::Templates->new( $_[0] );
    },
);
has topicName => (
    is      => 'rw',
    clearer => 1,
);

# SMELL Shouldn't urlHost attribute be available from the request object?
has urlHost => (
    is      => 'rw',
    lazy    => 1,
    clearer => 1,
    default => sub {
        my $this = shift;

        #{urlHost}  is needed by loadSession..
        my $url = $this->request->url();
        my $urlHost;
        if (   $url
            && !$Foswiki::cfg{ForceDefaultUrlHost}
            && $url =~ m{^([^:]*://[^/]*).*$} )
        {
            $urlHost = $1;

            if ( $Foswiki::cfg{RemovePortNumber} ) {
                $urlHost =~ s/\:[0-9]+$//;
            }

            # If the urlHost in the url is localhost, this is a lot less
            # useful than the default url host. This is because new CGI("")
            # assigns this host by default - it's a default setting, used
            # when there is nothing better available.
            if ( $urlHost =~ m/^(https?:\/\/)localhost$/i ) {
                my $protocol = $1;

#only replace localhost _if_ the protocol matches the one specified in the DefaultUrlHost
                if ( $Foswiki::cfg{DefaultUrlHost} =~ m/^$protocol/i ) {
                    $urlHost = $Foswiki::cfg{DefaultUrlHost};
                }
            }
        }
        else {
            $urlHost = $Foswiki::cfg{DefaultUrlHost};
        }
        ASSERT($urlHost) if DEBUG;
        return $urlHost;
    },
);
has user => (
    is      => 'rw',
    clearer => 1,
);
has users => (
    is        => 'rw',
    lazy      => 1,
    predicate => 1,
    clearer   => 1,
    default   => sub { return Foswiki::Users->new( session => $_[0] ); },
);
has webName => (
    is      => 'rw',
    clearer => 1,
);
has zones => (
    is        => 'ro',
    lazy      => 1,
    clearer   => 1,
    predicate => 1,
    default   => sub {
        load_package('Foswiki::Render::Zones');
        return Foswiki::Render::Zones->new( session => $_[0] );
    },
);

# Collection of macros objects
has _macros => (
    is      => 'rw',
    lazy    => 1,
    clearer => 1,
    default => sub { {} },
);

our @_newParameters = qw( user request context );

# Returns the full path of the directory containing Foswiki.pm
sub _getLibDir {
    return $foswikiLibDir if $foswikiLibDir;

    $foswikiLibDir = $INC{'Foswiki.pm'};

    # fix path relative to location of called script
    if ( $foswikiLibDir =~ m/^\./ ) {
        print STDERR
"WARNING: Foswiki lib path $foswikiLibDir is relative; you should make it absolute, otherwise some scripts may not run from the command line.";
        my $bin;

        # SMELL : Should not assume environment variables; get data from request
        if (   $ENV{SCRIPT_FILENAME}
            && $ENV{SCRIPT_FILENAME} =~ m#^(.+)/.+?$# )
        {

            # CGI script name
            # implicit untaint OK, because of use of $SCRIPT_FILENAME
            $bin = $1;
        }
        elsif ( $0 =~ m#^(.*)/.*?$# ) {

            # program name
            # implicit untaint OK, because of use of $PROGRAM_NAME ($0)
            $bin = $1;
        }
        else {

            # last ditch; relative to current directory.
            require Cwd;
            $bin = Cwd::cwd();
        }
        $foswikiLibDir = "$bin/$foswikiLibDir/";

        # normalize "/../" and "/./"
        while ( $foswikiLibDir =~ s|([\\/])[^\\/]+[\\/]\.\.[\\/]|$1| ) {
        }
        $foswikiLibDir =~ s|([\\/])\.[\\/]|$1|g;
    }
    $foswikiLibDir =~ s|([\\/])[\\/]*|$1|g;    # reduce "//" to "/"
    $foswikiLibDir =~ s|[\\/]$||;              # cut trailing "/"

    return $foswikiLibDir;
}

# Character encoding/decoding stubs. Done so we can ovveride
# if necessary (e.g. on OSX we may want to monkey-patch in a
# NFC/NFD module)
#
# Note, NFC normalization is being done only for network and directory
# read operations,  but NOT for topic data. Adding normalization here
# caused performance issues because some versions of Unicode::Normalize
# have removed the XS versions.  We really only need to normalize directory
# names not file contents.

=begin TML

---++ StaticMethod decode_utf8($octets) -> $unicode

Decode a binary string of octets known to be encoded using UTF-8 into
perl characters (unicode).

=cut

*decode_utf8 = \&Encode::decode_utf8;

=begin TML

---++ StaticMethod encode_utf8($unicode) -> $octets

Encode a perl character string into a binary string of octets
encoded using UTF-8.

=cut

*encode_utf8 = \&Encode::encode_utf8;

BEGIN {

    # First thing we do; make sure we print unicode errors
    binmode( STDERR, ":utf8" );

    #Monitor::MARK("Start of BEGIN block in Foswiki.pm");
    if (DEBUG) {
        if ( not $Assert::soft ) {

            # If ASSERTs are on (and not soft), then warnings are errors.
            # Paranoid, but the only way to be sure we eliminate them all.
            # ASSERTS are turned on by defining the environment variable
            # FOSWIKI_ASSERTS. If ASSERTs are off, this is assumed to be a
            # production environment, and no stack traces or paths are
            # output to the browser.
            $SIG{'__WARN__'} = sub { die @_ };
            $Error::Debug = 1;    # verbose stack traces, please
        }
        else {

            # ASSERTs are soft, so warnings are not errors
            # but ASSERTs are enabled. This is useful for tracking down
            # problems that only manifest on production servers.
            $Error::Debug = 0;    # no verbose stack traces
        }
    }
    else {
        $Error::Debug = 0;        # no verbose stack traces
    }

    # DO NOT CHANGE THE FORMAT OF $VERSION.
    # Use $RELEASE for a descriptive version.
    use version 0.77; $VERSION = version->declare('v2.1.0');
    $RELEASE = 'Foswiki-2.1.0';

    # Default handlers for different %TAGS%
    # Where an entry is set as 'undef', the tag will be demand-loaded
    # from Foswiki::Macros, if it is used. This tactic is used to reduce
    # the load time of this module, especially when it is used from
    # REST handlers.
    # If an entry is defined it could be of two values: either a coderef or a
    # string. String must contain class/module name of a macro object. This is
    # for macros which previously were storing their data on session objects.
    %macros = (
        ADDTOHEAD => undef,

        # deprecated, use ADDTOZONE instead
        ADDTOZONE     => undef,
        ALLVARIABLES  => sub { $_[0]->prefs->stringify() },
        ATTACHURL     => undef,
        ATTACHURLPATH => undef,
        DATE          => sub {
            Foswiki::Time::formatTime(
                time(),
                $Foswiki::cfg{DefaultDateFormat},
                $Foswiki::cfg{DisplayTimeValues}
            );
        },
        DISPLAYTIME => sub {
            Foswiki::Time::formatTime(
                time(),
                $_[1]->{_DEFAULT} || '',
                $Foswiki::cfg{DisplayTimeValues}
            );
        },
        ENCODE            => undef,
        ENV               => undef,
        EXPAND            => undef,
        FORMAT            => undef,
        FORMFIELD         => undef,
        FOSWIKI_BROADCAST => sub { $Foswiki::system_message || '' },
        GMTIME            => sub {
            Foswiki::Time::formatTime( time(), $_[1]->{_DEFAULT} || '',
                'gmtime' );
        },
        GROUPINFO => undef,
        GROUPS    => undef,
        HTTP_HOST =>

          #deprecated functionality, now implemented using %ENV%
          sub { $_[0]->request->header('Host') || '' },
        HTTP                 => undef,
        HTTPS                => undef,
        ICON                 => undef,
        ICONURL              => undef,
        ICONURLPATH          => undef,
        IF                   => undef,
        INCLUDE              => undef,
        INTURLENCODE         => undef,
        LANGUAGE             => sub { $_[0]->i18n->language(); },
        LANGUAGES            => undef,
        MAKETEXT             => undef,
        META                 => undef,                              # deprecated
        METASEARCH           => undef,                              # deprecated
        NONCE                => undef,
        PERLDEPENDENCYREPORT => undef,
        NOP =>

          # Remove NOP tag in template topics but show content.
          # Used in template _topics_ (not templates, per se, but
          # topics used as templates for new topics)
          sub { $_[1]->{_RAW} ? $_[1]->{_RAW} : '<nop>' },
        PLUGINVERSION => sub {
            $_[0]->plugins->getPluginVersion( $_[1]->{_DEFAULT} );
        },
        PUBURL      => undef,
        PUBURLPATH  => undef,
        QUERY       => undef,
        QUERYPARAMS => undef,
        QUERYSTRING => sub {
            my $s = $_[0]->request->queryString();

            # Aggressively encode QUERYSTRING (even more than the
            # default) because it might be leveraged for XSS
            $s =~ s/(['\/])/'%'.sprintf('%02x', ord($1))/ge;
            return $s;
        },
        RELATIVETOPICPATH => undef,
        REMOTE_ADDR =>

          # DEPRECATED, now implemented using %ENV%
          #move to compatibility plugin in Foswiki 2.0
          sub { $_[0]->request->remoteAddress() || ''; },
        REMOTE_PORT =>

          # DEPRECATED
          # CGI/1.1 (RFC 3875) doesn't specify REMOTE_PORT,
          # but some webservers implement it. However, since
          # it's not RFC compliant, Foswiki should not rely on
          # it. So we get more portability.
          sub { '' },
        REMOTE_USER =>

          # DEPRECATED
          sub { $_[0]->request->remoteUser() || '' },
        RENDERZONE    => undef,
        REVINFO       => undef,
        REVTITLE      => undef,
        REVARG        => undef,
        SCRIPTNAME    => sub { $_[0]->request->action() },
        SCRIPTURL     => undef,
        SCRIPTURLPATH => undef,
        SEARCH        => undef,
        SEP =>

          # Shortcut to %TMPL:P{"sep"}%
          sub { $_[0]->templates->expandTemplate('sep') },
        SERVERTIME => sub {
            Foswiki::Time::formatTime( time(), $_[1]->{_DEFAULT} || '',
                'servertime' );
        },
        SERVERINFORMATION   => undef,
        SET                 => undef,
        SHOWPREFERENCE      => undef,
        SPACEDTOPIC         => undef,
        SPACEOUT            => undef,
        'TMPL:P'            => sub { $_[0]->templates->tmplP( $_[1] ) },
        TOPICLIST           => undef,
        URLENCODE           => undef,
        URLPARAM            => undef,
        USERINFO            => undef,
        USERNAME            => undef,
        VAR                 => undef,
        WEBLIST             => undef,
        WIKINAME            => undef,
        WIKIUSERNAME        => undef,
        DISPLAYDEPENDENCIES => undef,

        # Constant tag strings _not_ dependent on config. These get nicely
        # optimised by the compiler.
        STOPSECTION  => sub { '' },
        ENDSECTION   => sub { '' },
        WIKIVERSION  => sub { $VERSION },
        WIKIRELEASE  => sub { $RELEASE },
        STARTSECTION => sub { '' },
        STARTINCLUDE => sub { '' },
        STOPINCLUDE  => sub { '' },
        ENDINCLUDE   => sub { '' },
    );
    $contextFreeSyntax{IF} = 1;

    # Load LocalSite.cfg
    if ( Foswiki::Configure::Load::readConfig( 0, 0, 0 ) ) {
        $Foswiki::cfg{isVALID} = 1;
    }
    else {
        $bootstrap_message = Foswiki::Configure::Load::bootstrapConfig();
        eval 'require Foswiki::Plugins::ConfigurePlugin';
        die
"LocalSite.cfg load failed, and ConfigurePlugin could not be loaded: $@"
          if $@;
    }

    if ( $Foswiki::cfg{UseLocale} ) {
        require locale;
        import locale();
    }

    # Set environment var FOSWIKI_NOTAINT to disable taint checks even
    # if Taint::Runtime is installed
    elsif ( DEBUG && !$ENV{FOSWIKI_NOTAINT} ) {
        eval { require Taint::Runtime; };
        if ($@) {
            print STDERR
"DEVELOPER WARNING: taint mode could not be enabled. Is Taint::Runtime installed?\n";
        }
        else {
            # Enable taint checking
            Taint::Runtime::_taint_start();
        }
    }

    # If not set, default to strikeone validation
    $Foswiki::cfg{Validation}{Method} ||= 'strikeone';
    $Foswiki::cfg{Validation}{ValidForTime} = $Foswiki::cfg{LeaseLength}
      unless defined $Foswiki::cfg{Validation}{ValidForTime};
    $Foswiki::cfg{Validation}{MaxKeys} = 1000
      unless defined $Foswiki::cfg{Validation}{MaxKeys};

    # Constant tags dependent on the config
    $macros{ALLOWLOGINNAME} =
      sub { $Foswiki::cfg{Register}{AllowLoginName} || 0 };
    $macros{AUTHREALM}      = sub { $Foswiki::cfg{AuthRealm} };
    $macros{DEFAULTURLHOST} = sub { $Foswiki::cfg{DefaultUrlHost} };
    $macros{HOMETOPIC}      = sub { $Foswiki::cfg{HomeTopicName} };
    $macros{LOCALSITEPREFS} = sub { $Foswiki::cfg{LocalSitePreferences} };
    $macros{NOFOLLOW} =
      sub { $Foswiki::cfg{NoFollow} ? 'rel=' . $Foswiki::cfg{NoFollow} : '' };
    $macros{NOTIFYTOPIC}       = sub { $Foswiki::cfg{NotifyTopicName} };
    $macros{SCRIPTSUFFIX}      = sub { $Foswiki::cfg{ScriptSuffix} };
    $macros{STATISTICSTOPIC}   = sub { $Foswiki::cfg{Stats}{TopicName} };
    $macros{SYSTEMWEB}         = sub { $Foswiki::cfg{SystemWebName} };
    $macros{TRASHWEB}          = sub { $Foswiki::cfg{TrashWebName} };
    $macros{SANDBOXWEB}        = sub { $Foswiki::cfg{SandboxWebName} };
    $macros{WIKIADMINLOGIN}    = sub { $Foswiki::cfg{AdminUserLogin} };
    $macros{USERSWEB}          = sub { $Foswiki::cfg{UsersWebName} };
    $macros{WEBPREFSTOPIC}     = sub { $Foswiki::cfg{WebPrefsTopicName} };
    $macros{WIKIPREFSTOPIC}    = sub { $Foswiki::cfg{SitePrefsTopicName} };
    $macros{WIKIUSERSTOPIC}    = sub { $Foswiki::cfg{UsersTopicName} };
    $macros{WIKIWEBMASTER}     = sub { $Foswiki::cfg{WebMasterEmail} };
    $macros{WIKIWEBMASTERNAME} = sub { $Foswiki::cfg{WebMasterName} };

    # locale setup
    #
    #
    # Note that 'use locale' must be done in BEGIN block for regexes and
    # sorting to work properly, although regexes can still work without
    # this in 'non-locale regexes' mode.

    if ( $Foswiki::cfg{UseLocale} ) {

        # Set environment variables for grep
        $ENV{LC_CTYPE} = $Foswiki::cfg{Site}{Locale};

        # Load POSIX for I18N support.
        require POSIX;
        import POSIX qw( locale_h LC_CTYPE LC_COLLATE );

       # SMELL: mod_perl compatibility note: If Foswiki is running under Apache,
       # won't this play with the Apache process's locale settings too?
       # What effects would this have?
        setlocale( &LC_CTYPE,   $Foswiki::cfg{Site}{Locale} );
        setlocale( &LC_COLLATE, $Foswiki::cfg{Site}{Locale} );
    }

    $macros{CHARSET} = sub {
        'utf-8';
    };

    $macros{LANG} = sub {
        my $lang = 'en';    # the default
        if (   $Foswiki::cfg{UseLocale}
            && $Foswiki::cfg{Site}{Locale} =~ m/^([a-z]+)(?:_([a-z]+))?/i )
        {

# Locale identifiers use _ as the separator in the language, but a minus sign is required
# for HTML (see http://www.ietf.org/rfc/rfc1766.txt)
            $lang = $1 . ( $2 ? "-$2" : '' );
        }
        return $lang;
    };

    # Set up pre-compiled regexes for use in rendering.
    # In the regex hash, all precompiled REs have "Regex" at the
    # end of the name. Anything else is a string, either intended
    # for use as a character class, or as a sub-expression in
    # another compiled RE.

    # Character class components for use in regexes.
    # (Pre-UTF-8 compatibility; not used in core)
    $regex{upperAlpha}    = '[:upper:]';
    $regex{lowerAlpha}    = '[:lower:]';
    $regex{numeric}       = '[:digit:]';
    $regex{mixedAlpha}    = '[:alpha:]';
    $regex{mixedAlphaNum} = '[:alnum:]';
    $regex{lowerAlphaNum} = '[:lower:][:digit:]';
    $regex{upperAlphaNum} = '[:upper:][:digit:]';

    # Compile regexes for efficiency and ease of use
    # Note: qr// locks in regex modes (i.e. '-xism' here) - see Friedl
    # book at http://regex.info/.

    $regex{linkProtocolPattern} = $Foswiki::cfg{LinkProtocolPattern}
      || '(file|ftp|gopher|https|http|irc|mailto|news|nntp|telnet)';

    # Header patterns based on '+++'. The '###' are reserved for numbered
    # headers
    # '---++ Header', '---## Header'
    $regex{headerPatternDa} = qr/^---+(\++|\#+)(.*)$/m;

    # '<h6>Header</h6>
    $regex{headerPatternHt} = qr/^<h([1-6])>(.+?)<\/h\1>/mi;

    # '---++!! Header' or '---++ Header %NOTOC% ^top'
    $regex{headerPatternNoTOC} = '(\!\!+|%NOTOC%)';

    # Foswiki concept regexes
    $regex{wikiWordRegex} = qr(
            [[:upper:]]+
            [[:lower:][:digit:]]+
            [[:upper:]]+
            [[:alnum:]]*
       )xo;
    $regex{webNameBaseRegex} = qr/[[:upper:]]+[[:alnum:]_]*/;
    if ( $Foswiki::cfg{EnableHierarchicalWebs} ) {
        $regex{webNameRegex} = qr(
                $regex{webNameBaseRegex}
                (?:(?:[\.\/]$regex{webNameBaseRegex})+)*
           )xo;
    }
    else {
        $regex{webNameRegex} = $regex{webNameBaseRegex};
    }
    $regex{defaultWebNameRegex} = qr/_[[:alnum:]_]+/;
    $regex{anchorRegex}         = qr/\#[[:alnum:]:._]+/;
    my $abbrevLength = $Foswiki::cfg{AcronymLength} || 3;
    $regex{abbrevRegex} = qr/[[:upper:]]{$abbrevLength,}s?\b/;

    $regex{topicNameRegex} =
      qr/(?:(?:$regex{wikiWordRegex})|(?:$regex{abbrevRegex}))/;

    # Email regex, e.g. for WebNotify processing and email matching
    # during rendering.

    my $emailAtom = qr([A-Z0-9\Q!#\$%&'*+-/=?^_`{|}~\E])i;    # Per RFC 5322 ]

    # Valid TLD's at http://data.iana.org/TLD/tlds-alpha-by-domain.txt
    # Version 2012022300, Last Updated Thu Feb 23 15:07:02 2012 UTC
    my $validTLD = $Foswiki::cfg{Email}{ValidTLD};

    unless ( eval { qr/$validTLD/ } ) {
        $validTLD =
qr(AERO|ARPA|ASIA|BIZ|CAT|COM|COOP|EDU|GOV|INFO|INT|JOBS|MIL|MOBI|MUSEUM|NAME|NET|ORG|PRO|TEL|TRAVEL|XXX)i;

# Too early to log, should do something here other than die (which prevents fixing)
# warn is trapped and turned into a die...
#warn( "{Email}{ValidTLD} does not compile, using default" );
    }

    $regex{emailAddrRegex} = qr(
       (?:                            # LEFT Side of Email address
         (?:$emailAtom+                  # Valid characters left side of email address
           (?:\.$emailAtom+)*            # And 0 or more dotted atoms
         )
       |
         (?:"[\x21\x23-\x5B\x5D-\x7E\s]+?")   # or a quoted string per RFC 5322
       )
       @
       (?:                          # RIGHT side of Email address
         (?:                           # FQDN
           [a-z0-9-]+                     # hostname part
           (?:\.[a-z0-9-]+)*              # 0 or more alphanumeric domains following a dot.
           \.(?:                          # TLD
              (?:[a-z]{2,2})                 # 2 character TLD
              |
              $validTLD                      # TLD's longer than 2 characters
           )
         )
         |
           (?:\[[0-9]{1,3}\.[0-9]{1,3}\.[0-9]{1,3}\.[0-9]{1,3}\])      # dotted triplets IP Address
         )
       )oxi;

    # Item11185: This is how things were before we began Operation Unicode:
    #
    # $regex{filenameInvalidCharRegex} = qr/[^[:alnum:]\. _-]/;
    #
    # It was only used in Foswiki::Sandbox::sanitizeAttachmentName(), which now
    # uses $Foswiki::cfg{NameFilter} instead.
    # See RobustnessTests::test_sanitizeAttachmentName
    #
    # Actually, this is used in GenPDFPrincePlugin; let's copy NameFilter
    $regex{filenameInvalidCharRegex} = qr/$Foswiki::cfg{AttachmentNameFilter}/;

    # Multi-character alpha-based regexes
    $regex{mixedAlphaNumRegex} = qr/[[:alnum:]]*/;

    # %TAG% name
    $regex{tagNameRegex} = '[A-Za-z][A-Za-z0-9_:]*';

    # Set statement in a topic
    $regex{bulletRegex} = '^(?:\t|   )+\*';
    $regex{setRegex}    = $regex{bulletRegex} . '\s+(Set|Local)\s+';
    $regex{setVarRegex} =
      $regex{setRegex} . '(' . $regex{tagNameRegex} . ')\s*=\s*(.*)$';

    # Character encoding regexes

    # Regex to match only a valid UTF-8 character, taking care to avoid
    # security holes due to overlong encodings by excluding the relevant
    # gaps in UTF-8 encoding space - see 'perldoc perlunicode', Unicode
    # Encodings section.  Tested against Markus Kuhn's UTF-8 test file
    # at http://www.cl.cam.ac.uk/~mgk25/ucs/examples/UTF-8-test.txt.
    $regex{validUtf8CharRegex} = qr{
                # Single byte - ASCII
                [\x00-\x7F]
                |

                # 2 bytes
                [\xC2-\xDF][\x80-\xBF]
                |

                # 3 bytes

                    # Avoid illegal codepoints - negative lookahead
                    (?!\xEF\xBF[\xBE\xBF])

                    # Match valid codepoints
                    (?:
                    ([\xE0][\xA0-\xBF])|
                    ([\xE1-\xEC\xEE-\xEF][\x80-\xBF])|
                    ([\xED][\x80-\x9F])
                    )
                    [\x80-\xBF]
                |

                # 4 bytes
                    (?:
                    ([\xF0][\x90-\xBF])|
                    ([\xF1-\xF3][\x80-\xBF])|
                    ([\xF4][\x80-\x8F])
                    )
                    [\x80-\xBF][\x80-\xBF]
                }xo;

    $regex{validUtf8StringRegex} = qr/^(?:$regex{validUtf8CharRegex})+$/;

    # Check for unsafe search regex mode (affects filtering in) - default
    # to safe mode
    $Foswiki::cfg{ForceUnsafeRegexes} = 0
      unless defined $Foswiki::cfg{ForceUnsafeRegexes};

    # initialize lib directory early because of later 'cd's
    _getLibDir();

    # initialize the runtime engine
    if ( !defined $Foswiki::cfg{Engine} ) {

        # Caller did not define an engine; try and work it out (mainly for
        # the benefit of pre-1.0 CGI scripts)
        $Foswiki::cfg{Engine} = 'Foswiki::Engine::Legacy';
    }
    $engine = eval qq(use $Foswiki::cfg{Engine}; $Foswiki::cfg{Engine}->new);
    die $@ if $@;

    #Monitor::MARK('End of BEGIN block in Foswiki.pm');
}

# Components that all requests need
use Foswiki::Response ();
use Foswiki::Request  ();
use Foswiki::Logger   ();
use Foswiki::Meta     ();
use Foswiki::Sandbox  ();
use Foswiki::Time     ();
use Foswiki::Prefs    ();
use Foswiki::Plugins  ();
use Foswiki::Users    ();

=begin TML

---++ ClassMethod new( $defaultUser, $query, \%initialContext )

Constructs a new Foswiki session object. A unique session object exists for
every transaction with Foswiki, for example every browser request, or every
script run. Session objects do not persist between mod_perl runs.

   * =$defaultUser= is the username (*not* the wikiname) of the default
     user you want to be logged-in, if none is available from a session
     or browser. Used mainly for unit tests and debugging, it is typically
     undef, in which case the default user is taken from
     $Foswiki::cfg{DefaultUserName}.
   * =$query= the Foswiki::Request query (may be undef, in which case an
     empty query is used)
   * =\%initialContext= - reference to a hash containing context
     name=value pairs to be pre-installed in the context hash. May be undef.

=cut

around BUILDARGS => sub {
    my $orig = shift;

    my $params = $orig->(@_);

    Monitor::MARK("Static init over; make Foswiki object");
    ASSERT( !$params->{request}
          || UNIVERSAL::isa( $params->{request}, 'Foswiki::Request' ) )
      if DEBUG;

    # Override user to be admin if no configuration exists.
    # Do this really early, so that later changes in isBOOTSTRAPPING can't
    # change Foswiki's behavior.
    $params->{user} = 'admin' if ( $Foswiki::cfg{isBOOTSTRAPPING} );

    unless ( $Foswiki::cfg{TempfileDir} ) {

        # Give it a sane default.
        if ( $^O eq 'MSWin32' ) {

            # Windows default tmpdir is the C: root  use something sane.
            # Configure does a better job,  it should be run.
            $Foswiki::cfg{TempfileDir} = $Foswiki::cfg{WorkingDir};
        }
        else {
            $Foswiki::cfg{TempfileDir} = File::Spec->tmpdir();
        }
    }

    # Cover all the possibilities
    $ENV{TMPDIR} = $Foswiki::cfg{TempfileDir};
    $ENV{TEMP}   = $Foswiki::cfg{TempfileDir};
    $ENV{TMP}    = $Foswiki::cfg{TempfileDir};

    # Make sure CGI is also using the appropriate tempfile location
    $CGI::TMPDIRECTORY = $Foswiki::cfg{TempfileDir};

    # Make %ENV safer, preventing hijack of the search path. The
    # environment is set per-query, so this can't be done in a BEGIN.
    # This MUST be done before any external programs are run via Sandbox.
    # or it will fail with taint errors.  See Item13237
    if ( defined $Foswiki::cfg{SafeEnvPath} ) {
        $ENV{PATH} = $Foswiki::cfg{SafeEnvPath};
    }
    else {
        # Default $ENV{PATH} must be untainted because
        # Foswiki may be run with the -T flag.
        # SMELL: how can we validate the PATH?
        $ENV{PATH} = Foswiki::Sandbox::untaintUnchecked( $ENV{PATH} );
    }
    delete @ENV{qw( IFS CDPATH ENV BASH_ENV )};

    if (   $Foswiki::cfg{WarningFileName}
        && $Foswiki::cfg{Log}{Implementation} eq 'Foswiki::Logger::PlainFile' )
    {

        # Admin has already expressed a preference for where they want their
        # logfiles to go, and has obviously not re-run configure yet.
        $Foswiki::cfg{Log}{Implementation} = 'Foswiki::Logger::Compatibility';

#print STDERR "WARNING: Foswiki is using the compatibility logger. Please re-run configure and check your logfiles settings\n";
    }

    # Make sure LogFielname is defined for use in old plugins,
    # but don't overwrite the setting from configure, if there is one.
    # This is especially important when the admin has *chosen*
    # to use the compatibility logger. (Some old TWiki heritage
    # plugins write directly to the configured LogFileName
    if ( not $Foswiki::cfg{LogFileName} ) {
        if ( $Foswiki::cfg{Log}{Implementation} eq
            'Foswiki::Logger::Compatibility' )
        {
            my $stamp =
              Foswiki::Time::formatTime( time(), '$year$mo', 'servertime' );
            my $defaultLogDir = "$Foswiki::cfg{DataDir}";
            $Foswiki::cfg{LogFileName} = $defaultLogDir . "/log$stamp.txt";

#print STDERR "Overrode LogFileName to $Foswiki::cfg{LogFileName} for CompatibilityLogger\n"
        }
        else {
            $Foswiki::cfg{LogFileName} = "$Foswiki::cfg{Log}{Dir}/events.log";

#print STDERR "Overrode LogFileName to $Foswiki::cfg{LogFileName} for PlainFileLogger\n"
        }
    }

    # Set command_line context if there is no query
    $params->{context} ||=
      defined( $params->{request} ) ? {} : { command_line => 1 };

    # This foswiki supports:
    $params->{context}->{SUPPORTS_PARA_INDENT}   = 1;  #  paragraph indent
    $params->{context}->{SUPPORTS_PREF_SET_URLS} = 1;  # ?Set+, ?Local+ etc URLs
    if ( $Foswiki::cfg{Password} ) {
        $params->{context}->{admin_available} = 1;     # True if sudo supported.
    }

    return $params;
};

sub BUILD {
    my $this = shift;

    if (SINGLE_SINGLETONS_TRACE) {
        require Data::Dumper;
        print STDERR "new $this: "
          . Data::Dumper->Dump( [ [caller], [ caller(1) ] ] );
    }

    my $query = $this->request;

    # Phase 2 of Bootstrap.  Web settings require that the Foswiki request
    # has been parsed.
    if ( $Foswiki::cfg{isBOOTSTRAPPING} ) {
        my $phase2_message =
          Foswiki::Configure::Load::bootstrapWebSettings( $query->action() );
        unless ($system_message) {    # Don't do this more than once.
            $system_message =
              ( $Foswiki::cfg{Engine} && $Foswiki::cfg{Engine} !~ /CLI/i )
              ? ( '<div class="foswikiHelp"> '
                  . $bootstrap_message
                  . $phase2_message
                  . '</div>' )
              : $bootstrap_message . $phase2_message;
        }
    }

    # This is required in case we get an exception during
    # initialisation, so that we have a session to handle it with.
    ASSERT( !$Foswiki::Plugins::SESSION ) if SINGLE_SINGLETONS;

    # SMELL This global session variable not to exists whatsoever! There're two
    # ways around this variable to ever exists: a singleton object or every
    # piece of code requiring access to session to be a part of an object. Yet,
    # a singleton object doesn't solve a problem with multi-session environments
    # where code may serve few different requests at once. Think of requests on
    # hold waiting for some data from external sources while concurring requests
    # are being processed.
    $Foswiki::Plugins::SESSION = $this;

    ASSERT( $Foswiki::Plugins::SESSION->isa('Foswiki') ) if DEBUG;

    # construct the store object
    my $base = $Foswiki::cfg{Store}{Implementation}
      || 'Foswiki::Store::PlainFile';

    load_package($base);

    # vurg Do not use this hack. ImplementationClasses are not crucial and
    # should be replaced by new plugin model.
    #foreach my $class ( @{ $Foswiki::cfg{Store}{ImplementationClasses} } ) {
    #
    #    # this allows us to add an arbitary set of mixins for things
    #    # like recordChanges
    #
    #    # Rejig the store impl's ISA to use each Class  in order.'
    #    # IMPORTANT NOTE: despite of any other class code ImplemetationClasses
    #    # are required to have 'use Moo;' line _after_ 'use namespace::clean;'.
    #    # Otherwise the extends method will be anavailable outside of the
    #    # class/module code.
    #    load_package($class);
    #    no strict 'refs';
    #    ASSERT( $class->can('extends'),
    #        "Cannot use $class as store implemetation class" )
    #      if DEBUG;
    #    *{ $class . '::extends' }{CODE}->($base);
    #    use strict 'refs';
    #    $base = $class;
    #}

    $this->_baseStoreClass($base);

    # Load (or create) the CGI session
    # This initialization is better be kept here because $this->user may change
    # later.
    $this->remoteUser( $this->users->loadSession( $this->user ) );

    # The web/topic can be provided by either the query path_info,
    # or by URL Parameters:
    # topic:       Specifies web.topic or topic.
    #              Overrides the path given in the URL
    # defaultweb:  Overrides the default web, for use when topic=
    #              does not provide a web.
    # path_info    Defaults to the Users web Home topic

    # Set the default for web
    # Development.AddWebParamToAllCgiScripts: enables
    # bin/script?topic=WebPreferences;defaultweb=Sandbox
    my $defaultweb = $query->param('defaultweb') || $Foswiki::cfg{UsersWebName};

    my $webtopic      = urlDecode( $query->path_info() || '' );
    my $topicOverride = '';
    my $topic         = $query->param('topic');
    if ( defined $topic ) {
        if ( $topic =~ m/[\/.]+/ ) {
            $webtopic = $topic;

           #print STDERR "candidate webtopic set to $webtopic by query param\n";
        }
        else {
            $topicOverride = $topic;

            #print STDERR
            #  "candidate topic set to $topicOverride by query param\n";
        }
    }

    # SMELL Scripts like rest, jsonrpc,  don't use web/topic path.
    # So this ends up all bogus, but doesn't do any harm.

    ( my $web, $topic ) =
      $this->_parsePath( $webtopic, $defaultweb, $topicOverride );

    $this->topicName($topic);
    $this->webName($web);

    # Push global preferences from %SYSTEMWEB%.DefaultPreferences
    $this->prefs->loadDefaultPreferences();

   # SMELL: what happens if we move this into the Foswiki::Users::new?
   # Note:  The initializeUserHandler() can override settings like
   #        topicName and webName. For example, HomePagePlugin.
   # This code cannot be moved into default for user attribute because it
   # relies on remoteUser which relies on been set within constructor –– see
   # above.
    $this->user( $this->users->initialiseUser( $this->remoteUser ) );

    # Static session variables that can be expanded in topics when they
    # are enclosed in % signs
    # SMELL: should collapse these into one. The duplication is pretty
    # pointless.
    $this->prefs->setInternalPreferences(
        BASEWEB        => $this->webName,
        BASETOPIC      => $this->topicName,
        INCLUDINGTOPIC => $this->topicName,
        INCLUDINGWEB   => $this->webName
    );

    # Push plugin settings
    $this->plugins->settings();

    # Now the rest of the preferences
    $this->prefs->loadSitePreferences();

    # User preferences only available if we can get to a valid wikiname,
    # which depends on the user mapper.
    my $wn = $this->users->getWikiName( $this->user );
    if ($wn) {
        $this->prefs->setUserPreferences($wn);
    }

    $this->prefs->pushTopicContext( $this->webName, $this->topicName );

    # Set both isadmin and authenticated contexts.   If the current user
    # is admin, then they either authenticated, or we are in bootstrap.
    if ( $this->users->isAdmin( $this->user ) ) {
        $this->context->{authenticated} = 1;
        $this->context->{isadmin}       = 1;
    }

    # Finish plugin initialization - register handlers
    $this->plugins->enable();
}

=begin TML

---++ ObjectMethod writeCompletePage( $text, $pageType, $contentType )

Write a complete HTML page with basic header to the browser.
   * =$text= is the text of the page script (&lt;html&gt; to &lt;/html&gt; if it's HTML)
   * =$pageType= - May be "edit", which will cause headers to be generated that force
     caching for 24 hours, to prevent Codev.BackFromPreviewLosesText bug, which caused
     data loss with IE5 and IE6.
   * =$contentType= - page content type | text/html

This method removes noautolink and nop tags before outputting the page unless
$contentType is text/plain.

=cut

sub writeCompletePage {
    my ( $this, $text, $pageType, $contentType ) = @_;

    # true if the body is to be output without encoding to utf8
    # first. This is the case if the body has been gzipped and/or
    # rendered from the cache
    my $binary_body = 0;

    $contentType ||= 'text/html';

    my $cgis = $this->users->getCGISession();
    if (   $cgis
        && $contentType =~ m!^text/html!
        && $Foswiki::cfg{Validation}{Method} ne 'none' )
    {

        # Don't expire the validation key through login, or when
        # endpoint is an error.
        Foswiki::Validation::expireValidationKeys($cgis)
          unless ( $this->request->action() eq 'login'
            or ( $ENV{REDIRECT_STATUS} || 0 ) >= 400 );

        my $usingStrikeOne = $Foswiki::cfg{Validation}{Method} eq 'strikeone';
        if ($usingStrikeOne) {

            # add the validation cookie
            my $valCookie = Foswiki::Validation::getCookie($cgis);
            $valCookie->secure( $this->request->secure );
            $this->response->cookies(
                [ $this->response->cookies, $valCookie ] );

            # Add the strikeone JS module to the page.
            my $src = (DEBUG) ? '.uncompressed' : '';
            $this->zones->addToZone(
                'script',
                'JavascriptFiles/strikeone',
                '<script type="text/javascript" src="'
                  . $this->getPubURL(
                    $Foswiki::cfg{SystemWebName}, 'JavascriptFiles',
                    "strikeone$src.js"
                  )
                  . '"></script>',
                'JQUERYPLUGIN'
            );

            # Add the onsubmit handler to the form
            $text =~ s/(<form[^>]*method=['"]POST['"][^>]*>)/
                Foswiki::Validation::addOnSubmit($1)/gei;
        }

        my $context =
          $this->request->url( -full => 1, -path => 1, -query => 1 ) . time();

        # Inject validation key in HTML forms
        $text =~ s/(<form[^>]*method=['"]POST['"][^>]*>)/
          $1 . Foswiki::Validation::addValidationKey(
              $cgis, $context, $usingStrikeOne )/gei;

        #add validation key to HTTP header so we can update it for ajax use
        $this->response->pushHeader(
            'X-Foswiki-Validation',
            Foswiki::Validation::generateValidationKey(
                $cgis, $context, $usingStrikeOne
            )
        ) if ($cgis);
    }

    if ( $this->zones ) {

        $text = $this->zones()->_renderZones($text);
    }

    # Validate format of content-type (defined in rfc2616)
    my $tch = qr/[^\[\]()<>@,;:\\"\/?={}\s]/;
    if ( $contentType =~ m/($tch+\/$tch+(\s*;\s*$tch+=($tch+|"[^"]*"))*)$/i ) {
        $contentType = $1;
    }
    else {
        # SMELL: can't compute; faking content-type for backwards compatibility;
        # any other information might become bogus later anyway
        $contentType = "text/plain;contenttype=invalid";
    }
    my $hdr = "Content-type: " . $1 . "\r\n";

    # Call final handler
    $this->plugins->dispatch( 'completePageHandler', $text, $hdr );

    # cache final page, but only view and rest
    my $cachedPage;
    if ( $contentType ne 'text/plain' ) {

        # Remove <nop> and <noautolink> tags
        $text =~ s/([\t ]?)[ \t]*<\/?(nop|noautolink)\/?>/$1/gis;
        if ( $Foswiki::cfg{Cache}{Enabled}
            && ( $this->inContext('view') || $this->inContext('rest') ) )
        {
            $cachedPage = $this->cache->cachePage( $contentType, $text );
            $this->cache->renderDirtyAreas( \$text )
              if $cachedPage && $cachedPage->{isdirty};
        }

        # remove <dirtyarea> tags
        $text =~ s/<\/?dirtyarea[^>]*>//g;

        # Check that the templates specified clean HTML
        if (DEBUG) {

            # When tracing is enabled in Foswiki::Templates, then there will
            # always be a <!--bodyend--> after </html>. So we need to disable
            # this check.
            require Foswiki::Templates;
            if (   !Foswiki::Templates->TRACE
                && $contentType =~ m#text/html#
                && $text =~ m#</html>(.*?\S.*)$#s )
            {
                ASSERT( 0, <<BOGUS );
Junk after </html>: $1. Templates may be bogus
- Check for excess blank lines at ends of .tmpl files
-  or newlines after %TMPL:INCLUDE
- You can enable TRACE in Foswiki::Templates to help debug
BOGUS
            }
        }
    }

    $this->response->pushHeader( 'X-Foswiki-Monitor-renderTime',
        $this->request->getTime() );

    my $hopts = { 'Content-Type' => $contentType };

    $this->setCacheControl( $pageType, $hopts );

    if ($cachedPage) {
        $text = '' unless $this->setETags( $cachedPage, $hopts );
    }

    if ( $Foswiki::cfg{HttpCompress} && length($text) ) {

        # Generate a zipped page, if the client accepts them

        # SMELL: $ENV{SPDY} is a non-standard way to detect spdy protocol
        if ( my $encoding = _gzipAccepted() ) {
            $hopts->{'Content-Encoding'} = $encoding;
            $hopts->{'Vary'}             = 'Accept-Encoding';

            # check if we take the version from the cache. NOTE: we don't
            # set X-Foswiki-Pagecache because this is *not* coming from
            # the cache (well it is, but it was only just put there)
            if ( $cachedPage && !$cachedPage->{isdirty} ) {
                $text = $cachedPage->{data};
            }
            else {
                # Not available from the cache, or it has dirty areas
                require Compress::Zlib;
                $text = Compress::Zlib::memGzip( encode_utf8($text) );
            }
            $binary_body = 1;
        }
    }    # Otherwise fall through and generate plain text

    # Generate (and print) HTTP headers.
    $this->generateHTTPHeaders($hopts);

    if ($binary_body) {
        $this->response->body($text);
    }
    else {
        $this->response->print($text);
    }
}

# PRIVATE
sub _gzipAccepted {
    my $encoding;
    if ( ( $ENV{'HTTP_ACCEPT_ENCODING'} || '' ) =~
        /(?:^|\b)((?:x-)?gzip)(?:$|\b)/ )
    {
        $encoding = $1;
    }
    elsif ( $ENV{'SPDY'} ) {
        $encoding = 'gzip';
    }
    return $encoding;
}

=begin TML

---++ ObjectMethod satisfiedByCache( $action, $web, $topic ) -> $boolean

Try and satisfy the current request for the given web.topic from the cache, given
the current action (view, edit, rest etc).

If the action is satisfied, the cache content is written to the output and
true is returned. Otherwise ntohing is written, and false is returned.

Designed for calling from Foswiki::UI::*

=cut

sub satisfiedByCache {
    my ( $this, $action, $web, $topic ) = @_;

    my $cache = $this->cache;
    return 0 unless $cache;

    my $cachedPage = $cache->getPage( $web, $topic ) if $cache;
    return 0 unless $cachedPage;

    Foswiki::Func::writeDebug("found $web.$topic for $action in cache")
      if Foswiki::PageCache::TRACE();
    if ( int( $this->response->status() || 200 ) >= 500 ) {
        Foswiki::Func::writeDebug(
            "Cache retrieval skipped due to non-200 status code "
              . $this->response->status() )
          if DEBUG;
        return 0;
    }
    Monitor::MARK("found page in cache");

    my $hdrs = { 'Content-Type' => $cachedPage->{contenttype} };

    # render uncacheable areas
    my $text = $cachedPage->{data};

    if ( $cachedPage->{isdirty} ) {
        $cache->renderDirtyAreas( \$text );

        # dirty pages are cached in unicode
        $text = encode_utf8($text);
    }
    elsif ( $Foswiki::cfg{HttpCompress} ) {

        # Does the client accept gzip?
        if ( my $encoding = _gzipAccepted() ) {

            # Cache has compressed data, just whack it out
            $hdrs->{'Content-Encoding'} = $encoding;
            $hdrs->{'Vary'}             = 'Accept-Encoding';

            # Mark the response so we know it was satisfied from the cache
            $hdrs->{'X-Foswiki-PageCache'} = 1;
        }
        else {
        # e.g. CLI request satisfied from the cache, or old browser that doesn't
        # support gzip. Non-isdirty pages are cached already utf8-encoded, so
        # all we have to do is unzip.
            require Compress::Zlib;
            $text = Compress::Zlib::memGunzip( $cachedPage->{data} );
        }
    }    # else { Non-isdirty pages are stored already utf8-encoded }

    # set status
    my $response = $this->response;
    if ( $cachedPage->{status} == 302 ) {
        $response->redirect( $cachedPage->{location} );
    }
    else {

     # See Item9941
     # Don't allow a 200 status to overwrite a status (possibly an error status)
     # coming from elsewhere in the code. Note that 401's are not cached (they
     # fail Foswiki::PageCache::isCacheable) but all other statuses are.
     # SMELL: Cdot doesn't think any other status can get this far.
        $response->status( $cachedPage->{status} )
          unless int( $cachedPage->{status} ) == 200;
    }

    # set remaining headers
    $text = undef unless $this->setETags( $cachedPage, $hdrs );
    $this->generateHTTPHeaders($hdrs);

    # send it out
    $response->body($text) if defined $text;

    Monitor::MARK('Wrote HTML');
    $this->logger->log(
        {
            level    => 'info',
            action   => $action,
            webTopic => $web . '.' . $topic,
            extra    => '(cached)',
        }
    );

    return 1;
}

=begin TML

---++ ObjectMethod setCacheControl( $pageType, \%hopts )

Set the cache control headers in a response

   * =$pageType= - page type - 'view', ;edit' etc
   * =\%hopts - ref to partially filled in hash of headers

=cut

sub setCacheControl {
    my ( $this, $pageType, $hopts ) = @_;

    if ( $pageType && $pageType eq 'edit' ) {

        # Edit pages - future versions will extend to
        # of other types of page, with expiry time driven by page type.

        # Get time now in HTTP header format
        my $lastModifiedString =
          Foswiki::Time::formatTime( time, '$http', 'gmtime' );

        # Expiry time is set high to avoid any data loss.  Each instance of
        # Edit page has a unique URL with time-string suffix (fix for
        # RefreshEditPage), so this long expiry time simply means that the
        # browser Back button always works.  The next Edit on this page
        # will use another URL and therefore won't use any cached
        # version of this Edit page.
        my $expireHours   = 24;
        my $expireSeconds = $expireHours * 60 * 60;

        # and cache control headers, to ensure edit page
        # is cached until required expiry time.
        $hopts->{'last-modified'} = $lastModifiedString;
        $hopts->{expires}         = "+${expireHours}h";
        $hopts->{'Cache-Control'} = "max-age=$expireSeconds";
    }
    else {

        # we need to force the browser into a check on every
        # request; let the server decide on an 304 as below
        my $cacheControl = 'max-age=0';

        # allow the admin to disable us from setting the max-age, as then
        # it can't be set by apache
        $cacheControl = $Foswiki::cfg{BrowserCacheControl}->{ $this->webName }
          if ( $Foswiki::cfg{BrowserCacheControl}
            && defined( $Foswiki::cfg{BrowserCacheControl}->{ $this->webName } )
          );

        # don't remove the 'if'; we need the header to not be there at
        # all for the browser to use the cached version
        $hopts->{'Cache-Control'} = $cacheControl if ( $cacheControl ne '' );
    }
}

=begin TML

---++ ObjectMethod setETags( $cachedPage, \%hopts ) -> $boolean

Set etags (and modify status) depending on what the cached page specifies.
Return 1 if the page has been modified since it was last retrieved, 0 otherwise.

   * =$cachedPage= - page cache to use
   * =\%hopts - ref to partially filled in hash of headers

=cut

sub setETags {
    my ( $this, $cachedPage, $hopts ) = @_;

    # check etag and last modification time
    my $etag         = $cachedPage->{etag};
    my $lastModified = $cachedPage->{lastmodified};

    $hopts->{'ETag'}          = $etag         if $etag;
    $hopts->{'Last-Modified'} = $lastModified if $lastModified;

    # only send a 304 if both criteria are true
    return 1
      unless (
           $etag
        && $lastModified

        && $ENV{'HTTP_IF_NONE_MATCH'}
        && $etag eq $ENV{'HTTP_IF_NONE_MATCH'}

        && $ENV{'HTTP_IF_MODIFIED_SINCE'}
        && $lastModified eq $ENV{'HTTP_IF_MODIFIED_SINCE'}
      );

    # finally decide on a 304 reply
    $hopts->{'Status'} = '304 Not Modified';

    #print STDERR "NOT modified\n";
    return 0;
}

=begin TML

---++ ObjectMethod generateHTTPHeaders( \%hopts )

All parameters are optional.
   * =\%hopts - optional ref to partially filled in hash of headers (will be written to)

=cut

sub generateHTTPHeaders {
    my ( $this, $hopts ) = @_;

    $hopts ||= {};

    # DEPRECATED plugins header handler. Plugins should use
    # modifyHeaderHandler instead.
    my $pluginHeaders =
      $this->plugins->dispatch( 'writeHeaderHandler', $this->request )
      || '';
    if ($pluginHeaders) {
        foreach ( split /\r?\n/, $pluginHeaders ) {

            # Implicit untaint OK; data from plugin handler
            if (m/^([\-a-z]+): (.*)$/i) {
                $hopts->{$1} = $2;
            }
        }
    }

    my $contentType = $hopts->{'Content-Type'};
    $contentType = 'text/html' unless $contentType;
    $contentType .= '; charset=utf-8'
      if $contentType =~ m!^text/!
      && $contentType !~ /\bcharset\b/;

    # use our version of the content type
    $hopts->{'Content-Type'} = $contentType;

    $hopts->{'X-FoswikiAction'} = $this->request->action;
    $hopts->{'X-FoswikiURI'}    = $this->request->uri;

    # Turn off XSS protection in DEBUG so it doesn't mask problems
    $hopts->{'X-XSS-Protection'} = 0 if DEBUG;

    $this->plugins->dispatch( 'modifyHeaderHandler', $hopts, $this->request );

    # The headers method resets all headers to what we pass
    # what we want is simply ensure our headers are there
    $this->response->setDefaultHeaders($hopts);
}

# Tests if the $redirect is an external URL, returning false if
# AllowRedirectUrl is denied
sub _isRedirectSafe {
    my $redirect = shift;

    return 1 if ( $Foswiki::cfg{AllowRedirectUrl} );

    # relative URL - OK
    return 1 if $redirect =~ m#^/#;

    #TODO: this should really use URI
    # Compare protocol, host name and port number
    if ( $redirect =~ m!^(.*?://[^/?#]*)! ) {

        # implicit untaints OK because result not used. uc retaints
        # if use locale anyway.
        my $target = uc($1);

        $Foswiki::cfg{DefaultUrlHost} =~ m!^(.*?://[^/]*)!;
        return 1 if ( $target eq uc($1) );

        if ( $Foswiki::cfg{PermittedRedirectHostUrls} ) {
            foreach my $red (
                split( /\s*,\s*/, $Foswiki::cfg{PermittedRedirectHostUrls} ) )
            {
                $red =~ m!^(.*?://[^/]*)!;
                return 1 if ( $target eq uc($1) );
            }
        }
    }
    return 0;
}

=begin TML

---++ ObjectMethod redirectto($url) -> $url

If the CGI parameter 'redirectto' is present on the query, then will validate
that it is a legal redirection target (url or topic name). If 'redirectto'
is not present on the query, performs the same steps on $url.

Returns undef if the target is not valid, and the target URL otherwise.

=cut

sub redirectto {
    my ( $this, $url ) = @_;

    my $redirecturl = $this->request->param('redirectto');
    $redirecturl = $url unless $redirecturl;

    return unless $redirecturl;

    if ( $redirecturl =~ m#^$regex{linkProtocolPattern}://# ) {

        # assuming URL
        return $redirecturl if _isRedirectSafe($redirecturl);
        return;
    }

    my @attrs = ();

    # capture anchor
    if ( $redirecturl =~ s/#(.*)// ) {
        push( @attrs, '#' => $1 );
    }

    # capture params
    if ( $redirecturl =~ s/\?(.*)// ) {
        push( @attrs, map { split( '=', $_, 2 ) } split( /[;&]/, $1 ) );
    }

    # assuming 'web.topic' or 'topic'
    my ( $w, $t ) =
      $this->normalizeWebTopicName( $this->webName, $redirecturl );

    return $this->getScriptUrl( 0, 'view', $w, $t, @attrs );
}

=begin TML

---++ StaticMethod splitAnchorFromUrl( $url ) -> ( $url, $anchor )

Takes a full url (including possible query string) and splits off the anchor.
The anchor includes the # sign. Returns an empty string if not found in the url.

=cut

sub splitAnchorFromUrl {
    my ($url) = @_;

    ( $url, my $anchor ) = $url =~ m/^(.*?)(#(.*?))*$/;
    return ( $url, $anchor );
}

=begin TML

---++ ObjectMethod redirect( $url, $passthrough, $status )

   * $url - url or topic to redirect to
   * $passthrough - (optional) parameter to pass through current query
     parameters (see below)
   * $status - HTTP status code (30x) to redirect with. Defaults to 302.

Redirects the request to =$url=, *unless*
   1 It is overridden by a plugin declaring a =redirectCgiQueryHandler=
     (a dangerous, deprecated handler!)
   1 =$session->{request}= is =undef=
Thus a redirect is only generated when in a CGI context.

Normally this method will ignore parameters to the current query. Sometimes,
for example when redirecting to a login page during authentication (and then
again from the login page to the original requested URL), you want to make
sure all parameters are passed on, and for this $passthrough should be set to
true. In this case it will pass all parameters that were passed to the
current query on to the redirect target. If the request_method for the
current query was GET, then all parameters will be passed by encoding them
in the URL (after ?). If the request_method was POST, then there is a risk the
URL would be too big for the receiver, so it caches the form data and passes
over a cache reference in the redirect GET.

NOTE: Passthrough is only meaningful if the redirect target is on the same
server.

=cut

sub redirect {
    my ( $this, $url, $passthru, $status ) = @_;
    ASSERT( defined $url ) if DEBUG;

    return unless $this->request;

    ( $url, my $anchor ) = splitAnchorFromUrl($url);

    if ( $passthru && defined $this->request->method() ) {
        my $existing = '';
        if ( $url =~ s/\?(.*)$// ) {
            $existing = $1;    # implicit untaint OK; recombined later
        }
        if ( uc( $this->request->method() ) eq 'POST' ) {

            # Redirecting from a post to a get
            my $cache = $this->cacheQuery();
            if ($cache) {
                if ( $url eq '/' ) {
                    $url = $this->getScriptUrl( 1, 'view' );
                }
                $url .= $cache;
            }
        }
        else {

            # Redirecting a get to a get; no need to use passthru
            if ( $this->request->query_string() ) {
                $url .= '?' . $this->request->query_string();
            }
            if ($existing) {
                if ( $url =~ m/\?/ ) {
                    $url .= ';';
                }
                else {
                    $url .= '?';
                }
                $url .= $existing;
            }
        }
    }

    # prevent phishing by only allowing redirect to configured host
    # do this check as late as possible to catch _any_ last minute hacks
    # TODO: this should really use URI
    if ( !_isRedirectSafe($url) ) {

        # goto oops if URL is trying to take us somewhere dangerous
        $url = $this->getScriptUrl(
            1, 'oops',
            $this->webName   || $Foswiki::cfg{UsersWebName},
            $this->topicName || $Foswiki::cfg{HomeTopicName},
            template => 'oopsredirectdenied',
            def      => 'redirect_denied',
            param1   => "$url",
            param2   => "$Foswiki::cfg{DefaultUrlHost}",
        );
    }

    $url .= $anchor if $anchor;

    # Dangerous, deprecated handler! Might work, probably won't.
    return
      if (
        $this->plugins->dispatch(
            'redirectCgiQueryHandler', $this->response, $url
        )
      );

    $url = $this->getLoginManager()->rewriteRedirectUrl($url);

    # Foswiki::Response::redirect doesn't automatically pass on the cookies
    # for us, so we have to do it explicitly; otherwise the session cookie
    # won't get passed on.
    $this->response->redirect(
        -url     => $url,
        -cookies => $this->response->cookies,
        -status  => $status,
    );
}

=begin TML

---++ ObjectMethod cacheQuery() -> $queryString

Caches the current query in the params cache, and returns a rewritten
query string for the cache to be picked up again on the other side of a
redirect.

We can't encode post params into a redirect, because they may exceed the
size of the GET request. So we cache the params, and reload them when the
redirect target is reached.

=cut

sub cacheQuery {
    my $this  = shift;
    my $query = $this->request;

    return '' unless ( $query->param() );

    # Don't double-cache
    return '' if ( $query->param('foswiki_redirect_cache') );

    require Foswiki::Request::Cache;
    my $uid = Foswiki::Request::Cache->new()->save($query);
    if ( $Foswiki::cfg{UsePathForRedirectCache} ) {
        return '/foswiki_redirect_cache/' . $uid;
    }
    else {
        return '?foswiki_redirect_cache=' . $uid;
    }
}

=begin TML

---++ ObjectMethod getCGISession() -> $cgisession

Get the CGI::Session object associated with this session, if there is
one. May return undef.

=cut

sub getCGISession {
    $_[0]->users->getCGISession();
}

=begin TML

---++ ObjectMethod getLoginManager() -> $loginManager

Get the Foswiki::LoginManager object associated with this session, if there is
one. May return undef.

=cut

sub getLoginManager {
    $_[0]->users->getLoginManager();
}

=begin TML

---++ StaticMethod isValidWikiWord( $name ) -> $boolean

Check for a valid WikiWord or WikiName

=cut

sub isValidWikiWord {
    my $name = shift || '';
    return ( $name =~ m/^$regex{wikiWordRegex}$/ );
}

=begin TML

---++ StaticMethod isValidTopicName( $name [, $nonww] ) -> $boolean

Check for a valid topic =$name=. If =$nonww=, then accept non wiki-words
(though they must still be composed of only valid, unfiltered characters)

=cut

# Note: must work on tainted names.
sub isValidTopicName {
    my ( $name, $nonww ) = @_;

    return 0 unless defined $name && $name ne '';

    # Make sure any name is supported by the Store encoding
    if (   $Foswiki::cfg{Store}{Encoding}
        && $Foswiki::cfg{Store}{Encoding} ne 'utf-8'
        && $name =~ m/[^[:ascii:]]+/ )
    {
        my $badName = 0;
        try {
            Foswiki::Store::encode( $name, 1 );
        }
        catch {
            $badName = 1;
        };
        return 0 if $badName;
    }

    return 1 if ( $name =~ m/^$regex{topicNameRegex}$/ );
    return 0 unless $nonww;
    return 0 if $name =~ m/$cfg{NameFilter}/;
    return 1;
}

=begin TML

---++ StaticMethod isValidWebName( $name, $system ) -> $boolean

STATIC Check for a valid web name. If $system is true, then
system web names are considered valid (names starting with _)
otherwise only user web names are valid

If $Foswiki::cfg{EnableHierarchicalWebs} is off, it will also return false
when a nested web name is passed to it.

=cut

# Note: must work on tainted names.
sub isValidWebName {
    my $name = shift || '';
    my $sys = shift;
    return 1 if ( $sys && $name =~ m/^$regex{defaultWebNameRegex}$/ );
    return ( $name =~ m/^$regex{webNameRegex}$/ );
}

=begin TML

---++ StaticMethod isValidEmailAddress( $name ) -> $boolean

STATIC Check for a valid email address name.

=cut

# Note: must work on tainted names.
sub isValidEmailAddress {
    my $name = shift || '';
    return $name =~ m/^$regex{emailAddrRegex}$/;
}

=begin TML

---++ ObjectMethod getSkin () -> $string

Get the currently requested skin path

=cut

sub getSkin {
    my $this = shift;

    my @skinpath;
    my $skins;

    if ( $this->request ) {
        $skins = $this->request->param('cover');
        if ( defined $skins
            && $skins =~ m/([[:alnum:].,\s]+)/ )
        {

            # Implicit untaint ok - validated
            $skins = $1;
            push( @skinpath, split( /,\s]+/, $skins ) );
        }
    }

    $skins = $this->prefs->getPreference('COVER');
    if ( defined $skins
        && $skins =~ m/([[:alnum:].,\s]+)/ )
    {

        # Implicit untaint ok - validated
        $skins = $1;
        push( @skinpath, split( /[,\s]+/, $skins ) );
    }

    $skins = $this->request ? $this->request->param('skin') : undef;
    $skins = $this->prefs->getPreference('SKIN') unless $skins;

    if ( defined $skins && $skins =~ m/([[:alnum:].,\s]+)/ ) {

        # Implicit untaint ok - validated
        $skins = $1;
        push( @skinpath, split( /[,\s]+/, $skins ) );
    }

    return join( ',', @skinpath );
}

=begin TML

---++ ObjectMethod getScriptUrl( $absolute, $script, $web, $topic, ... ) -> $scriptURL

Returns the URL to a Foswiki script, providing the web and topic as
"path info" parameters.  The result looks something like this:
"http://host/foswiki/bin/$script/$web/$topic".
   * =...= - an arbitrary number of name,value parameter pairs that will
be url-encoded and added to the url. The special parameter name '#' is
reserved for specifying an anchor. e.g.
=getScriptUrl('x','y','view','#'=>'XXX',a=>1,b=>2)= will give
=.../view/x/y?a=1&b=2#XXX=

If $absolute is set, generates an absolute URL. $absolute is advisory only;
Foswiki can decide to generate absolute URLs (for example when run from the
command-line) even when relative URLs have been requested.

The default script url is taken from {ScriptUrlPath}, unless there is
an exception defined for the given script in {ScriptUrlPaths}. Both
{ScriptUrlPath} and {ScriptUrlPaths} may be absolute or relative URIs. If
they are absolute, then they will always generate absolute URLs. if they
are relative, then they will be converted to absolute when required (e.g.
when running from the command line, or when generating rss). If
$script is not given, absolute URLs will always be generated.

If either the web or the topic is defined, will generate a full url (including web and topic). Otherwise will generate only up to the script name. An undefined web will default to the main web name.

As required by RFC3986, the returned URL will only contain the
allowed characters -A-Za-z0-9_.~!*\'();:@&=+$,/?%#[]

=cut

sub getScriptUrl {
    my ( $this, $absolute, $script, $web, $topic, @params ) = @_;

    $absolute ||=
      ( $this->inContext('command_line') || $this->inContext('absolute_urls') );

    # SMELL: topics and webs that contain spaces?

    my $url;
    if ( defined $Foswiki::cfg{ScriptUrlPaths} && $script ) {
        $url = $Foswiki::cfg{ScriptUrlPaths}{$script};
    }
    unless ( defined($url) ) {
        $url = $Foswiki::cfg{ScriptUrlPath};
        if ($script) {
            $url .= '/' unless $url =~ m/\/$/;
            $url .= $script;
            if (
                rindex( $url, $Foswiki::cfg{ScriptSuffix} ) !=
                ( length($url) - length( $Foswiki::cfg{ScriptSuffix} ) ) )
            {
                $url .= $Foswiki::cfg{ScriptSuffix} if $script;
            }
        }
    }

    if ( $absolute && $url !~ /^[a-z]+:/ ) {

        # See http://www.ietf.org/rfc/rfc2396.txt for the definition of
        # "absolute URI". Foswiki bastardises this definition by assuming
        # that all relative URLs lack the <authority> component as well.
        $url = $this->urlHost . $url;
    }

    if ($topic) {
        ( $web, $topic ) = $this->normalizeWebTopicName( $web, $topic );

        $url .= urlEncode( '/' . $web . '/' . $topic );

    }
    elsif ($web) {
        $url .= urlEncode( '/' . $web );
    }
    $url .= make_params(@params);

    return $url;
}

=begin TML

---++ StaticMethod make_params(...)
Generate a URL parameters string from parameters given. A parameter
named '#' will generate a fragment identifier.

=cut

sub make_params {
    my $url = '';
    my @ps;
    my $anchor = '';
    while ( my $p = shift @_ ) {
        if ( $p eq '#' ) {
            $anchor = '#' . urlEncode( shift(@_) );
        }
        else {
            my $v = shift(@_);
            $v = '' unless defined $v;
            push( @ps, urlEncode($p) . '=' . urlEncode($v) );
        }
    }
    if ( scalar(@ps) ) {
        @ps = sort(@ps) if (DEBUG);
        $url .= '?' . join( ';', @ps );
    }
    return $url . $anchor;
}

=begin TML

---++ ObjectMethod getPubURL($web, $topic, $attachment, %options) -> $url

Composes a pub url.
   * =$web= - name of the web for the URL, defaults to $session->{webName}
   * =$topic= - name of the topic, defaults to $session->{topicName}
   * =$attachment= - name of the attachment, defaults to no attachment
Supported %options are:
   * =topic_version= - version of topic to retrieve attachment from
   * =attachment_version= - version of attachment to retrieve
   * =absolute= - requests an absolute URL (rather than a relative path)

If =$web= is not given, =$topic= and =$attachment= are ignored.
If =$topic= is not given, =$attachment= is ignored.

If =topic_version= is not given, the most recent revision of the topic
will be linked. Similarly if attachment_version= is not given, the most recent
revision of the attachment will be assumed. If =topic_version= is specified
but =attachment_version= is not (or the specified =attachment_version= is not
present), then the most recent version of the attachment in that topic version
will be linked.

If Foswiki is running in an absolute URL context (e.g. the skin requires
absolute URLs, such as print or rss, or Foswiki is running from the
command-line) then =absolute= will automatically be set.

Note: for compatibility with older plugins, which use %PUBURL*% with
a constructed URL path, do not use =*= unless =web=, =topic=, and
=attachment= are all specified.

As required by RFC3986, the returned URL will only contain the
allowed characters -A-Za-z0-9_.~!*\'();:@&=+$,/?%#[]

=cut

sub getPubURL {
    my ( $this, $web, $topic, $attachment, %options ) = @_;

    $options{absolute} ||=
      ( $this->inContext('command_line') || $this->inContext('absolute_urls') );

    return $this->store->getAttachmentURL( $this, $web, $topic, $attachment,
        %options );
}

=begin TML

---++ ObjectMethod deepWebList($filter, $web) -> @list

Deep list subwebs of the named web. $filter is a Foswiki::WebFilter
object that is used to filter the list. The listing of subwebs is
dependent on $Foswiki::cfg{EnableHierarchicalWebs} being true.

Webs are returned as absolute web pathnames.

=cut

sub deepWebList {
    my ( $this, $filter, $rootWeb ) = @_;
    my @list;
    my $webObject = new Foswiki::Meta( $this, $rootWeb );
    my $it = $webObject->eachWeb( $Foswiki::cfg{EnableHierarchicalWebs} );
    return $it->all() unless $filter;
    while ( $it->hasNext() ) {
        my $w = $rootWeb || '';
        $w .= '/' if $w;
        $w .= $it->next();
        if ( $filter->ok( $this, $w ) ) {
            push( @list, $w );
        }
    }
    return @list;
}

=begin TML

---++ ObjectMethod normalizeWebTopicName( $web, $topic ) -> ( $web, $topic )

Normalize a Web<nop>.<nop>TopicName

See =Foswiki::Func= for a full specification of the expansion (not duplicated
here)

*WARNING* if there is no web specification (in the web or topic parameters)
the web defaults to $Foswiki::cfg{UsersWebName}. If there is no topic
specification, or the topic is '0', the topic defaults to the web home topic
name.

*WARNING* if the input topic name is tainted, then the output web and
topic names will be tainted.

=cut

sub normalizeWebTopicName {
    my ( $this, $web, $topic ) = @_;

    ASSERT( defined $topic ) if DEBUG;

   #SMELL: Item12567: Writing the separator as a character class for some reason
   # taints all the results including the data ouside the character class..
    if ( defined $topic && $topic =~ m{^(.*)(?:\.|/)(.*?)$} ) {
        $web   = $1;
        $topic = $2;

        if ( DEBUG && !UNTAINTED( $_[2] ) ) {

            # retaint data untainted by RE above
            $web   = TAINT($web);
            $topic = TAINT($topic);
        }
    }
    $web   ||= $cfg{UsersWebName};
    $topic ||= $cfg{HomeTopicName};

    # MAINWEB and TWIKIWEB expanded for compatibility reasons
    while (
        $web =~ s/%((MAIN|TWIKI|USERS|SYSTEM|DOC)WEB)%/
              $this->_expandMacroOnTopicRendering( $1 ) || ''/e
      )
    {
    }

    # Normalize web name to use / and not . as a subweb separator
    $web =~ s#\.#/#g;

    return ( $web, $topic );
}

=begin TML

---++ StaticMethod load_package( $full_package_name )

Will cleanly load the package or fail. This is better than 'eval "require $package"'.

It is not perfect for Perl < 5.10. For Perl 5.8, if somewhere else 'eval "require $package"' 
was used *earlier* for a module that fails to load, then not only is the failure not detected
then. Neither will it be detected here.

The recommendation is to replace all dynamic require calls in Foswiki to be replaced with this call.

This functionality used to be done via module Class::Load, but that had painful dependencies.

See http://blog.fox.geek.nz/2010/11/searching-design-spec-for-ultimate.html for the gory details.

=cut

# _package_defined checks if package is present in the global symbol table.
sub _package_defined {
    my $fullname = shift;

    # See if package is already defined in the main symbol table.
    my ( $namePref, $nameSuff ) = ( $fullname =~ /^(.+::)?([^:]+)$/ );
    $namePref //= '::';
    no strict 'refs';
    my $pkgLoaded = defined $namePref->{"${nameSuff}::"};
    use strict 'refs';
    return $pkgLoaded;
}

sub load_package {
    my $fullname = shift;
    my %params   = @_;

    my $defined = _package_defined($fullname);
    my $loaded  = $defined;
    if ( $defined && $params{method} ) {

        # Check if loaded package can do a method. If it can't we assume that
        # the entry in the symbol table was autovivified.
        $loaded = $fullname->can( $params{method} );
    }
    return if $loaded;

    my $filename = File::Spec->catfile( split /::/, $fullname ) . '.pm';
    #
    ## Check if the module has been already loaded before.
    #return if exists $INC{$filename};

    # Is it already loaded? If so, it might be an internal class an missing
    # from @INC, so skip it. See perldoc UNIVERSAL for what this does.
    # XXX vrurg This method is unreliable and sometimes detects a module which
    # hasn't been loaded yet. Besides it depends on module name being 1-to-1
    # mapped into file name which is not always the case. Consider macros which
    # are part of Foswiki namespace.
    #return if eval { $fullname->isa($fullname) };

    #say STDERR "Loading $fullname from $filename";

    local $SIG{__DIE__};
    require $filename;
}

sub load_class {
    load_package( @_, method => 'new', );
}

=begin TML

---++ Private _parsePath( $this, $webtopic, $defaultweb, $topicOverride )

Parses the Web/Topic path parameters to safely establish a valid web and topic,
or assign safe defaults.

   * $webtopic - A "web/topic" path.  It might have originated from the query path_info,
   or from the topic= URL parameter. (only when the topic param contained a web component)
   * $defaultweb - The default web to use if the web part of webtopic is missing or invalid.
   This can be from the default UsersWebName,  or from the url parameter defaultweb.
   * $topicOverride - A topic name to use instead of any topic provided in the pathinfo.

Note if $webtopic ends with a trailing slash, it provides a hint that the last component should be
considered web.  This allows disambiguation between a topic and subweb with the same name.
Trailing slash forces it to be recognized as a webname, otherwise the topic is shown.
Note. If the web doesn't exist, the force will be ignored.  It's not possible to create a missing web
by referencing it in a URL.

This routine sets two variables when encountering invalid input:
   * $this->invalidWeb  contains original invalid web / pathinfo content when validation fails.
   * $this->invalidTopic Same function but for topic name
When invalid / illegal characters are encountered, the session {webName} and {topicName} will be
defaulted to safe defaults.  Scripts using those fields should also test if the corresponding
invalid* versions are defined, and should throw an oops exception rathern than allowing execution
to proceed with defaulted values.

The topic name will always have the first character converted to upper case, to prevent creation of
or access to invalid topics.

=cut

sub _parsePath {
    my $this          = shift;
    my $webtopic      = shift;
    my $defaultweb    = shift;
    my $topicOverride = shift;

    #print STDERR "_parsePath called WT ($webtopic) DEF ($defaultweb)\n";

    my $trailingSlash = ( $webtopic =~ s/\/$// );

    #print STDERR "TRAILING = $trailingSlash\n";

    # Remove any leading slashes or dots.
    $webtopic =~ s/^[\/.]+//;

    my @parts = split /[\/.]+/, $webtopic;
    my $cur = 0;
    my @webs;         # Collect valid webs from path
    my @badpath;      # Collect all webs, including illegal
    my $temptopic;    # Candidate topicname extracted from path, defaults.

    foreach (@parts) {

        # Lax check on name to eliminate evil characters.
        my $p = Foswiki::Sandbox::untaint( $_,
            \&Foswiki::Sandbox::validateTopicName );
        unless ($p) {
            push @badpath, $_;
            next;
        }

        if ( \$_ == \$parts[-1] ) {    # This is the last part of path

            if ( $this->topicExists( join( '/', @webs ) || $defaultweb, $p )
                && !$trailingSlash )
            {

                #print STDERR "Exists and no trailing slash\n";

                # It exists in Store as a topic and there is no trailing slash
                $temptopic = $p || '';
            }
            elsif ( $this->webExists( join( '/', @webs, $p ) ) ) {

                #print STDERR "Web Exists " . join( '/', @webs, $p ) . "\n";

                # It exists in Store as a web
                push @badpath, $p;
                push @webs,    $p;
            }
            elsif ($trailingSlash) {

                #print STDERR "Web forced ...\n";
                if ( !$this->webExists( join( '/', @webs, $p ) )
                    && $this->topicExists( join( '/', @webs ) || $defaultweb,
                        $p ) )
                {

                    #print STDERR "Forced, but no such web, and topic exists";
                    $temptopic = $p;
                }
                else {

                    #print STDERR "Append it to the webs\n";
                    $p = Foswiki::Sandbox::untaint( $p,
                        \&Foswiki::Sandbox::validateWebName );

                    unless ($p) {
                        push @badpath, $_;
                        next;
                    }
                    else {
                        push @badpath, $p;
                        push @webs,    $p;
                    }
                }
            }
            else {
                #print STDERR "Just a topic. " . scalar @webs . "\n";
                $temptopic = $p;
            }
        }
        else {
            $p = Foswiki::Sandbox::untaint( $p,
                \&Foswiki::Sandbox::validateWebName );
            unless ($p) {
                push @badpath, $_;
                next;
            }
            else {
                push @badpath, $p;
                push @webs,    $p;
            }
        }
    }

    my $web    = join( '/', @webs );
    my $badweb = join( '/', @badpath );

    # Set the requestedWebName before applying defaults - used by statistics
    # generation.   Note:  This is validated using Topic name rules to permit
    # names beginning with lower case.
    $this->requestedWebName(
        Foswiki::Sandbox::untaint(
            $badweb, \&Foswiki::Sandbox::validateTopicName
        )
    );

    #say STDERR "Set requestedWebName to ", $this->requestedWebName
    #  if $this->requestedWebName;

    if ( length($web) != length($badweb) ) {

        #print STDERR "RESULTS:\nPATH: $web\nBAD:  $badweb\n";
        $this->invalidWeb($badweb);
    }

    unless ($web) {
        $web = Foswiki::Sandbox::untaint( $defaultweb,
            \&Foswiki::Sandbox::validateWebName );
        unless ($web) {
            $this->invalidWeb($defaultweb);
            $web = $Foswiki::cfg{UsersWebName};
        }
    }

    # Override topicname if urlparam $topic is provided.
    $temptopic = $topicOverride if ($topicOverride);

    # Provide a default topic if none specified
    $temptopic = $Foswiki::cfg{HomeTopicName} unless defined($temptopic);

    # Item3270 - here's the appropriate place to enforce spec
    # http://develop.twiki.org/~twiki4/cgi-bin/view/Bugs/Item3270
    my $topic =
      Foswiki::Sandbox::untaint( ucfirst($temptopic),
        \&Foswiki::Sandbox::validateTopicName );

    unless ($topic) {
        $this->invalidTopic($temptopic);
        $topic = $Foswiki::cfg{HomeTopicName};

        #print STDERR "RESULTS:\nTOPIC  $topic\nBAD:  $temptopic\n";
        $this->invalidTopic($temptopic);
    }

    #print STDERR "PARSE returns web $web topic $topic\n";

    return ( $web, $topic );
}

=begin TML

<<<<<<< HEAD
=======
---++ ClassMethod new( $defaultUser, $query, \%initialContext )

Constructs a new Foswiki session object. A unique session object exists for
every transaction with Foswiki, for example every browser request, or every
script run. Session objects do not persist between mod_perl runs.

   * =$defaultUser= is the username (*not* the wikiname) of the default
     user you want to be logged-in, if none is available from a session
     or browser. Used mainly for unit tests and debugging, it is typically
     undef, in which case the default user is taken from
     $Foswiki::cfg{DefaultUserName}.
   * =$query= the Foswiki::Request query (may be undef, in which case an
     empty query is used)
   * =\%initialContext= - reference to a hash containing context
     name=value pairs to be pre-installed in the context hash. May be undef.

=cut

sub new {
    my ( $class, $defaultUser, $query, $initialContext ) = @_;

    Monitor::MARK("Static init over; make Foswiki object");
    ASSERT( !$query || UNIVERSAL::isa( $query, 'Foswiki::Request' ) )
      if DEBUG;

   # Override user to be admin if no configuration exists.
   # Do this really early, so that later changes in isBOOTSTRAPPING can't change
   # Foswiki's behavior.
    $defaultUser = 'admin' if ( $Foswiki::cfg{isBOOTSTRAPPING} );

    unless ( $Foswiki::cfg{TempfileDir} ) {

        # Give it a sane default.
        if ( $^O eq 'MSWin32' ) {

            # Windows default tmpdir is the C: root  use something sane.
            # Configure does a better job,  it should be run.
            $Foswiki::cfg{TempfileDir} = $Foswiki::cfg{WorkingDir};
        }
        else {
            $Foswiki::cfg{TempfileDir} = File::Spec->tmpdir();
        }
    }

    # Cover all the possibilities
    $ENV{TMPDIR} = $Foswiki::cfg{TempfileDir};
    $ENV{TEMP}   = $Foswiki::cfg{TempfileDir};
    $ENV{TMP}    = $Foswiki::cfg{TempfileDir};

    # Make sure CGI is also using the appropriate tempfile location
    $CGI::TMPDIRECTORY = $Foswiki::cfg{TempfileDir};

    # Make %ENV safer, preventing hijack of the search path. The
    # environment is set per-query, so this can't be done in a BEGIN.
    # This MUST be done before any external programs are run via Sandbox.
    # or it will fail with taint errors.  See Item13237
    if ( defined $Foswiki::cfg{SafeEnvPath} ) {
        $ENV{PATH} = $Foswiki::cfg{SafeEnvPath};
    }
    else {
        # Default $ENV{PATH} must be untainted because
        # Foswiki may be run with the -T flag.
        # SMELL: how can we validate the PATH?
        $ENV{PATH} = Foswiki::Sandbox::untaintUnchecked( $ENV{PATH} );
    }
    delete @ENV{qw( IFS CDPATH ENV BASH_ENV )};

    if (   $Foswiki::cfg{WarningFileName}
        && $Foswiki::cfg{Log}{Implementation} eq 'Foswiki::Logger::PlainFile' )
    {

        # Admin has already expressed a preference for where they want their
        # logfiles to go, and has obviously not re-run configure yet.
        $Foswiki::cfg{Log}{Implementation} = 'Foswiki::Logger::Compatibility';

#print STDERR "WARNING: Foswiki is using the compatibility logger. Please re-run configure and check your logfiles settings\n";
    }

    # Make sure LogFielname is defined for use in old plugins,
    # but don't overwrite the setting from configure, if there is one.
    # This is especially important when the admin has *chosen*
    # to use the compatibility logger. (Some old TWiki heritage
    # plugins write directly to the configured LogFileName
    if ( not $Foswiki::cfg{LogFileName} ) {
        if ( $Foswiki::cfg{Log}{Implementation} eq
            'Foswiki::Logger::Compatibility' )
        {
            my $stamp =
              Foswiki::Time::formatTime( time(), '$year$mo', 'servertime' );
            my $defaultLogDir = "$Foswiki::cfg{DataDir}";
            $Foswiki::cfg{LogFileName} = $defaultLogDir . "/log$stamp.txt";

#print STDERR "Overrode LogFileName to $Foswiki::cfg{LogFileName} for CompatibilityLogger\n"
        }
        else {
            $Foswiki::cfg{LogFileName} = "$Foswiki::cfg{Log}{Dir}/events.log";

#print STDERR "Overrode LogFileName to $Foswiki::cfg{LogFileName} for PlainFileLogger\n"
        }
    }

    # Set command_line context if there is no query
    $initialContext ||= defined($query) ? {} : { command_line => 1 };

    # This foswiki supports:
    $initialContext->{SUPPORTS_PARA_INDENT}   = 1;    #  paragraph indent
    $initialContext->{SUPPORTS_PREF_SET_URLS} = 1;    # ?Set+, ?Local+ etc URLs
    if ( $Foswiki::cfg{Password} ) {
        $initialContext->{admin_available} = 1;       # True if sudo supported.
    }

    $query ||= new Foswiki::Request();

    # Phase 2 of Bootstrap.  Web settings require that the Foswiki request
    # has been parsed.
    if ( $Foswiki::cfg{isBOOTSTRAPPING} ) {
        my $phase2_message =
          Foswiki::Configure::Load::bootstrapWebSettings( $query->action() );
        unless ($system_message) {    # Don't do this more than once.
            $system_message =
              ( $Foswiki::cfg{Engine} && $Foswiki::cfg{Engine} !~ /CLI/i )
              ? ( '<div class="foswikiHelp"> '
                  . $bootstrap_message
                  . $phase2_message
                  . '</div>' )
              : $bootstrap_message . $phase2_message;
        }
    }

    my $this = bless( { sandbox => 'Foswiki::Sandbox' }, $class );

    if (SINGLE_SINGLETONS_TRACE) {
        require Data::Dumper;
        print STDERR "new $this: "
          . Data::Dumper->Dump( [ [caller], [ caller(1) ] ] );
    }

    $this->{request}  = $query;
    $this->{cgiQuery} = $query;    # for backwards compatibility in contribs
    $this->{response} = new Foswiki::Response();

    # This is required in case we get an exception during
    # initialisation, so that we have a session to handle it with.
    ASSERT( !$Foswiki::Plugins::SESSION ) if SINGLE_SINGLETONS;
    $Foswiki::Plugins::SESSION = $this;
    ASSERT( $Foswiki::Plugins::SESSION->isa('Foswiki') ) if DEBUG;

    $this->{context} = $initialContext;

    # Construct the plugins objects and load the code for the plugins,
    # calling any preload handlers.
    $this->{plugins} = new Foswiki::Plugins($this);

    if ( $Foswiki::cfg{Cache}{Enabled} && $Foswiki::cfg{Cache}{Implementation} )
    {
        eval "require $Foswiki::cfg{Cache}{Implementation}";
        ASSERT( !$@, $@ ) if DEBUG;
        $this->{cache} = $Foswiki::cfg{Cache}{Implementation}->new();
    }

    my $prefs = new Foswiki::Prefs($this);
    $this->{prefs} = $prefs;

    # construct the store object
    my $base = $Foswiki::cfg{Store}{Implementation}
      || 'Foswiki::Store::PlainFile';

    load_package($base);

    foreach my $class ( @{ $Foswiki::cfg{Store}{ImplementationClasses} } ) {

        # this allows us to add an arbitary set of mixins for things
        # like recordChanges

        # Rejig the store impl's ISA to use each Class  in order.'
        load_package($class);
        no strict 'refs';
        push( @{ $class . '::ISA' }, $base );
        use strict 'refs';
        $base = $class;
    }

    $this->{store} = $base->new();
    ASSERT( $this->{store}, "no $base object created" ) if DEBUG;

    #Monitor::MARK("Created store");

    $this->{digester} = new Digest::MD5();
    $this->{users}    = new Foswiki::Users($this);

    #Monitor::MARK("Created users object");

    #{urlHost}  is needed by loadSession..
    my $url = $query->url();
    if (   $url
        && !$Foswiki::cfg{ForceDefaultUrlHost}
        && $url =~ m{^([^:]*://[^/]*).*$} )
    {
        $this->{urlHost} = $1;

        if ( $Foswiki::cfg{RemovePortNumber} ) {
            $this->{urlHost} =~ s/\:[0-9]+$//;
        }

        # If the urlHost in the url is localhost, this is a lot less
        # useful than the default url host. This is because new CGI("")
        # assigns this host by default - it's a default setting, used
        # when there is nothing better available.
        if ( $this->{urlHost} =~ m/^(https?:\/\/)localhost$/i ) {
            my $protocol = $1;

#only replace localhost _if_ the protocol matches the one specified in the DefaultUrlHost
            if ( $Foswiki::cfg{DefaultUrlHost} =~ m/^$protocol/i ) {
                $this->{urlHost} = $Foswiki::cfg{DefaultUrlHost};
            }
        }
    }
    else {
        $this->{urlHost} = $Foswiki::cfg{DefaultUrlHost};
    }
    ASSERT( $this->{urlHost} ) if DEBUG;

    # Load (or create) the CGI session
    $this->{remoteUser} = $this->{users}->loadSession($defaultUser);

    $this->{scriptUrlPath} = $Foswiki::cfg{ScriptUrlPath};
    if (   $Foswiki::cfg{GetScriptUrlFromCgi}
        && $url
        && $url =~ m{^[^:]*://[^/]*(.*)/.*$}
        && $1 )
    {

        # SMELL: this is a really dangerous hack. It will fail
        # spectacularly with mod_perl.
        # SMELL: why not just use $query->script_name?
        # SMELL: unchecked implicit untaint?
        $this->{scriptUrlPath} = $1;
    }

    # The web/topic can be provided by either the query path_info,
    # or by URL Parameters:
    # topic:       Specifies web.topic or topic.
    #              Overrides the path given in the URL
    # defaultweb:  Overrides the default web, for use when topic=
    #              does not provide a web.
    # path_info    Defaults to the Users web Home topic

    # Set the default for web
    # Development.AddWebParamToAllCgiScripts: enables
    # bin/script?topic=WebPreferences;defaultweb=Sandbox
    my $defaultweb = $query->param('defaultweb') || $Foswiki::cfg{UsersWebName};

    # Scripts like rest, jsonrpc,  don't use web/topic path.
    my $webtopic = '';
    unless ( $query->action() eq 'rest' || $query->action() eq 'jsonrpc' ) {
        $webtopic = urlDecode( $query->path_info() || '' );
    }

    my $topicOverride = '';
    my $topic         = $query->param('topic');
    if ( defined $topic ) {
        if ( $topic =~ m/[\/.]+/ ) {
            $webtopic = $topic;

           #print STDERR "candidate webtopic set to $webtopic by query param\n";
        }
        else {
            $topicOverride = $topic;

            #print STDERR
            #  "candidate topic set to $topicOverride by query param\n";
        }
    }

    ( my $web, $topic ) =
      $this->_parsePath( $webtopic, $defaultweb, $topicOverride );

    $this->{topicName} = $topic;
    $this->{webName}   = $web;

    # Form definition cache
    $this->{forms} = {};

    # Push global preferences from %SYSTEMWEB%.DefaultPreferences
    $prefs->loadDefaultPreferences();

    #Monitor::MARK("Loaded default prefs");

    # SMELL: what happens if we move this into the Foswiki::Users::new?
    # Note:  The initializeUserHandler() can override settings like
    #        topicName and webName. For example, HomePagePlugin.
    $this->{user} = $this->{users}->initialiseUser( $this->{remoteUser} );

    #Monitor::MARK("Initialised user");

    # Static session variables that can be expanded in topics when they
    # are enclosed in % signs
    # SMELL: should collapse these into one. The duplication is pretty
    # pointless.
    $prefs->setInternalPreferences(
        BASEWEB        => $this->{webName},
        BASETOPIC      => $this->{topicName},
        INCLUDINGTOPIC => $this->{topicName},
        INCLUDINGWEB   => $this->{webName}
    );

    # Push plugin settings
    $this->{plugins}->settings();

    # Now the rest of the preferences
    $prefs->loadSitePreferences();

    # User preferences only available if we can get to a valid wikiname,
    # which depends on the user mapper.
    my $wn = $this->{users}->getWikiName( $this->{user} );
    if ($wn) {
        $prefs->setUserPreferences($wn);
    }

    $prefs->pushTopicContext( $this->{webName}, $this->{topicName} );

    #Monitor::MARK("Preferences all set up");

    # Set both isadmin and authenticated contexts.   If the current user
    # is admin, then they either authenticated, or we are in bootstrap.
    if ( $this->{users}->isAdmin( $this->{user} ) ) {
        $this->{context}{authenticated} = 1;
        $this->{context}{isadmin}       = 1;
    }

    # Finish plugin initialization - register handlers
    $this->{plugins}->enable();

    Monitor::MARK("Foswiki object created");

    return $this;
}

=begin TML

---++ ObjectMethod renderer()
Get a reference to the renderer object. Done lazily because not everyone
needs the renderer.

=cut

sub renderer {
    my ($this) = @_;

    unless ( $this->{renderer} ) {
        require Foswiki::Render;
        $this->{renderer} = new Foswiki::Render($this);
    }

    return $this->{renderer};
}

=begin TML

---++ ObjectMethod renderer()
Get a reference to the zone renderer object. Done lazily because not everyone
needs the zones.

=cut

sub zones {
    my ($this) = @_;
    unless ( $this->{zones} ) {
        require Foswiki::Render::Zones;
        $this->{zones} = new Foswiki::Render::Zones($this);
    }
    return $this->{zones};
}

=begin TML

---++ ObjectMethod attach()
Get a reference to the attach object. Done lazily because not everyone
needs the attach.

=cut

sub attach {
    my ($this) = @_;

    unless ( $this->{attach} ) {
        require Foswiki::Attach;
        $this->{attach} = new Foswiki::Attach($this);
    }
    return $this->{attach};
}

=begin TML

---++ ObjectMethod templates()
Get a reference to the templates object. Done lazily because not everyone
needs the templates.

=cut

sub templates {
    my ($this) = @_;

    unless ( $this->{templates} ) {
        require Foswiki::Templates;
        $this->{templates} = new Foswiki::Templates($this);
    }
    return $this->{templates};
}

=begin TML

---++ ObjectMethod i18n()
Get a reference to the i18n object. Done lazily because not everyone
needs the i18ner.

=cut

sub i18n {
    my ($this) = @_;

    unless ( $this->{i18n} ) {
        require Foswiki::I18N;

        # language information; must be loaded after
        # *all possible preferences sources* are available
        $this->{i18n} = new Foswiki::I18N($this);
    }
    return $this->{i18n};
}

=begin TML

---++ ObjectMethod reset_i18n()
Kill the i18n object, if there is one, to force language re-initialisation.
Essential for changing language dynamically.

=cut

sub reset_i18n {
    my $this = shift;

    return unless $this->{i18n};
    $this->{i18n}->finish();
    undef $this->{i18n};
}

=begin TML

---++ ObjectMethod logger()

=cut

sub logger {
    my $this = shift;

    unless ( $this->{logger} ) {
        if ( $Foswiki::cfg{Log}{Implementation} eq 'none' ) {
            $this->{logger} = Foswiki::Logger->new();
        }
        else {
            eval "require $Foswiki::cfg{Log}{Implementation}";
            if ($@) {
                print STDERR "Logger load failed: $@";
                $this->{logger} = Foswiki::Logger->new();
            }
            else {
                $this->{logger} = $Foswiki::cfg{Log}{Implementation}->new();
            }
        }
    }

    return $this->{logger};
}

=begin TML

---++ ObjectMethod search()
Get a reference to the search object. Done lazily because not everyone
needs the searcher.

=cut

sub search {
    my ($this) = @_;

    unless ( $this->{search} ) {
        require Foswiki::Search;
        $this->{search} = new Foswiki::Search($this);
    }
    return $this->{search};
}

=begin TML

---++ ObjectMethod net()
Get a reference to the net object. Done lazily because not everyone
needs the net.

=cut

sub net {
    my ($this) = @_;

    unless ( $this->{net} ) {
        require Foswiki::Net;
        $this->{net} = new Foswiki::Net($this);
    }
    return $this->{net};
}

=begin TML

---++ ObjectMethod access()
Get a reference to the ACL object. 

=cut

sub access {
    my ($this) = @_;

    unless ( $this->{access} ) {
        require Foswiki::Access;
        $this->{access} = Foswiki::Access->new($this);
    }
    ASSERT( $this->{access} ) if DEBUG;
    return $this->{access};
}

=begin TML

---++ ObjectMethod DESTROY()

called by Perl when the Foswiki object goes out of scope
(maybe should be used kist to ASSERT that finish() was called..

=cut

#sub DESTROY {
#    my $this = shift;
#    $this->finish();
#}

=begin TML

>>>>>>> fc4658ad
---++ ObjectMethod finish()
Break circular references.

=cut

# Note to developers; please undef *all* fields in the object explicitly,
# whether they are references or not. That way this method is "golden
# documentation" of the live fields in the object.
sub finish {
    my $this = shift;

    # Print any macros that are never loaded
    #print STDERR "NEVER USED\n";
    #for my $i (keys %macros) {
    #    print STDERR "\t$i\n" unless defined $macros{$i};
    #}
    foreach ( values %{ $this->forms } ) {
        $_->finish() if $_;
    }
    $this->clear_forms;
    foreach my $key (
        qw(prefs plugins users templates renderer zones net
        store search attach access i18n cache logger)
      )
    {
        my $hasMethod   = "has_$key";
        my $clearMethod = "clear_$key";
        if ( $this->$hasMethod ) {
            $this->$key->finish if defined $this->$key;
            $this->$clearMethod;
        }

    }

    $this->clear_request;
    $this->clear_digester;
    $this->clear_urlHost;
    $this->clear_webName;
    $this->clear_topicName;
    $this->clear_invalidWeb;
    $this->clear_invalidTopic;
    $this->clear_context;
    $this->clear_remoteUser;
    $this->clear_requestedWebName;    # Web name before renaming
    $this->clear_scriptUrlPath;
    $this->clear_user;
    $this->clear_response;
    $this->clear_sandbox;
    $this->clear_heap;
    $this->_clear_baseStoreClass;
    $this->_clear_macros;
    undef $this->{web};
    undef $this->{topic};
    undef $this->{_addedToHEAD};

    #undef $this->{DebugVerificationCode};    # from Foswiki::UI::Register
    if (SINGLE_SINGLETONS_TRACE) {
        require Data::Dumper;
        print STDERR "finish $this: "
          . Data::Dumper->Dump( [ [caller], [ caller(1) ] ] );
    }
    if (SINGLE_SINGLETONS) {
        ASSERT( defined $Foswiki::Plugins::SESSION );
        ASSERT( $Foswiki::Plugins::SESSION == $this );
        ASSERT( $Foswiki::Plugins::SESSION->isa('Foswiki') );
    }
    undef $Foswiki::Plugins::SESSION;

    if (DEBUG) {
        my $remaining = join ',',
          grep { defined $this->{$_} && $_ !~ /^__/ } keys %$this;
        ASSERT( 0,
                "Fields with defined values in "
              . ref($this)
              . "->finish(): "
              . $remaining )
          if $remaining;
    }
}

=begin TML

---++ DEPRECATED  ObjectMethod logEvent( $action, $webTopic, $extra, $user )
   * =$action= - what happened, e.g. view, save, rename
   * =$webTopic= - what it happened to
   * =$extra= - extra info, such as minor flag
   * =$user= - login name of user - default current user,
     or failing that the user agent

Write the log for an event to the logfile

The method is deprecated,  Call logger->log directly.

=cut

sub logEvent {
    my $this = shift;

    my $action   = shift || '';
    my $webTopic = shift || '';
    my $extra    = shift || '';
    my $user     = shift;

    $this->logger->log(
        {
            level    => 'info',
            action   => $action || '',
            webTopic => $webTopic || '',
            extra    => $extra || '',
            user     => $user,
        }
    );
}

=begin TML

---++ StaticMethod validatePattern( $pattern ) -> $pattern

Validate a pattern provided in a parameter to $pattern so that
dangerous chars (interpolation and execution) are disabled.

=cut

sub validatePattern {
    my $pattern = shift;

    # Escape unescaped $ and @ characters that might interpolate
    # an internal variable.
    # There is no need to defuse (??{ and (?{ as perl won't allow
    # it anyway, unless one uses re 'eval' which we won't do
    $pattern =~ s/(^|[^\\])([\$\@])/$1\\$2/g;
    return $pattern;
}

=begin TML

---++ ObjectMethod inlineAlert($template, $def, ... ) -> $string

Format an error for inline inclusion in rendered output. The message string
is obtained from the template 'oops'.$template, and the DEF $def is
selected. The parameters (...) are used to populate %PARAM1%..%PARAMn%

=cut

sub inlineAlert {
    my $this     = shift;
    my $template = shift;
    my $def      = shift;

    # web and topic can be anything; they are not used
    my $topicObject =
      Foswiki::Meta->new( $this, $this->webName, $this->topicName );
    my $text = $this->templates->readTemplate( 'oops' . $template );
    if ($text) {
        my $blah = $this->templates->expandTemplate($def);
        $text =~ s/%INSTANTIATE%/$blah/;

        $text = $topicObject->expandMacros($text);
        my $n = 1;
        while ( defined( my $param = shift ) ) {
            $text =~ s/%PARAM$n%/$param/g;
            $n++;
        }

        # Suppress missing params
        $text =~ s/%PARAM\d+%//g;

        # Suppress missing params
        $text =~ s/%PARAM\d+%//g;
    }
    else {

        # Error in the template system.
        $text = $topicObject->renderTML(<<MESSAGE);
---+ Foswiki Installation Error
Template 'oops$template' not found or returned no text, expanding $def.

Check your configuration settings for {TemplateDir} and {TemplatePath}
or check for syntax errors in templates,  or a missing TMPL:END.
MESSAGE
    }

    return $text;
}

=begin TML

---++ StaticMethod parseSections($text) -> ($string,$sectionlistref)

Generic parser for sections within a topic. Sections are delimited
by STARTSECTION and ENDSECTION, which may be nested, overlapped or
otherwise abused. The parser builds an array of sections, which is
ordered by the order of the STARTSECTION within the topic. It also
removes all the SECTION tags from the text, and returns the text
and the array of sections.

Each section is a =Foswiki::Attrs= object, which contains the attributes
{type, name, start, end}
where start and end are character offsets in the
string *after all section tags have been removed*. All sections
are required to be uniquely named; if a section is unnamed, it
will be given a generated name. Sections may overlap or nest.

See test/unit/Fn_SECTION.pm for detailed testcases that
round out the spec.

=cut

sub parseSections {

    my $text = shift;

    return ( '', [] ) unless defined $text;

    my %sections;
    my @list = ();

    my $seq    = 0;
    my $ntext  = '';
    my $offset = 0;
    foreach
      my $bit ( split( /(%(?:START|STOP|END)SECTION(?:{.*?})?%)/, $text ) )
    {
        if ( $bit =~ m/^%STARTSECTION(?:{(.*)})?%$/ ) {
            require Foswiki::Attrs;

            # SMELL: unchecked implicit untaint?
            my $attrs = new Foswiki::Attrs($1);
            $attrs->{type} ||= 'section';
            $attrs->{name} =
                 $attrs->{_DEFAULT}
              || $attrs->{name}
              || '_SECTION' . $seq++;
            delete $attrs->{_DEFAULT};
            my $id = $attrs->{type} . ':' . $attrs->{name};
            if ( $sections{$id} ) {

                # error, this named section already defined, ignore
                next;
            }

            # close open unnamed sections of the same type
            foreach my $s (@list) {
                if (   $s->{end} < 0
                    && $s->{type} eq $attrs->{type}
                    && $s->{name} =~ m/^_SECTION\d+$/ )
                {
                    $s->{end} = $offset;
                }
            }
            $attrs->{start} = $offset;
            $attrs->{end}   = -1;        # open section
            $sections{$id}  = $attrs;
            push( @list, $attrs );
        }
        elsif ( $bit =~ m/^%(?:END|STOP)SECTION(?:{(.*)})?%$/ ) {
            require Foswiki::Attrs;

            # SMELL: unchecked implicit untaint?
            my $attrs = new Foswiki::Attrs($1);
            $attrs->{type} ||= 'section';
            $attrs->{name} = $attrs->{_DEFAULT} || $attrs->{name} || '';
            delete $attrs->{_DEFAULT};
            unless ( $attrs->{name} ) {

                # find the last open unnamed section of this type
                foreach my $s ( reverse @list ) {
                    if (   $s->{end} == -1
                        && $s->{type} eq $attrs->{type}
                        && $s->{name} =~ m/^_SECTION\d+$/ )
                    {
                        $attrs->{name} = $s->{name};
                        last;
                    }
                }

                # ignore it if no matching START found
                next unless $attrs->{name};
            }
            my $id = $attrs->{type} . ':' . $attrs->{name};
            if ( !$sections{$id} || $sections{$id}->{end} >= 0 ) {

                # error, no such open section, ignore
                next;
            }
            $sections{$id}->{end} = $offset;
        }
        else {
            $ntext .= $bit;
            $offset = length($ntext);
        }
    }

    # close open sections
    foreach my $s (@list) {
        $s->{end} = $offset if $s->{end} < 0;
    }

    return ( $ntext, \@list );
}

=begin TML

---++ ObjectMethod expandMacrosOnTopicCreation ( $topicObject )

   * =$topicObject= - the topic

Expand only that subset of Foswiki variables that are
expanded during topic creation, in the body text and
PREFERENCE meta only. The expansion is in-place inside
the topic object.

# SMELL: no plugin handler

=cut

sub expandMacrosOnTopicCreation {
    my ( $this, $topicObject ) = @_;

    # Make sure func works, for registered tag handlers
    if (SINGLE_SINGLETONS) {
        ASSERT( defined $Foswiki::Plugins::SESSION );
        ASSERT( $Foswiki::Plugins::SESSION == $this );
    }
    local $Foswiki::Plugins::SESSION = $this;
    ASSERT( $Foswiki::Plugins::SESSION->isa('Foswiki') ) if DEBUG;

    my $text = $topicObject->text();
    if ($text) {

        # Chop out templateonly sections
        my ( $ntext, $sections ) = parseSections($text);
        if ( scalar(@$sections) ) {

            # Note that if named templateonly sections overlap,
            # the behaviour is undefined.

            # First excise all templateonly sections by replacing
            # with nulls of the same length. This keeps the string
            # length the same so offsets remain current.
            foreach my $s ( reverse @$sections ) {
                next unless ( $s->{type} eq 'templateonly' );
                my $r = "\0" x ( $s->{end} - $s->{start} );
                substr( $ntext, $s->{start}, $s->{end} - $s->{start}, $r );
            }

            # Now restore the macros for other sections.
            foreach my $s ( reverse @$sections ) {
                next if ( $s->{type} eq 'templateonly' );

                my $start = $s->remove('start');
                my $end   = $s->remove('end');
                $ntext =
                    substr( $ntext, 0, $start )
                  . '%STARTSECTION{'
                  . $s->{_RAW} . '}%'
                  . substr( $ntext, $start, $end - $start )
                  . '%ENDSECTION{'
                  . $s->{_RAW} . '}%'
                  . substr( $ntext, $end, length($ntext) );
            }

            # Chop the nulls
            $ntext =~ s/\0*//g;
            $text = $ntext;
        }

        $text = _processMacros( $this, $text, \&_expandMacroOnTopicCreation,
            $topicObject, 16 );

        # expand all variables for type="expandvariables" sections
        ( $ntext, $sections ) = parseSections($text);
        if ( scalar(@$sections) ) {
            foreach my $s ( reverse @$sections ) {
                if ( $s->{type} eq 'expandvariables' ) {
                    my $etext =
                      substr( $ntext, $s->{start}, $s->{end} - $s->{start} );
                    $this->innerExpandMacros( \$etext, $topicObject );
                    $ntext =
                        substr( $ntext, 0, $s->{start} )
                      . $etext
                      . substr( $ntext, $s->{end}, length($ntext) );
                }
                else {

                    # put back non-expandvariables sections
                    my $start = $s->remove('start');
                    my $end   = $s->remove('end');
                    $ntext =
                        substr( $ntext, 0, $start )
                      . '%STARTSECTION{'
                      . $s->{_RAW} . '}%'
                      . substr( $ntext, $start, $end - $start )
                      . '%ENDSECTION{'
                      . $s->{_RAW} . '}%'
                      . substr( $ntext, $end, length($ntext) );
                }
            }
            $text = $ntext;
        }

        # kill markers used to prevent variable expansion
        $text =~ s/%NOP%//g;
        $topicObject->text($text);
    }

    # Expand preferences
    my @prefs = $topicObject->find('PREFERENCE');
    foreach my $p (@prefs) {
        $p->{value} =
          _processMacros( $this, $p->{value}, \&_expandMacroOnTopicCreation,
            $topicObject, 16 );

        # kill markers used to prevent variable expansion
        $p->{value} =~ s/%NOP%//g;
    }
}

=begin TML

---++ StaticMethod entityEncode( $text [, $extras] ) -> $encodedText

Escape special characters to HTML numeric entities. This is *not* a generic
encoding, it is tuned specifically for use in Foswiki.

HTML4.0 spec:
"Certain characters in HTML are reserved for use as markup and must be
escaped to appear literally. The "&lt;" character may be represented with
an <em>entity</em>, <strong class=html>&amp;lt;</strong>. Similarly, "&gt;"
is escaped as <strong class=html>&amp;gt;</strong>, and "&amp;" is escaped
as <strong class=html>&amp;amp;</strong>. If an attribute value contains a
double quotation mark and is delimited by double quotation marks, then the
quote should be escaped as <strong class=html>&amp;quot;</strong>.

Other entities exist for special characters that cannot easily be entered
with some keyboards..."

This method encodes:
   * all non-printable 7-bit chars (< \x1f), except \n (\xa) and \r (\xd)
   * HTML special characters '>', '<', '&', ''' (single quote) and '"' (double quote).
   * TML special characters '%', '|', '[', ']', '@', '_', '*', '$' and "="

$extras is an optional param that may be used to include *additional*
characters in the set of encoded characters. It should be a string
containing the additional chars.

This internal function is available for use by expanding the =%ENCODE= macro,
or the =%URLPARAM= macro, specifying =type="entities"= or =type="entity"=.

=cut

sub entityEncode {
    my ( $text, $extra ) = @_;
    $extra = '' unless defined $extra;

    # Safe on utf8 binary strings, as none of the characters has bit 7 set
    $text =~
s/([[\x01-\x09\x0b\x0c\x0e-\x1f"%&\$'*<=>@\]_\|$extra])/'&#'.ord($1).';'/ge;
    return $text;
}

#s/([[\x01-\x09\x0b\x0c\x0e-\x1f"%&\$'*<=>@[_\|$extra])/'&#'.ord($1).';'/ge;

=begin TML

---++ StaticMethod entityDecode ( $encodedText ) -> $text

Decodes all numeric entities (e.g. &amp;#123;). _Does not_ decode
named entities such as &amp;amp; (use HTML::Entities for that)

=cut

sub entityDecode {
    my $text = shift;

    $text =~ s/&#(\d+);/chr($1)/ge;
    return $text;
}

=begin TML

---++ StaticMethod urlEncode( $perlstring ) -> $bytestring

Encode by converting characters that are reserved in URLs to
their %NN equivalents. This method is used for encoding
strings that must be embedded _verbatim_ in URLs; it cannot
be applied to URLs themselves, as it escapes reserved
characters such as =, &, %, ;, # and ?.

RFC 1738, Dec. '94:
    <verbatim>
    ...Only alphanumerics [0-9a-zA-Z], the special
    characters $-_.+!*'(), and reserved characters used for their
    reserved purposes may be used unencoded within a URL.
    </verbatim>

However this function is tuned for use with Foswiki. As such, it
encodes *all* characters except 0-9a-zA-Z-_.:~!*/

This internal function is available for use by expanding the =%ENCODE= macro,
specifying =type="url"=.  It is also the default encoding used by the =%URLPARAM= macro. 

=cut

sub urlEncode {
    my $text = shift;

    $text = encode_utf8($text);
    $text =~ s{([^0-9a-zA-Z-_.:~!*/])}{sprintf('%%%02x',ord($1))}ge;

    return $text;
}

=begin TML

---++ StaticMethod urlDecode( $bytestring ) -> $perlstring

Reverses the encoding done in urlEncode.

=cut

sub urlDecode {
    my $text = shift;

    $text =~ s/%([\da-fA-F]{2})/chr(hex($1))/ge;
    $text = decode_utf8($text);

    return $text;
}

=begin TML

---++ StaticMethod isTrue( $value, $default ) -> $boolean

Returns 1 if =$value= is true, and 0 otherwise. "true" means set to
something with a Perl true value, with the special cases that "off",
"false" and "no" (case insensitive) are forced to false. Leading and
trailing spaces in =$value= are ignored.

If the value is undef, then =$default= is returned. If =$default= is
not specified it is taken as 0.

=cut

sub isTrue {
    my ( $value, $default ) = @_;

    $default ||= 0;

    return $default unless defined($value);

    $value =~ s/^\s*(.*?)\s*$/$1/g;
    $value =~ s/off//gi;
    $value =~ s/no//gi;
    $value =~ s/false//gi;
    return ($value) ? 1 : 0;
}

=begin TML

---++ StaticMethod spaceOutWikiWord( $word, $sep ) -> $string

Spaces out a wiki word by inserting a string (default: one space) between each word component.
With parameter $sep any string may be used as separator between the word components; if $sep is undefined it defaults to a space.

=cut

sub spaceOutWikiWord {
    my ( $word, $sep ) = @_;

    # Both could have the value 0 so we cannot use simple = || ''
    $word = defined($word) ? $word : '';
    $sep  = defined($sep)  ? $sep  : ' ';
    my $mark = "\001";
    $word =~ s/([[:upper:]])([[:digit:]])/$1$mark$2/g;
    $word =~ s/([[:digit:]])([[:upper:]])/$1$mark$2/g;
    $word =~ s/([[:lower:]])([[:upper:][:digit:]]+)/$1$mark$2/g;
    $word =~ s/([[:upper:]])([[:upper:]])(?=[[:lower:]])/$1$mark$2/g;
    $word =~ s/$mark/$sep/g;
    return $word;
}

=begin TML

---++ ObjectMethod innerExpandMacros(\$text, $topicObject)
Expands variables by replacing the variables with their
values. Some example variables: %<nop>TOPIC%, %<nop>SCRIPTURL%,
%<nop>WIKINAME%, etc.
$web and $incs are passed in for recursive include expansion. They can
safely be undef.
The rules for tag expansion are:
   1 Tags are expanded left to right, in the order they are encountered.
   1 Tags are recursively expanded as soon as they are encountered -
     the algorithm is inherently single-pass
   1 A tag is not "encountered" until the matching }% has been seen, by
     which time all tags in parameters will have been expanded
   1 Tag expansions that create new tags recursively are limited to a
     set number of hierarchical levels of expansion

=cut

sub innerExpandMacros {
    my ( $this, $text, $topicObject ) = @_;

    # push current context
    my $memTopic = $this->prefs->getPreference('TOPIC');
    my $memWeb   = $this->prefs->getPreference('WEB');

    # Historically this couldn't be called on web objects.
    my $webContext   = $topicObject->web   || $this->webName;
    my $topicContext = $topicObject->topic || $this->topicName;

    $this->prefs->setInternalPreferences(
        TOPIC => $topicContext,
        WEB   => $webContext
    );

    # Escape ' !%VARIABLE%'
    $$text =~ s/(?<=[\s\(\.])!%($regex{tagNameRegex})/&#37;$1/g;

    # Make sure func works, for registered tag handlers
    if (SINGLE_SINGLETONS) {
        ASSERT( defined $Foswiki::Plugins::SESSION );
        ASSERT( $Foswiki::Plugins::SESSION == $this );
    }
    local $Foswiki::Plugins::SESSION = $this;
    ASSERT( $Foswiki::Plugins::SESSION->isa('Foswiki') ) if DEBUG;

    # NOTE TO DEBUGGERS
    # The depth parameter in the following call controls the maximum number
    # of levels of expansion. If it is set to 1 then only macros in the
    # topic will be expanded; macros that they in turn generate will be
    # left unexpanded. If it is set to 2 then the expansion will stop after
    # the first recursive inclusion, and so on. This is incredible useful
    # when debugging. The default, 16, was selected empirically.
    $$text = _processMacros( $this, $$text, \&_expandMacroOnTopicRendering,
        $topicObject, 16 );

    # restore previous context
    $this->prefs->setInternalPreferences(
        TOPIC => $memTopic,
        WEB   => $memWeb
    );
}

=begin TML

---++ StaticMethod takeOutBlocks( \$text, $tag, \%map ) -> $text
   * =$text= - Text to process
   * =$tag= - XML-style tag.
   * =\%map= - Reference to a hash to contain the removed blocks

Return value: $text with blocks removed

Searches through $text and extracts blocks delimited by an XML-style tag,
storing the extracted block, and replacing with a token string which is
not affected by TML rendering.  The text after these substitutions is
returned.

=cut

sub takeOutBlocks {
    my ( $intext, $tag, $map ) = @_;

    # Case insensitive regexes are very slow,  Change to character class match
    # link is transformed to [lL][iI][nN][kK]
    my $re = join( '', map { '[' . lc($_) . uc($_) . ']' } split( '', $tag ) );

    return $intext unless ( $intext =~ m/<$re\b/ );

    my $out   = '';
    my $depth = 0;
    my $scoop;
    my $tagParams;

    foreach my $token ( split( /(<\/?$re[^>]*>)/, $intext ) ) {
        if ( $token =~ m/<$re\b([^>]*)?>/ ) {
            $depth++;
            if ( $depth eq 1 ) {
                $tagParams = $1;
                next;
            }
        }
        elsif ( $token =~ m/<\/$re>/ ) {
            if ( $depth > 0 ) {
                $depth--;
                if ( $depth eq 0 ) {
                    my $placeholder = "$tag$BLOCKID";
                    $BLOCKID++;
                    $map->{$placeholder}{text}   = $scoop;
                    $map->{$placeholder}{params} = $tagParams;
                    $out .= "$OC$placeholder$CC";
                    $scoop = '';
                    next;
                }
            }
        }
        if ( $depth > 0 ) {
            $scoop .= $token;
        }
        else {
            $out .= $token;
        }
    }

    # unmatched tags
    if ( defined($scoop) && ( $scoop ne '' ) ) {
        my $placeholder = "$tag$BLOCKID";
        $BLOCKID++;
        $map->{$placeholder}{text}   = $scoop;
        $map->{$placeholder}{params} = $tagParams;
        $out .= "$OC$placeholder$CC";
    }

    return $out;
}

=begin TML

---++ StaticMethod putBackBlocks( \$text, \%map, $tag, $newtag, $callBack ) -> $text

Return value: $text with blocks added back
   * =\$text= - reference to text to process
   * =\%map= - map placeholders to blocks removed by takeOutBlocks
   * =$tag= - Tag name processed by takeOutBlocks
   * =$newtag= - Tag name to use in output, in place of $tag.
     If undefined, uses $tag.
   * =$callback= - Reference to function to call on each block
     being inserted (optional)

Reverses the actions of takeOutBlocks.

Each replaced block is processed by the callback (if there is one) before
re-insertion.

Parameters to the outermost cut block are replaced into the open tag,
even if that tag is changed. This allows things like =&lt;verbatim class=''>=
to be changed to =&lt;pre class=''>=

If you set $newtag to '', replaces the taken-out block with the contents
of the block, not including the open/close. This is used for &lt;literal>,
for example.

=cut

sub putBackBlocks {
    my ( $text, $map, $tag, $newtag, $callback ) = @_;

    $newtag = $tag if ( !defined($newtag) );

    my $otext = $$text;
    my $pos   = 0;
    my $ntext = '';

    while ( ( $pos = index( $otext, ${OC} . $tag, $pos ) ) >= 0 ) {

        # Grab the text ahead of the marker
        $ntext .= substr( $otext, 0, $pos );

        # Length of the marker prefix
        my $pfxlen = length( ${OC} . $tag );

        # Ending marker position
        my $epos = index( $otext, ${CC}, $pos );

        # Tag instance
        my $placeholder =
          $tag . substr( $otext, $pos + $pfxlen, $epos - $pos - $pfxlen );

  # Not all calls to putBack use a common map, so skip over any missing entries.
        unless ( exists $map->{$placeholder} ) {
            $ntext .= substr( $otext, $pos, $epos - $pos + 4 );
            $otext = substr( $otext, $epos + 4 );
            $pos = 0;
            next;
        }

        # Any params saved with the tag
        my $params = $map->{$placeholder}{params} || '';

        # Get replacement value
        my $val = $map->{$placeholder}{text};
        $val = &$callback($val) if ( defined($callback) );

        # Append the new data and remove leading text + marker from original
        if ( defined($val) ) {
            $ntext .=
              ( $newtag eq '' ) ? $val : "<$newtag$params>$val</$newtag>";
        }
        $otext = substr( $otext, $epos + 4 );

        # Reset position for next pass
        $pos = 0;

        delete( $map->{$placeholder} );
    }

    $ntext .= $otext;    # Append any remaining text.
    $$text = $ntext;     # Replace the entire text

}

# Process Foswiki %TAGS{}% by parsing the input tokenised into
# % separated sections. The parser is a simple stack-based parse,
# sufficient to ensure nesting of tags is correct, but no more
# than that.
# $depth limits the number of recursive expansion steps that
# can be performed on expanded tags.
sub _processMacros {
    my ( $this, $text, $tagf, $topicObject, $depth ) = @_;
    my $tell = 0;

    return '' if ( ( !defined($text) )
        || ( $text eq '' ) );

    #no tags to process
    return $text unless ( $text =~ m/%/ );

    unless ($depth) {
        my $mess = "Max recursive depth reached: $text";
        $this->logger->log( 'warning', $mess );

        # prevent recursive expansion that just has been detected
        # from happening in the error message
        $text =~ s/%(.*?)%/$1/g;
        return $text;
    }

    my $verbatim = {};
    $text = takeOutBlocks( $text, 'verbatim', $verbatim );

    my $dirtyAreas = {};
    $text = takeOutBlocks( $text, 'dirtyarea', $dirtyAreas )
      if $topicObject->isCacheable();

    my @queue = split( /(%)/, $text );
    my @stack;
    my $stackTop = '';    # the top stack entry. Done this way instead of
         # referring to the top of the stack for efficiency. This var
         # should be considered to be $stack[$#stack]

    while ( scalar(@queue) ) {

        #print STDERR "QUEUE:".join("\n      ", map { "'$_'" } @queue)."\n";
        my $token = shift(@queue);

        #print STDERR ' ' x $tell,"PROCESSING $token \n";

        # each % sign either closes an existing stacked context, or
        # opens a new context.
        if ( $token eq '%' ) {

            #print STDERR ' ' x $tell,"CONSIDER $stackTop\n";
            # If this is a closing }%, try to rejoin the previous
            # tokens until we get to a valid tag construct. This is
            # a bit of a hack, but it's hard to think of a better
            # way to do this without a full parse that takes % signs
            # in tag parameters into account.
            if ( $stackTop =~ m/}$/s ) {
                while ( scalar(@stack)
                    && $stackTop !~ /^%$regex{tagNameRegex}\{.*}$/s )
                {
                    my $top = $stackTop;

                    #print STDERR ' ' x $tell,"COLLAPSE $top \n";
                    $stackTop = pop(@stack) . $top;
                }
            }

            # /s so you can have newlines in parameters
            if ( $stackTop =~ m/^%(($regex{tagNameRegex})(?:{(.*)})?)$/s ) {

                # SMELL: unchecked implicit untaint?
                my ( $expr, $tag, $args ) = ( $1, $2, $3 );

                #Foswiki::Func::writeDebug("POP $tag") if $tracing;
                #Monitor::MARK("Before $tag");
                my $e = &$tagf( $this, $tag, $args, $topicObject );

                #Monitor::MARK("After $tag");

                if ( defined($e) ) {

                  #Foswiki::Func::writeDebug("EXPANDED $tag -> $e") if $tracing;
                    $stackTop = pop(@stack);

                    # Don't bother recursively expanding unless there are
                    # unexpanded tags in the result.
                    unless ( $e =~ m/%$regex{tagNameRegex}(?:{.*})?%/s ) {
                        $stackTop .= $e;
                        next;
                    }

                    # Recursively expand tags in the expansion of $tag
                    $stackTop .=
                      $this->_processMacros( $e, $tagf, $topicObject,
                        $depth - 1 );
                }
                else {

                   #Foswiki::Func::writeDebug("EXPAND $tag FAILED") if $tracing;
                   # To handle %NOP
                   # correctly, we have to handle the %VAR% case differently
                   # to the %VAR{}% case when a variable expansion fails.
                   # This is so that recursively define variables e.g.
                   # %A%B%D% expand correctly, but at the same time we ensure
                   # that a mismatched }% can't accidentally close a context
                   # that was left open when a tag expansion failed.
                   # However TWiki didn't do this, so for compatibility
                   # we have to accept that %NOP can never be fixed. if it
                   # could, then we could uncomment the following:

                    #if( $stackTop =~ m/}$/ ) {
                    #    # %VAR{...}% case
                    #    # We need to push the unexpanded expression back
                    #    # onto the stack, but we don't want it to match the
                    #    # tag expression again. So we protect the %'s
                    #    $stackTop = "&#37;$expr&#37;";
                    #} else
                    #{

                    # %VAR% case.
                    # In this case we *do* want to match the tag expression
                    # again, as an embedded %VAR% may have expanded to
                    # create a valid outer expression. This is directly
                    # at odds with the %VAR{...}% case.
                    push( @stack, $stackTop );
                    $stackTop = '%';    # open new context
                                        #}
                }
            }
            else {
                push( @stack, $stackTop );
                $stackTop = '%';        # push a new context
                                        #$tell++;
            }
        }
        else {
            $stackTop .= $token;
        }
    }

    # Run out of input. Gather up everything in the stack.
    while ( scalar(@stack) ) {
        my $expr = $stackTop;
        $stackTop = pop(@stack);
        $stackTop .= $expr;
    }

    putBackBlocks( \$stackTop, $dirtyAreas, 'dirtyarea' )
      if $topicObject->isCacheable();

    putBackBlocks( \$stackTop, $verbatim, 'verbatim' );

    #print STDERR "FINAL $stackTop\n";

    return $stackTop;
}

# Handle expansion of a tag during topic rendering
# $tag is the tag name
# $args is the bit in the {} (if there are any)
# $topicObject should be passed for dynamic tags (not needed for
# session or constant tags
sub _expandMacroOnTopicRendering {
    my ( $this, $tag, $args, $topicObject ) = @_;

    require Foswiki::Attrs;

    my $e = $this->prefs->getPreference($tag);
    if ( defined $e ) {
        if ( $args && $args =~ m/\S/ ) {
            my $attrs = new Foswiki::Attrs( $args, 0 );

            $e = $this->_processMacros(
                $e,
                sub {
                    # Expand %DEFAULT and any parameter tags
                    my ( $this, $tag, $args, $topicObject ) = @_;
                    my $tattrs = new Foswiki::Attrs($args);

                    if ( $tag eq 'DEFAULT' ) {

                        # Define the %DEFAULT macro to return the value
                        # passed (if any) or the default= parameter (if
                        # present) otherwise.
                        return $attrs->{_DEFAULT} if defined $attrs->{_DEFAULT};
                        return $tattrs->{default} if defined $tattrs->{default};

                        # No default and no value - kill it.
                        return '';
                    }
                    my $val = $attrs->{$tag};
                    $val = $tattrs->{default} unless defined $val;
                    return expandStandardEscapes($val) if defined $val;
                    return undef;
                },
                $topicObject,
                1
            );
        }
    }
    elsif ( exists( $macros{$tag} ) ) {

        # vrurg Macro could either be a reference to an object or a sub. Though
        # generally OO is preferred but for plguins registering a handling sub
        # could be of more convenience for a while.
        unless ( defined( $macros{$tag} ) ) {

            # Demand-load the macro module
            die $tag unless $tag =~ m/([A-Z_:]+)/i;
            $tag = $1;
            my $modName = "Foswiki::Macros::$tag";
            load_package($modName);
            if ( $modName->can('new') ) {
                $macros{$tag} = $modName;
            }
            else {
                $macros{$tag} = eval "\\&$tag";
            }
            die $@ if $@;
        }

        my $attrs = new Foswiki::Attrs( $args, $contextFreeSyntax{$tag} );
        if ( ref( $macros{$tag} ) eq 'CODE' ) {
            $e = $macros{$tag}->( $this, $attrs, $topicObject );
        }
        else {
            # Create macro object unless it already exists.
            unless ( defined $this->_macros->{$tag} ) {
                $this->_macros->{$tag} = $macros{$tag}->new( session => $this );
                ASSERT( $macros{$tag}->does('Foswiki::Macro'),
"Invalid macro module $macros{$tag}; must do Foswiki::Macro role"
                ) if DEBUG;
            }
            $e = $this->_macros->{$tag}->expand( $attrs, $topicObject );
        }
    }
    elsif ( $args && $args =~ m/\S/ ) {

        # Arbitrary %SOMESTRING{default="xxx"}% will expand to xxx
        # in the absence of any definition.
        my $attrs = new Foswiki::Attrs($args);
        if ( defined $attrs->{default} ) {
            $e = expandStandardEscapes( $attrs->{default} );
        }
    }
    return $e;
}

# Handle expansion of a tag during new topic creation. When creating a
# new topic from a template we only expand a subset of the available legal
# tags, and we expand %NOP% differently.
sub _expandMacroOnTopicCreation {
    my $this = shift;

    # my( $tag, $args, $topicObject ) = @_;

    # Required for Cairo compatibility. Ignore %NOP{...}%
    # %NOP% is *not* ignored until all variable expansion is complete,
    # otherwise them inside-out rule would remove it too early e.g.
    # %GM%NOP%TIME -> %GMTIME -> 12:00. So we ignore it here and scrape it
    # out later. We *have* to remove %NOP{...}% because it can foul up
    # brace-matching.
    return '' if $_[0] eq 'NOP' && defined $_[1];

    # Only expand a subset of legal tags. Warning: $this->user may be
    # overridden during this call, when a new user topic is being created.
    # This is what we want to make sure new user templates are populated
    # correctly, but you need to think about this if you extend the set of
    # tags expanded here.
    return
      unless $_[0] =~
m/^(URLPARAM|DATE|(SERVER|GM)TIME|(USER|WIKI)NAME|WIKIUSERNAME|USERINFO)$/;

    return $this->_expandMacroOnTopicRendering(@_);
}

=begin TML

---++ ObjectMethod enterContext( $id, $val )

Add the context id $id into the set of active contexts. The $val
can be anything you like, but should always evaluate to boolean
TRUE.

An example of the use of contexts is in the use of tag
expansion. The commonTagsHandler in plugins is called every
time tags need to be expanded, and the context of that expansion
is signalled by the expanding module using a context id. So the
forms module adds the context id "form" before invoking common
tags expansion.

Contexts are not just useful for tag expansion; they are also
relevant when rendering.

Contexts are intended for use mainly by plugins. Core modules can
use $session->inContext( $id ) to determine if a context is active.

=cut

sub enterContext {
    my ( $this, $id, $val ) = @_;
    $val ||= 1;
    $this->context->{$id} = $val;
}

=begin TML

---++ ObjectMethod leaveContext( $id )

Remove the context id $id from the set of active contexts.
(see =enterContext= for more information on contexts)

=cut

sub leaveContext {
    my ( $this, $id ) = @_;
    my $res = $this->context->{$id};
    delete $this->context->{$id};
    return $res;
}

=begin TML

---++ ObjectMethod inContext( $id )

Return the value for the given context id
(see =enterContext= for more information on contexts)

=cut

sub inContext {
    my ( $this, $id ) = @_;
    return $this->context->{$id};
}

=begin TML

---++ StaticMethod registerTagHandler( $tag, $fnref, $syntax )

STATIC Add a tag handler to the function tag handlers.
   * =$tag= name of the tag e.g. MYTAG
   * =$fnref= Function to execute. Will be passed ($session, \%params, $web, $topic )
   * =$syntax= somewhat legacy - 'classic' or 'context-free' (context-free may be removed in future)


$syntax parameter:
Way back in prehistory, back when the dinosaur still roamed the earth, 
Crawford tried to extend the tag syntax of macros such that they could be processed 
by a context-free parser (hence the "context-free") 
and bring them into line with HTML. 
This work was banjaxed by one particular tyrranosaur, 
who felt that the existing syntax was perfect. 
However by that time Crawford had used it in a couple of places - most notable in the action tracker. 

The syntax isn't vastly different from what's there; the differences are: 
   1 Use either type of quote for parameters 
   2 Optional quotes on parameter values e.g. recurse=on 
   3 Standardised use of \ for escapes 
   4 Boolean (valueless) options (i.e. recurse instead of recurse="on" 


=cut

sub registerTagHandler {
    my ( $tag, $fnref, $syntax ) = @_;
    $macros{$tag} = $fnref;
    if ( $syntax && $syntax eq 'context-free' ) {
        $contextFreeSyntax{$tag} = 1;
    }
}

=begin TML

---++ ObjectMethod expandMacros( $text, $topicObject ) -> $text

Processes %<nop>VARIABLE%, and %<nop>TOC% syntax; also includes
'commonTagsHandler' plugin hook.

Returns the text of the topic, after file inclusion, variable substitution,
table-of-contents generation, and any plugin changes from commonTagsHandler.

$topicObject may be undef when, for example, expanding templates, or one-off strings
at a time when meta isn't available.

DO NOT CALL THIS DIRECTLY; use $topicObject->expandMacros instead.

=cut

sub expandMacros {
    my ( $this, $text, $topicObject ) = @_;

    return '' unless defined $text;

    # Plugin Hook
    $this->plugins->dispatch( 'beforeCommonTagsHandler', $text,
        $topicObject->topic, $topicObject->web, $topicObject );

    #use a "global var", so included topics can extract and putback
    #their verbatim blocks safetly.
    my $verbatim = {};
    $text = takeOutBlocks( $text, 'verbatim', $verbatim );

    # take out dirty areas
    my $dirtyAreas = {};
    $text = takeOutBlocks( $text, 'dirtyarea', $dirtyAreas )
      if $topicObject->isCacheable();

    # Require defaults for plugin handlers :-(
    my $webContext   = $topicObject->web   || $this->webName;
    my $topicContext = $topicObject->topic || $this->topicName;

    my $memW = $this->prefs->getPreference('INCLUDINGWEB');
    my $memT = $this->prefs->getPreference('INCLUDINGTOPIC');
    $this->prefs->setInternalPreferences(
        INCLUDINGWEB   => $webContext,
        INCLUDINGTOPIC => $topicContext
    );

    $this->innerExpandMacros( \$text, $topicObject );

    $text = takeOutBlocks( $text, 'verbatim', $verbatim );

    # Plugin Hook
    $this->plugins->dispatch( 'commonTagsHandler', $text, $topicContext,
        $webContext, 0, $topicObject );

    # process tags again because plugin hook may have added more in
    $this->innerExpandMacros( \$text, $topicObject );

    $this->prefs->setInternalPreferences(
        INCLUDINGWEB   => $memW,
        INCLUDINGTOPIC => $memT
    );

    # 'Special plugin tag' TOC hack, must be done after all other expansions
    # are complete, and has to reprocess the entire topic.

    if ( $text =~ m/%TOC(?:\{.*\})?%/ ) {
        require Foswiki::Macros::TOC;
        my $tocInstance = 1;
        $text =~
s/%TOC(?:\{(.*?)\})?%/$this->TOC($text, $topicObject, $1, $tocInstance++)/ge;
    }

    # Codev.FormattedSearchWithConditionalOutput: remove <nop> lines,
    # possibly introduced by SEARCHes with conditional CALC. This needs
    # to be done after CALC and before table rendering in order to join
    # table rows properly
    $text =~ s/^<nop>\r?\n//gm;

    # restore dirty areas
    putBackBlocks( \$text, $dirtyAreas, 'dirtyarea' )
      if $topicObject->isCacheable();

    putBackBlocks( \$text, $verbatim, 'verbatim' );

    # Foswiki Plugin Hook (for cache Plugins only)
    $this->plugins->dispatch( 'afterCommonTagsHandler', $text, $topicContext,
        $webContext, $topicObject );

    return $text;
}

=begin TML

---++ StaticMethod readFile( $filename ) -> $text

Returns the entire contents of the given file, which can be specified in any
format acceptable to the Perl open() function. Fast, but inherently unsafe.

WARNING: Never, ever use this for accessing topics or attachments! Use the
Store API for that. This is for global control files only, and should be
used *only* if there is *absolutely no alternative*.

=cut

sub readFile {
    my $name = shift;
    ASSERT(0) if DEBUG;
    my $IN_FILE;
    open( $IN_FILE, "<$name" ) || return '';
    local $/ = undef;
    my $data = <$IN_FILE>;
    close($IN_FILE);
    $data = '' unless ( defined($data) );
    return $data;
}

=begin TML

---++ StaticMethod expandStandardEscapes($str) -> $unescapedStr

Expands standard escapes used in parameter values to block evaluation. See
System.FormatTokens for a full list of supported tokens.

=cut

sub expandStandardEscapes {
    my $text = shift;

    # expand '$n()' and $n! to new line
    $text =~ s/\$n\(\)/\n/gs;
    $text =~ s/\$n(?=[^[:alpha:]]|$)/\n/gs;

    # filler, useful for nested search
    $text =~ s/\$nop(\(\))?//gs;

    # $quot -> "
    $text =~ s/\$quot(\(\))?/\"/gs;

    # $comma -> ,
    $text =~ s/\$comma(\(\))?/,/gs;

    # $percent -> %
    $text =~ s/\$perce?nt(\(\))?/\%/gs;

    # $lt -> <
    $text =~ s/\$lt(\(\))?/\</gs;

    # $gt -> >
    $text =~ s/\$gt(\(\))?/\>/gs;

    # $amp -> &
    $text =~ s/\$amp(\(\))?/\&/gs;

    # $dollar -> $, done last to avoid creating the above tokens
    $text =~ s/\$dollar(\(\))?/\$/gs;

    return $text;
}

=begin TML

---++ ObjectMethod webExists( $web ) -> $boolean

Test if web exists
   * =$web= - Web name, required, e.g. ='Sandbox'=

A web _has_ to have a preferences topic to be a web.

=cut

sub webExists {
    my ( $this, $web ) = @_;

    ASSERT( UNTAINTED($web), 'web is tainted' ) if DEBUG;
    return $this->store->webExists($web);
}

=begin TML

---++ ObjectMethod topicExists( $web, $topic ) -> $boolean

Test if topic exists
   * =$web= - Web name, optional, e.g. ='Main'=
   * =$topic= - Topic name, required, e.g. ='TokyoOffice'=, or ="Main.TokyoOffice"=

=cut

sub topicExists {
    my ( $this, $web, $topic ) = @_;
    ASSERT( UNTAINTED($web),   'web is tainted' )   if DEBUG;
    ASSERT( UNTAINTED($topic), 'topic is tainted' ) if DEBUG;
    return $this->store->topicExists( $web, $topic );
}

=begin TML

---+++ ObjectMethod getWorkArea( $key ) -> $directorypath

Gets a private directory uniquely identified by $key. The directory is
intended as a work area for plugins etc. The directory will exist.

=cut

sub getWorkArea {
    my ( $this, $key ) = @_;
    return $this->store->getWorkArea($key);
}

=begin TML

---++ ObjectMethod getApproxRevTime (  $web, $topic  ) -> $epochSecs

Get an approximate rev time for the latest rev of the topic. This method
is used to optimise searching. Needs to be as fast as possible.

SMELL: is there a reason this is in Foswiki.pm, and not in Search?

=cut

sub getApproxRevTime {
    my ( $this, $web, $topic ) = @_;

    my $metacache = $this->search->metacache;
    if ( $metacache->hasCached( $web, $topic ) ) {

        #don't kill me - this should become a property on Meta
        return $metacache->get( $web, $topic )->{modified};
    }

    return $this->store->getApproxRevTime( $web, $topic );
}

1;
__END__
Foswiki - The Free and Open Source Wiki, http://foswiki.org/

Copyright (C) 2008-2016 Foswiki Contributors. Foswiki Contributors
are listed in the AUTHORS file in the root of this distribution.
NOTE: Please extend that file, not this notice.

Additional copyrights apply to some or all of the code in this
file as follows:

Copyright (C) 1999-2007 Peter Thoeny, peter@thoeny.org
and TWiki Contributors. All Rights Reserved. TWiki Contributors
are listed in the AUTHORS file in the root of this distribution.
Based on parts of Ward Cunninghams original Wiki and JosWiki.
Copyright (C) 1998 Markus Peter - SPiN GmbH (warpi@spin.de)
Some changes by Dave Harris (drh@bhresearch.co.uk) incorporated

This program is free software; you can redistribute it and/or
modify it under the terms of the GNU General Public License
as published by the Free Software Foundation; either version 2
of the License, or (at your option) any later version. For
more details read LICENSE in the root of this distribution.

This program is distributed in the hope that it will be useful,
but WITHOUT ANY WARRANTY; without even the implied warranty of
MERCHANTABILITY or FITNESS FOR A PARTICULAR PURPOSE.

As per the GPL, removal of this notice is prohibited.<|MERGE_RESOLUTION|>--- conflicted
+++ resolved
@@ -2604,554 +2604,6 @@
 
 =begin TML
 
-<<<<<<< HEAD
-=======
----++ ClassMethod new( $defaultUser, $query, \%initialContext )
-
-Constructs a new Foswiki session object. A unique session object exists for
-every transaction with Foswiki, for example every browser request, or every
-script run. Session objects do not persist between mod_perl runs.
-
-   * =$defaultUser= is the username (*not* the wikiname) of the default
-     user you want to be logged-in, if none is available from a session
-     or browser. Used mainly for unit tests and debugging, it is typically
-     undef, in which case the default user is taken from
-     $Foswiki::cfg{DefaultUserName}.
-   * =$query= the Foswiki::Request query (may be undef, in which case an
-     empty query is used)
-   * =\%initialContext= - reference to a hash containing context
-     name=value pairs to be pre-installed in the context hash. May be undef.
-
-=cut
-
-sub new {
-    my ( $class, $defaultUser, $query, $initialContext ) = @_;
-
-    Monitor::MARK("Static init over; make Foswiki object");
-    ASSERT( !$query || UNIVERSAL::isa( $query, 'Foswiki::Request' ) )
-      if DEBUG;
-
-   # Override user to be admin if no configuration exists.
-   # Do this really early, so that later changes in isBOOTSTRAPPING can't change
-   # Foswiki's behavior.
-    $defaultUser = 'admin' if ( $Foswiki::cfg{isBOOTSTRAPPING} );
-
-    unless ( $Foswiki::cfg{TempfileDir} ) {
-
-        # Give it a sane default.
-        if ( $^O eq 'MSWin32' ) {
-
-            # Windows default tmpdir is the C: root  use something sane.
-            # Configure does a better job,  it should be run.
-            $Foswiki::cfg{TempfileDir} = $Foswiki::cfg{WorkingDir};
-        }
-        else {
-            $Foswiki::cfg{TempfileDir} = File::Spec->tmpdir();
-        }
-    }
-
-    # Cover all the possibilities
-    $ENV{TMPDIR} = $Foswiki::cfg{TempfileDir};
-    $ENV{TEMP}   = $Foswiki::cfg{TempfileDir};
-    $ENV{TMP}    = $Foswiki::cfg{TempfileDir};
-
-    # Make sure CGI is also using the appropriate tempfile location
-    $CGI::TMPDIRECTORY = $Foswiki::cfg{TempfileDir};
-
-    # Make %ENV safer, preventing hijack of the search path. The
-    # environment is set per-query, so this can't be done in a BEGIN.
-    # This MUST be done before any external programs are run via Sandbox.
-    # or it will fail with taint errors.  See Item13237
-    if ( defined $Foswiki::cfg{SafeEnvPath} ) {
-        $ENV{PATH} = $Foswiki::cfg{SafeEnvPath};
-    }
-    else {
-        # Default $ENV{PATH} must be untainted because
-        # Foswiki may be run with the -T flag.
-        # SMELL: how can we validate the PATH?
-        $ENV{PATH} = Foswiki::Sandbox::untaintUnchecked( $ENV{PATH} );
-    }
-    delete @ENV{qw( IFS CDPATH ENV BASH_ENV )};
-
-    if (   $Foswiki::cfg{WarningFileName}
-        && $Foswiki::cfg{Log}{Implementation} eq 'Foswiki::Logger::PlainFile' )
-    {
-
-        # Admin has already expressed a preference for where they want their
-        # logfiles to go, and has obviously not re-run configure yet.
-        $Foswiki::cfg{Log}{Implementation} = 'Foswiki::Logger::Compatibility';
-
-#print STDERR "WARNING: Foswiki is using the compatibility logger. Please re-run configure and check your logfiles settings\n";
-    }
-
-    # Make sure LogFielname is defined for use in old plugins,
-    # but don't overwrite the setting from configure, if there is one.
-    # This is especially important when the admin has *chosen*
-    # to use the compatibility logger. (Some old TWiki heritage
-    # plugins write directly to the configured LogFileName
-    if ( not $Foswiki::cfg{LogFileName} ) {
-        if ( $Foswiki::cfg{Log}{Implementation} eq
-            'Foswiki::Logger::Compatibility' )
-        {
-            my $stamp =
-              Foswiki::Time::formatTime( time(), '$year$mo', 'servertime' );
-            my $defaultLogDir = "$Foswiki::cfg{DataDir}";
-            $Foswiki::cfg{LogFileName} = $defaultLogDir . "/log$stamp.txt";
-
-#print STDERR "Overrode LogFileName to $Foswiki::cfg{LogFileName} for CompatibilityLogger\n"
-        }
-        else {
-            $Foswiki::cfg{LogFileName} = "$Foswiki::cfg{Log}{Dir}/events.log";
-
-#print STDERR "Overrode LogFileName to $Foswiki::cfg{LogFileName} for PlainFileLogger\n"
-        }
-    }
-
-    # Set command_line context if there is no query
-    $initialContext ||= defined($query) ? {} : { command_line => 1 };
-
-    # This foswiki supports:
-    $initialContext->{SUPPORTS_PARA_INDENT}   = 1;    #  paragraph indent
-    $initialContext->{SUPPORTS_PREF_SET_URLS} = 1;    # ?Set+, ?Local+ etc URLs
-    if ( $Foswiki::cfg{Password} ) {
-        $initialContext->{admin_available} = 1;       # True if sudo supported.
-    }
-
-    $query ||= new Foswiki::Request();
-
-    # Phase 2 of Bootstrap.  Web settings require that the Foswiki request
-    # has been parsed.
-    if ( $Foswiki::cfg{isBOOTSTRAPPING} ) {
-        my $phase2_message =
-          Foswiki::Configure::Load::bootstrapWebSettings( $query->action() );
-        unless ($system_message) {    # Don't do this more than once.
-            $system_message =
-              ( $Foswiki::cfg{Engine} && $Foswiki::cfg{Engine} !~ /CLI/i )
-              ? ( '<div class="foswikiHelp"> '
-                  . $bootstrap_message
-                  . $phase2_message
-                  . '</div>' )
-              : $bootstrap_message . $phase2_message;
-        }
-    }
-
-    my $this = bless( { sandbox => 'Foswiki::Sandbox' }, $class );
-
-    if (SINGLE_SINGLETONS_TRACE) {
-        require Data::Dumper;
-        print STDERR "new $this: "
-          . Data::Dumper->Dump( [ [caller], [ caller(1) ] ] );
-    }
-
-    $this->{request}  = $query;
-    $this->{cgiQuery} = $query;    # for backwards compatibility in contribs
-    $this->{response} = new Foswiki::Response();
-
-    # This is required in case we get an exception during
-    # initialisation, so that we have a session to handle it with.
-    ASSERT( !$Foswiki::Plugins::SESSION ) if SINGLE_SINGLETONS;
-    $Foswiki::Plugins::SESSION = $this;
-    ASSERT( $Foswiki::Plugins::SESSION->isa('Foswiki') ) if DEBUG;
-
-    $this->{context} = $initialContext;
-
-    # Construct the plugins objects and load the code for the plugins,
-    # calling any preload handlers.
-    $this->{plugins} = new Foswiki::Plugins($this);
-
-    if ( $Foswiki::cfg{Cache}{Enabled} && $Foswiki::cfg{Cache}{Implementation} )
-    {
-        eval "require $Foswiki::cfg{Cache}{Implementation}";
-        ASSERT( !$@, $@ ) if DEBUG;
-        $this->{cache} = $Foswiki::cfg{Cache}{Implementation}->new();
-    }
-
-    my $prefs = new Foswiki::Prefs($this);
-    $this->{prefs} = $prefs;
-
-    # construct the store object
-    my $base = $Foswiki::cfg{Store}{Implementation}
-      || 'Foswiki::Store::PlainFile';
-
-    load_package($base);
-
-    foreach my $class ( @{ $Foswiki::cfg{Store}{ImplementationClasses} } ) {
-
-        # this allows us to add an arbitary set of mixins for things
-        # like recordChanges
-
-        # Rejig the store impl's ISA to use each Class  in order.'
-        load_package($class);
-        no strict 'refs';
-        push( @{ $class . '::ISA' }, $base );
-        use strict 'refs';
-        $base = $class;
-    }
-
-    $this->{store} = $base->new();
-    ASSERT( $this->{store}, "no $base object created" ) if DEBUG;
-
-    #Monitor::MARK("Created store");
-
-    $this->{digester} = new Digest::MD5();
-    $this->{users}    = new Foswiki::Users($this);
-
-    #Monitor::MARK("Created users object");
-
-    #{urlHost}  is needed by loadSession..
-    my $url = $query->url();
-    if (   $url
-        && !$Foswiki::cfg{ForceDefaultUrlHost}
-        && $url =~ m{^([^:]*://[^/]*).*$} )
-    {
-        $this->{urlHost} = $1;
-
-        if ( $Foswiki::cfg{RemovePortNumber} ) {
-            $this->{urlHost} =~ s/\:[0-9]+$//;
-        }
-
-        # If the urlHost in the url is localhost, this is a lot less
-        # useful than the default url host. This is because new CGI("")
-        # assigns this host by default - it's a default setting, used
-        # when there is nothing better available.
-        if ( $this->{urlHost} =~ m/^(https?:\/\/)localhost$/i ) {
-            my $protocol = $1;
-
-#only replace localhost _if_ the protocol matches the one specified in the DefaultUrlHost
-            if ( $Foswiki::cfg{DefaultUrlHost} =~ m/^$protocol/i ) {
-                $this->{urlHost} = $Foswiki::cfg{DefaultUrlHost};
-            }
-        }
-    }
-    else {
-        $this->{urlHost} = $Foswiki::cfg{DefaultUrlHost};
-    }
-    ASSERT( $this->{urlHost} ) if DEBUG;
-
-    # Load (or create) the CGI session
-    $this->{remoteUser} = $this->{users}->loadSession($defaultUser);
-
-    $this->{scriptUrlPath} = $Foswiki::cfg{ScriptUrlPath};
-    if (   $Foswiki::cfg{GetScriptUrlFromCgi}
-        && $url
-        && $url =~ m{^[^:]*://[^/]*(.*)/.*$}
-        && $1 )
-    {
-
-        # SMELL: this is a really dangerous hack. It will fail
-        # spectacularly with mod_perl.
-        # SMELL: why not just use $query->script_name?
-        # SMELL: unchecked implicit untaint?
-        $this->{scriptUrlPath} = $1;
-    }
-
-    # The web/topic can be provided by either the query path_info,
-    # or by URL Parameters:
-    # topic:       Specifies web.topic or topic.
-    #              Overrides the path given in the URL
-    # defaultweb:  Overrides the default web, for use when topic=
-    #              does not provide a web.
-    # path_info    Defaults to the Users web Home topic
-
-    # Set the default for web
-    # Development.AddWebParamToAllCgiScripts: enables
-    # bin/script?topic=WebPreferences;defaultweb=Sandbox
-    my $defaultweb = $query->param('defaultweb') || $Foswiki::cfg{UsersWebName};
-
-    # Scripts like rest, jsonrpc,  don't use web/topic path.
-    my $webtopic = '';
-    unless ( $query->action() eq 'rest' || $query->action() eq 'jsonrpc' ) {
-        $webtopic = urlDecode( $query->path_info() || '' );
-    }
-
-    my $topicOverride = '';
-    my $topic         = $query->param('topic');
-    if ( defined $topic ) {
-        if ( $topic =~ m/[\/.]+/ ) {
-            $webtopic = $topic;
-
-           #print STDERR "candidate webtopic set to $webtopic by query param\n";
-        }
-        else {
-            $topicOverride = $topic;
-
-            #print STDERR
-            #  "candidate topic set to $topicOverride by query param\n";
-        }
-    }
-
-    ( my $web, $topic ) =
-      $this->_parsePath( $webtopic, $defaultweb, $topicOverride );
-
-    $this->{topicName} = $topic;
-    $this->{webName}   = $web;
-
-    # Form definition cache
-    $this->{forms} = {};
-
-    # Push global preferences from %SYSTEMWEB%.DefaultPreferences
-    $prefs->loadDefaultPreferences();
-
-    #Monitor::MARK("Loaded default prefs");
-
-    # SMELL: what happens if we move this into the Foswiki::Users::new?
-    # Note:  The initializeUserHandler() can override settings like
-    #        topicName and webName. For example, HomePagePlugin.
-    $this->{user} = $this->{users}->initialiseUser( $this->{remoteUser} );
-
-    #Monitor::MARK("Initialised user");
-
-    # Static session variables that can be expanded in topics when they
-    # are enclosed in % signs
-    # SMELL: should collapse these into one. The duplication is pretty
-    # pointless.
-    $prefs->setInternalPreferences(
-        BASEWEB        => $this->{webName},
-        BASETOPIC      => $this->{topicName},
-        INCLUDINGTOPIC => $this->{topicName},
-        INCLUDINGWEB   => $this->{webName}
-    );
-
-    # Push plugin settings
-    $this->{plugins}->settings();
-
-    # Now the rest of the preferences
-    $prefs->loadSitePreferences();
-
-    # User preferences only available if we can get to a valid wikiname,
-    # which depends on the user mapper.
-    my $wn = $this->{users}->getWikiName( $this->{user} );
-    if ($wn) {
-        $prefs->setUserPreferences($wn);
-    }
-
-    $prefs->pushTopicContext( $this->{webName}, $this->{topicName} );
-
-    #Monitor::MARK("Preferences all set up");
-
-    # Set both isadmin and authenticated contexts.   If the current user
-    # is admin, then they either authenticated, or we are in bootstrap.
-    if ( $this->{users}->isAdmin( $this->{user} ) ) {
-        $this->{context}{authenticated} = 1;
-        $this->{context}{isadmin}       = 1;
-    }
-
-    # Finish plugin initialization - register handlers
-    $this->{plugins}->enable();
-
-    Monitor::MARK("Foswiki object created");
-
-    return $this;
-}
-
-=begin TML
-
----++ ObjectMethod renderer()
-Get a reference to the renderer object. Done lazily because not everyone
-needs the renderer.
-
-=cut
-
-sub renderer {
-    my ($this) = @_;
-
-    unless ( $this->{renderer} ) {
-        require Foswiki::Render;
-        $this->{renderer} = new Foswiki::Render($this);
-    }
-
-    return $this->{renderer};
-}
-
-=begin TML
-
----++ ObjectMethod renderer()
-Get a reference to the zone renderer object. Done lazily because not everyone
-needs the zones.
-
-=cut
-
-sub zones {
-    my ($this) = @_;
-    unless ( $this->{zones} ) {
-        require Foswiki::Render::Zones;
-        $this->{zones} = new Foswiki::Render::Zones($this);
-    }
-    return $this->{zones};
-}
-
-=begin TML
-
----++ ObjectMethod attach()
-Get a reference to the attach object. Done lazily because not everyone
-needs the attach.
-
-=cut
-
-sub attach {
-    my ($this) = @_;
-
-    unless ( $this->{attach} ) {
-        require Foswiki::Attach;
-        $this->{attach} = new Foswiki::Attach($this);
-    }
-    return $this->{attach};
-}
-
-=begin TML
-
----++ ObjectMethod templates()
-Get a reference to the templates object. Done lazily because not everyone
-needs the templates.
-
-=cut
-
-sub templates {
-    my ($this) = @_;
-
-    unless ( $this->{templates} ) {
-        require Foswiki::Templates;
-        $this->{templates} = new Foswiki::Templates($this);
-    }
-    return $this->{templates};
-}
-
-=begin TML
-
----++ ObjectMethod i18n()
-Get a reference to the i18n object. Done lazily because not everyone
-needs the i18ner.
-
-=cut
-
-sub i18n {
-    my ($this) = @_;
-
-    unless ( $this->{i18n} ) {
-        require Foswiki::I18N;
-
-        # language information; must be loaded after
-        # *all possible preferences sources* are available
-        $this->{i18n} = new Foswiki::I18N($this);
-    }
-    return $this->{i18n};
-}
-
-=begin TML
-
----++ ObjectMethod reset_i18n()
-Kill the i18n object, if there is one, to force language re-initialisation.
-Essential for changing language dynamically.
-
-=cut
-
-sub reset_i18n {
-    my $this = shift;
-
-    return unless $this->{i18n};
-    $this->{i18n}->finish();
-    undef $this->{i18n};
-}
-
-=begin TML
-
----++ ObjectMethod logger()
-
-=cut
-
-sub logger {
-    my $this = shift;
-
-    unless ( $this->{logger} ) {
-        if ( $Foswiki::cfg{Log}{Implementation} eq 'none' ) {
-            $this->{logger} = Foswiki::Logger->new();
-        }
-        else {
-            eval "require $Foswiki::cfg{Log}{Implementation}";
-            if ($@) {
-                print STDERR "Logger load failed: $@";
-                $this->{logger} = Foswiki::Logger->new();
-            }
-            else {
-                $this->{logger} = $Foswiki::cfg{Log}{Implementation}->new();
-            }
-        }
-    }
-
-    return $this->{logger};
-}
-
-=begin TML
-
----++ ObjectMethod search()
-Get a reference to the search object. Done lazily because not everyone
-needs the searcher.
-
-=cut
-
-sub search {
-    my ($this) = @_;
-
-    unless ( $this->{search} ) {
-        require Foswiki::Search;
-        $this->{search} = new Foswiki::Search($this);
-    }
-    return $this->{search};
-}
-
-=begin TML
-
----++ ObjectMethod net()
-Get a reference to the net object. Done lazily because not everyone
-needs the net.
-
-=cut
-
-sub net {
-    my ($this) = @_;
-
-    unless ( $this->{net} ) {
-        require Foswiki::Net;
-        $this->{net} = new Foswiki::Net($this);
-    }
-    return $this->{net};
-}
-
-=begin TML
-
----++ ObjectMethod access()
-Get a reference to the ACL object. 
-
-=cut
-
-sub access {
-    my ($this) = @_;
-
-    unless ( $this->{access} ) {
-        require Foswiki::Access;
-        $this->{access} = Foswiki::Access->new($this);
-    }
-    ASSERT( $this->{access} ) if DEBUG;
-    return $this->{access};
-}
-
-=begin TML
-
----++ ObjectMethod DESTROY()
-
-called by Perl when the Foswiki object goes out of scope
-(maybe should be used kist to ASSERT that finish() was called..
-
-=cut
-
-#sub DESTROY {
-#    my $this = shift;
-#    $this->finish();
-#}
-
-=begin TML
-
->>>>>>> fc4658ad
 ---++ ObjectMethod finish()
 Break circular references.
 
