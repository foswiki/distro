# See bottom of file for license and copyright information
package Foswiki::Plugins::JQueryPlugin::UI::DIALOG;
use v5.14;

use Moo;
extends qw( Foswiki::Plugins::JQueryPlugin::Plugin );

=begin TML

---+ package Foswiki::Plugins::JQueryPlugin::UI::DIALOG

This is the perl stub for the jquery.ui.dialog plugin.

=cut

=begin TML

---++ ClassMethod new( $class, ... )

Constructor

=cut

around BUILDARGS => sub {
    my $orig  = shift;
    my $class = shift;
<<<<<<< HEAD
    return $orig->(
        $class, @_,
        name         => 'UI::Dialog',
        version      => '1.10.4',
        puburl       => '%PUBURLPATH%/%SYSTEMWEB%/JQueryPlugin/ui',
        author       => 'see http://jqueryui.com/about',
        homepage     => 'http://api.jqueryui.com/dialog/',
        javascript   => ['jquery.ui.dialog.init.js'],
        dependencies => [ 'ui', ],
=======

    my $this = bless(
        $class->SUPER::new(
            name         => 'UI::Dialog',
            version      => '1.12.0',
            puburl       => '%PUBURLPATH%/%SYSTEMWEB%/JQueryPlugin/plugins/ui',
            author       => 'see http://jqueryui.com/about',
            homepage     => 'http://api.jqueryui.com/dialog/',
            javascript   => ['jquery.ui.dialog.init.js'],
            dependencies => [ 'ui', ],
        ),
        $class
>>>>>>> 957fa34e
    );
};

1;

__END__
Foswiki - The Free and Open Source Wiki, http://foswiki.org/

Copyright (C) 2010-2016 Foswiki Contributors. Foswiki Contributors
are listed in the AUTHORS file in the root of this distribution.
NOTE: Please extend that file, not this notice.

Additional copyrights apply to some or all of the code in this
file as follows:

This program is free software; you can redistribute it and/or
modify it under the terms of the GNU General Public License
as published by the Free Software Foundation; either version 2
of the License, or (at your option) any later version. For
more details read LICENSE in the root of this distribution.

This program is distributed in the hope that it will be useful,
but WITHOUT ANY WARRANTY; without even the implied warranty of
MERCHANTABILITY or FITNESS FOR A PARTICULAR PURPOSE.

As per the GPL, removal of this notice is prohibited.<|MERGE_RESOLUTION|>--- conflicted
+++ resolved
@@ -24,30 +24,15 @@
 around BUILDARGS => sub {
     my $orig  = shift;
     my $class = shift;
-<<<<<<< HEAD
     return $orig->(
         $class, @_,
         name         => 'UI::Dialog',
-        version      => '1.10.4',
-        puburl       => '%PUBURLPATH%/%SYSTEMWEB%/JQueryPlugin/ui',
+        version      => '1.12.0',
+        puburl       => '%PUBURLPATH%/%SYSTEMWEB%/JQueryPlugin/plugins/ui',
         author       => 'see http://jqueryui.com/about',
         homepage     => 'http://api.jqueryui.com/dialog/',
         javascript   => ['jquery.ui.dialog.init.js'],
         dependencies => [ 'ui', ],
-=======
-
-    my $this = bless(
-        $class->SUPER::new(
-            name         => 'UI::Dialog',
-            version      => '1.12.0',
-            puburl       => '%PUBURLPATH%/%SYSTEMWEB%/JQueryPlugin/plugins/ui',
-            author       => 'see http://jqueryui.com/about',
-            homepage     => 'http://api.jqueryui.com/dialog/',
-            javascript   => ['jquery.ui.dialog.init.js'],
-            dependencies => [ 'ui', ],
-        ),
-        $class
->>>>>>> 957fa34e
     );
 };
 
