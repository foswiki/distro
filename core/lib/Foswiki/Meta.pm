# See bottom of file for license and copyright information

=begin TML

---+ package Foswiki::Meta

Objects of this class act as handles onto real store objects. An
object of this class can represent the Foswiki root, a web, or a topic.

Meta objects interact with the store using only the methods of
Foswiki::Store. The rest of the core should interact only with Meta
objects; the only exception to this are the *Exists methods that are
published by the store interface (and facaded by the Foswiki class).

A meta object exists in one of two states; either unloaded, in which case
it is simply a lightweight handle to a store location, and loaded, in
which case it acts as a portal onto the actual store content of a specific
revision of the topic.

An unloaded object is constructed by the =new= constructor on this class,
passing one to three parameters depending on whether the object represents the
root, a web, or a topic.

A loaded object may be constructed by calling the =load= constructor, or
a previously constructed object may be converted to 'loaded' state by
calling =loadVersion=. Once an object is loaded with a specific revision, it
cannot be reloaded.

Unloaded objects return undef from =getLoadedRev=, or the loaded revision
otherwise.

An unloaded object can be populated through calls to =text($text)=, =put=
and =putKeyed=. Such an object can be saved using =save()= to create a new
revision of the topic.

To the caller, a meta object carries two types of data. The first
is the "plain text" of the topic, which is accessible through the =text()=
method. The object also behaves as a hash of different types of
meta-data (keyed on the type, such as 'FIELD' and 'FILEATTACHMENT').

Each entry in the hash is an array, where each entry in the array
contains another hash of the key=value pairs, corresponding to a
single meta-datum.

If there may be multiple entries of the same top-level type (i.e. for FIELD
and FILEATTACHMENT) then the array has multiple entries. These types
are referred to as "keyed" types. The array entries are keyed with the
attribute 'name' which must be in each entry in the array.

For unkeyed types, the array has only one entry.

Pictorially,
   * TOPICINFO
      * author => '...'
      * date => '...'
      * ...
   * FILEATTACHMENT
      * [0] = { name => 'a' ... }
      * [1] = { name => 'b' ... }
   * FIELD
      * [0] = { name => 'c' ... }
      * [1] = { name => 'd' ... }

Implementor note: the =_indices= field gives a quick lookup into this
structure; it is a hash of top-level types, each mapping to a hash indexed
on the key name. For the above example, it looks like this:
   * _indices => {
      FILEATTACHMENT => { a => 0, b => 1 },
      FIELD => { c => 0, d => 1 }
   }
It is maintained on the fly by the methods of this module, which makes it
important *not* to write new data directly into the structure, but *always*
to go through the methods exported from here.

As required by the contract with Foswiki::Store, version numbers are required
to be positive, non-zero integers. When passing in version numbers, 0, 
undef and '' are treated as referring to the *latest* (most recent)
revision of the object. Version numbers are required to increase (later
version numbers are greater than earlier) but are *not* required to be
sequential.

*IMPORTANT* the methods on =Foswiki::Meta= _do not check access permissions_
(other than =haveAccess=, obviously).
This is a deliberate design decision, as these checks are expensive and many
callers don't require them. For this reason, be *very careful* how you use
=Foswiki::Meta=. Extension authors will almost always find the methods
they want in =Foswiki::Func=, rather than in this class.

*Since* _date_ indicates where functions or parameters have been added since
the baseline of the API (Foswiki release 4.2.3). The _date_ indicates the
earliest date of a Foswiki release that will support that function or
parameter.

*Deprecated* _date_ indicates where a function or parameters has been
[[http://en.wikipedia.org/wiki/Deprecation][deprecated]]. Deprecated
functions will still work, though they should
_not_ be called in new plugins and should be replaced in older plugins
as soon as possible. Deprecated parameters are simply ignored in Foswiki
releases after _date_.

*Until* _date_ indicates where a function or parameter has been removed.
The _date_ indicates the latest date at which Foswiki releases still supported
the function or parameter.

=cut

package Foswiki::Meta;
use v5.14;

use Try::Tiny;
use Assert;
use Errno 'EINTR';
use Encode ();

use Foswiki::Serialise ();

use Moo;
use namespace::clean;
extends qw(Foswiki::Object);

#use Foswiki::Iterator::NumberRangeIterator;

BEGIN {
    if ( $Foswiki::cfg{UseLocale} ) {
        require locale;
        import locale();
    }
}

our $VERSION = 1.2;

our $reason;

# Version for the embedding format (increment when embedding format changes)
use constant EMBEDDING_FORMAT_VERSION => 1.1;

# defaults for truncation of summary text
our $SUMMARY_TMLTRUNC = 162;
our $SUMMARY_MINTRUNC = 16;
our $SUMMARY_ELLIPSIS = '<b>&hellip;</b>';    # Google style

# the number of characters either side of a search term
our $SUMMARY_DEFAULT_CONTEXT = 30;

# max number of lines in a summary (best to keep it even)
our $CHANGES_SUMMARY_LINECOUNT  = 6;
our $CHANGES_SUMMARY_PLAINTRUNC = 70;

has session => (
    is      => 'ro',
    clearer => 1,

    #weak_ref => 1,
    isa => Foswiki::Object::isaCLASS( 'session', 'Foswiki', noUndef => 1 ),
);
has web => (
    is        => 'rw',
    predicate => 1,
    clearer   => 1,
    isa       => sub {
        ASSERT( UNTAINTED( $_[0] ), 'web is tainted' ) if DEBUG;
    },
    coerce => sub {

        # SMELL Is it really ok to allow undefined web??? Or is it a special
        # case of the root object?
        if ( defined $_[0] ) {
            ASSERT( UNTAINTED( $_[0] ), 'web is tainted' ) if DEBUG;
            $_[0] =~ tr#/.#/#s;
        }
        return $_[0];
    },
);
has topic => (
    is        => 'rw',
    predicate => 1,
    clearer   => 1,
    isa       => sub {
        ASSERT( UNTAINTED( $_[0] ), 'topic is tainted' ) if DEBUG;
    },
);
has text => (
    is        => 'rw',
    lazy      => 1,
    predicate => 1,
    clearer   => 1,
    trigger   => sub {
        my $this = shift;
        $this->session->prefs->invalidatePath($this)
          if $this->session && $this->session->has_prefs;
    },
);

has metaData => (
    is      => 'rw',
    lazy    => 1,
    clearer => 1,
    builder => sub {
        return { FILEATTACHMENT => [], };
    },
);

# inMetaCache inidicates that this object has been placed into MetaCache.
has inMetaCache => (
    is      => 'rw',
    default => 0,
);

has _indices => (
    is      => 'rw',
    lazy    => 1,
    clearer => 1,
    builder => sub {
        return {};
    },
);
has _preferences => (
    is        => 'rw',
    lazy      => 1,
    predicate => 1,
    clearer   => 1,
);
has _latestIsLoaded => (
    is      => 'rw',
    lazy    => 1,
    clearer => 1,
);
has _loadedByQueryAlgorithm => (
    is      => 'rw',
    lazy    => 1,
    default => 0,
);
has _loadedRev => (
    is        => 'rw',
    lazy      => 1,
    clearer   => 1,
    predicate => 1,
);
has _getRev1Info => (
    is      => 'rw',
    lazy    => 1,
    clearer => 1,
    builder => sub { return {}; },
);

our @_newParameters = qw(session web topic text);

=begin TML

PUBLIC %VALIDATE;

META:x validation. This hash maps from META: names to the type record
registered by registerMETA. See registerMETA for more information on what
these records contain.

_default is set on base meta-data types (those not added by
Foswiki::Func::registerMETA) to differentiate the minimum required
meta-data and that added by extensions.

=cut

our %VALIDATE = (
    TOPICINFO => {
        allow => [
            qw( author version date format reprev
              rev comment )
        ],
        _default => 1,
        alias    => 'info',
    },
    TOPICMOVED => {
        require  => [qw( from to by date )],
        _default => 1,
        alias    => 'moved',
    },

    # Special case, see Item2554; allow an empty TOPICPARENT, as this was
    # erroneously generated at some point in the past
    TOPICPARENT => {
        allow    => [qw( name )],
        _default => 1,
        alias    => 'parent',
    },
    FILEATTACHMENT => {
        require => [qw( name )],
        other   => [
            qw( version path size date user
              comment attr )
        ],
        _default => 1,
        alias    => 'attachments',
        many     => 1,
    },
    FORM => {
        require  => [qw( name )],
        _default => 1,
        alias    => 'form',
    },
    FIELD => {
        require  => [qw( name value )],
        other    => [qw( title )],
        _default => 1,
        alias    => 'fields',
        many     => 1,
    },
    PREFERENCE => {
        require  => [qw( name value )],
        other    => [qw( type )],
        _default => 1,
        alias    => 'preferences',
        many     => 1,
    },
    VERSIONS => {

        # In trad text based data store, this does not occur in the
        # topic text, but is pulled on demand during queries
        alias => 'versions',
    }
);

our %aliases =
  map { $VALIDATE{$_}->{alias} => "META:$_" }
  grep { $VALIDATE{$_}->{alias} } keys %VALIDATE;

our %isArrayType =
  map { $_ => 1 }
  grep { $VALIDATE{$_}->{many} } keys %VALIDATE;

=begin TML

---++ StaticMethod registerMETA($name, %syntax)

Foswiki supports embedding meta-data into topics. For example,

=%<nop>META:BOOK{title="Transit" author="Edmund Cooper" isbn="0-571-05724-1"}%=

This meta-data is validated when it is read from the store. Meta-data
that is not registered, or doesn't pass validation, is ignored. This
function allows you to register a new META datum, passing the name in
=$name=. =%syntax= contains information about the syntax and semantics of
the tag.

The following entries are supported in =%syntax=

=many=>1=. By default meta-data are single valued i.e. can only occur once
in a topic. If you require the meta-data to be repeated many times (like
META:FIELD and META:ATTACHMENT) then you must set this option. For example,
to declare a many-valued =BOOK= meta-data type:
<verbatim>
registerMeta('BOOK', many => 1)
</verbatim>

=require=>[]= is used to check that a list of named parameters are present on
the tag. For example,
<verbatim>
registerMETA('BOOK', require => [ 'title', 'author' ]);
</verbatim>
can be used to check that both =title= and =author= are present.

=allow=>[]= lets you specify other optional parameters that are allowed
on the tag. If you specify =allow= then the validation will fail if the
tag contains any parameters that are _not_ in the =allow= or =require= lists.
If you don't specify =allow= then all parameters will be allowed.

=require= and =allow= only verify the *presence* of parameters, and
not their *values*.

=other=[]= lets you declare other legal parameters, and is provided
mainly to support the initialisation of DB schema. It it is like
=allow= except that it doesn't imply any exclusion of META that contains
unallowed params.

=function=>\&fn= causes the function =fn= to be called when the
datum is encountered when reading a topic, passing in the name of the
macro and the argument hash. The function must return a non-zero/undef
value if the tag is acceptable, or 0 otherwise. For example:
<verbatim>
registerMETA('BOOK', function => sub {
    my ($name, $args) = @_;
    # $name will be BOOK
    return isValidTitle($args->{title});
}
</verbatim>
can be used to check that =%META:BOOK{}= contains a valid title.

Checks are cumulative, so if you:
<verbatim>
registerMETA('BOOK',
    function => \&checkParameters,
    require => [ 'title' ],
    allow => [ 'author', 'isbn' ]);
</verbatim>
then all these conditions will be tested. Note that =require= and =allow=
are tested _after_ =function= is called, to give the function a chance to
rewrite the parameter list.

If no checker is registered for a META tag, then it will automatically
be accepted into the topic meta-data.

=alias=>'name'= lets you set an alias for the datum that will be added to
the query language. For example, =alias=>'info'= is used to alias
'META:TOPICINFO' in queries.
<verbatim>
registerMeta('BOOK', alias => 'book', many => 1)
</verbatim>
This lets you use syntax such as =books[author='Anais Nin']= in queries.
See QuerySearch for more on aliases.

=cut

sub registerMETA {
    my ( $name, %check ) = @_;

    #ASSERT( !exists $VALIDATE{$name}, "$name META type is already registered" )
    #  if DEBUG;
    $VALIDATE{$name} = \%check;
    $aliases{ $check{alias} } = "META:$name" if $check{alias};
    $isArrayType{$name} = $check{many};
}

############# GENERIC METHODS #############

around BUILDARGS => sub {
    my $orig  = shift;
    my $class = shift;
    my ( $session, $web, $topic, $text ) = @_;

    my %params;
    if ( @_ % 2 == 0 ) {

        # Check if we've got key/value pair profile with session key pointing at
        # another Meta object.
        %params = @_;
        if ( defined $params{session}
            && $params{session}->isa('Foswiki::Meta') )
        {
            ASSERT(  !defined( $params{web} )
                  && !defined( $params{topic} )
                  && !defined( $params{text} ) );
            my $sourceMeta = $params{session};
            $params{session} = $sourceMeta->session;
            $params{web}     = $sourceMeta->web;
            $params{topic}   = $sourceMeta->topic;
        }
    }

    # If by this point there is no valid session key in the parameters then we
    # deal with positional parameters.
    my $paramHash;
    unless ( defined $params{session} && $params{session}->isa('Foswiki') ) {

        # Let the base BUILDARGS deal with those.
        $paramHash = $orig->( $class, @_ );
    }
    else {
        $paramHash = {%params};
    }

    delete $paramHash->{web}   unless defined $paramHash->{web};
    delete $paramHash->{topic} unless defined $paramHash->{topic};

    return $paramHash;
};

=begin TML

---++ ClassMethod new(session => $session, web => $web, topic => $topic [, text => $text])
   * =$session= - a Foswiki object (e.g. =$Foswiki::Plugins::SESSION=)
   * =$web=, =$topic= - the pathname of the object. If both are undef,
     this object is a handle for the root container. If $topic is undef,
     it is the handle to a web. Otherwise it's a handle to a topic.
   * $text - optional raw text, which may include embedded meta-data. Will
     be deserialised to initialise the object. Only valid
     if =$web= and =$topic= are defined.
Construct a new, unloaded object. This method creates lightweight
handles for store objects; the full content of the actual object will
*not* be loaded. If you need to interact with the existing content of
the stored object, use the =load= method to load the content.

---++ ClassMethod new($prototype)

Construct a new, unloaded object, using the session, web and topic in the
prototype object (which must be type Foswiki::Meta).

=cut

sub BUILD {
    my $this = shift;

    # Note: internal fields are prepended with _. All uppercase
    # fields will be assumed to be meta-data.

    # Preferences cache object. We store a pointer, rather than looking
    # up the name each time, because we want to be able to invalidate the
    # loaded preferences if this object is loaded.
    #$this->_clear_preferences;

    if ( $this->has_text && defined $this->text ) {

        # User supplied topic body forces us to consider this as the
        # latest rev
        ASSERT( $this->has_web,   'web is not defined' )   if DEBUG;
        ASSERT( $this->has_topic, 'topic is not defined' ) if DEBUG;
        Foswiki::Serialise::deserialise( $this->text, 'Embedded', $this );
        $this->_latestIsLoaded(1);
    }

    return $this;
}

# Load topic text if it's not been done yet.
before text => sub {
    my $this = shift;
    state $isLoading = 0;

    # Avoid deep recursion and skip if text if being set.
    unless ( @_ > 0 || $isLoading ) {
        $isLoading = 1;

        # Make sure that we always set $isLoading back to 0 despite of any
        # possible exceptions thrown.
        try {
            $this->loadVersion(0) unless $this->has_text;
        }
        catch {
            Foswiki::Exception->rethrow($_);
        }
        finally {
            $isLoading = 0;
        };
    }
};

=begin TML

---++ ClassMethod load($session, $web, $topic, $rev)

This constructor will load (or otherwise fetch) the meta-data for a
named web/topic.
   * =$rev= - revision to load. If undef, 0, '' or > max available rev, will
     load the latest rev. If the revision is in range but does not exist,
     then will return an unloaded meta object (getLoadedRev() will be undef)

This method is functionally identical to:
<verbatim>
$this = Foswiki::Meta->new( $session, $web, $topic );
$this->loadVersion( $rev );
</verbatim>

WARNING: see notes on revision numbers under =getLoadedRev=.

---++ ObjectMethod load($rev) -> $metaObject

Load an unloaded meta-data object with a given version of the data.
Once loaded, the object is locked to that revision.

   * =$rev= - revision to load. If undef, 0, '' or > max available rev, will
     load the latest rev. If the revision is in range but does not exist,
     then will return an unloaded meta object (getLoadedRev() will be undef)

WARNING: see notes on revision numbers under =getLoadedRev=


TODO: this is insane. load() can fail - but it will give you a seemingly fine Meta object anyway.

=cut

sub load {
    my $proto = shift;
    my $this;
    my $rev;

    if ( ref($proto) ) {

        # Existing unloaded object
        $this = $proto;
        ASSERT( !$this->_loadedRev ) if DEBUG;
        $rev = shift;
    }
    else {
        ( my $session, my $web, my $topic, $rev ) = @_;
        $this =
          $proto->new( session => $session, web => $web, topic => $topic );
    }

    my $session = $this->session;

#    if (    defined( $this->topic )
#        and ( not defined($rev) )
#        and $this->existsInStore() )
#    {
#SVEN: sadly, Item10805 shows that the metacache is not yet multi-user safe, and as the Groups code in TopicUserMapping changes to user=admin, we can't use it here
#which makes it clear I need to write a full cache validation set of tests for MetaCache
#TODO: need to extract the metacache from search, and extract the additional derived info from it too
#NEW: the metacache has to return a _copy_ of the cached item, otherwise code that ->finish() es its copy will also ->finish() the cached version and any other refs.
#       which in Sven's opinion means we need to invert things better. (I get ~10% (.2S on 2S req's) speedup on simpler SEARCH topics doing reuse)
#        my $m =
#          $session->search->metacache->getMeta( $this->web, $this->topic );
#
#print STDERR "metacache->getMeta ".join(',', ( $this->web, $this->topic, ref($m) ))."\n";
#        return $m if ( defined($m) );
#    }

    ASSERT( not( $this->_latestIsLoaded ) ) if DEBUG;

    my $loadedRev = $this->loadVersion($rev);

    if ( not defined($loadedRev) ) {
        ASSERT( not defined( $this->_loadedRev ) ) if DEBUG;

#_latestIsloaded is mostly undef / 0 when the topic is not ondisk, except Fn_SEARCH::verify_refQuery_ForkingSearch and friends
        ASSERT( not( $this->_latestIsLoaded ) ) if DEBUG;
    }
    else {
        ASSERT( defined( $this->_loadedRev ) ) if DEBUG;
        ASSERT( ( $this->_loadedRev > 0 ),
            "loadedRev is non-zero: " . $this->_loadedRev )
          if DEBUG;
        ASSERT( defined( $this->_latestIsLoaded ) ) if DEBUG;
    }

    return $this;
}

=begin TML

---++ ObjectMethod unload()

Return the object to an unloaded state. This method should be used
with the greatest of care, as it resets the load state of the object,
which may have surprising effects on other code that shares the object.

=cut

sub unload {
    my $this = shift;

    # Avoid collisions, initiate removal from MetaCache only and only if object
    # has been previously stored in the cache.
    $this->session->search->metacache->removeMeta( $this->web, $this->topic )
      if $this->inMetaCache && $this->session && $this->session->has_search;
    $this->_clear_loadedRev;
    $this->_clear_latestIsLoaded;
    $this->clear_text;

    # SMELL: _preferences object class must define DEMOLISH method and use to
    # finalize the object.
    $this->_clear_preferences;

    # Unload meta-data
    $this->clear_metaData;
    $this->_clear_indices;
}

=begin TML

---++ ObjectMethod finish()
Clean up the object, releasing any memory stored in it. Make sure this
gets called before an object you have created goes out of scope.

=cut

# Note to developers; please undef *all* fields in the object explicitly,
# whether they are references or not. That way this method is "golden
# documentation" of the live fields in the object.

sub finish {
    my $this = shift;
    $this->unload();

    # SMELL vrurg Generally, it's not needed to clear these attributes manually
    # as this will be done automatically during normal object destruction.
    $this->clear_web;
    $this->clear_topic;
    $this->clear_session;
    if (DEBUG) {

    #someone keeps adding random references to Meta so to shake them out..
    #if its an intentional ref to an object, please add it to the undef's above.

#SMELL: Sven noticed during development that something is adding a $this->store to a meta obj - havn't found it yet
#ASSERT(not defined($this->store)) if DEBUG;

        use Scalar::Util qw(blessed);
        foreach my $key (%$this) {

            #ASSERT(not defined(blessed($this->{$key})));
        }
    }
}

# Assert helpers
sub _assertIsTopic {
    my $this = shift;
    ASSERT( $this->isa('Foswiki::Meta') );
    ASSERT( $this->has_web && $this->has_topic, 'not a topic object' );
}

sub _assertIsWeb {
    my $this = shift;
    ASSERT( $this->isa('Foswiki::Meta') );
    ASSERT( $this->has_web && !$this->has_topic, 'not a web object' );
}

# Does not test attachment existance, just validity of the name
sub _assertIsAttachment {
    my ( $this, $name ) = @_;
    $this->_assertIsTopic();
    ASSERT( $name, 'not a valid attachment name' );
}

=begin TML

---++ ObjectMethod getPath() -> $objectpath

Get the canonical content access path for the object. For example,
a topic "MyTopic" in subweb "Subweb" of web "Myweb" will have an
access path "Myweb/Subweb.MyTopic"

=cut

sub getPath {
    my $this = shift;

    return '' unless $this->has_web && defined $this->web;
    return $this->web . ( $this->has_topic ? '.' . $this->topic : '' );
}

=begin TML

---++ ObjectMethod isSessionTopic() -> $boolean
Return true if this object refers to the session topic. The session
topic is established from the path used to invoke Foswiki, for example
".../view/Myweb/MyTopic" sets "Myweb.MyTopic" as the session topic.

=cut

sub isSessionTopic {
    my $this = shift;
    return 0
      unless $this->has_web
      && $this->has_topic
      && defined $this->session->webName
      && defined $this->session->topicName;
    return $this->web eq $this->session->webName
      && $this->topic eq $this->session->topicName;
}

=begin TML

---++ ObjectMethod getPreference( $key ) -> $value

Get a value for a preference defined *in* the object. Note that
web preferences always inherit from parent webs, but topic preferences
are strictly local to topics.

Note that this is *not* the same as =Foswiki::Func::getPreferencesValue=,
which is almost certainly what you want to call instead.

=cut

sub getPreference {
    my ( $this, $key ) = @_;

    unless ( $this->has_web || $this->has_topic ) {
        return $this->session->prefs->getPreference($key);
    }

    # make sure the preferences are parsed and cached
    unless ( $this->_has_preferences ) {
        $this->_preferences( $this->session->prefs->loadPreferences($this) );
    }
    return $this->_preferences->get($key);
}

=begin TML

---++ ObjectMethod getContainer() -> $containerObject

Get the container of this object; for example, the web that a topic is within

=cut

sub getContainer {
    my $this = shift;

    if ( $this->has_topic ) {
        return Foswiki::Meta->new(
            session => $this->session,
            web     => $this->web
        );
    }
    if ( $this->has_web ) {
        return Foswiki::Meta->new( session => $this->session );
    }
    ASSERT( 0, 'no container for this object type' ) if DEBUG;
    return;
}

=begin TML

---++ ObjectMethod existsInStore() -> $boolean

A Meta object can be created for a web or topic that doesn't exist in the
actual store (e.g. is in the process of being created). This method returns
true if the corresponding web or topic really exists in the store.

=cut

sub existsInStore {
    my $this = shift;
    if ( $this->has_topic ) {

        # only checking for a topic existence already establishes a dependency
        $this->addDependency();

        return $this->session->store->topicExists( $this->web, $this->topic );
    }
    elsif ( $this->has_web ) {
        return $this->session->store->webExists( $this->web );
    }
    else {
        return 1;    # the root always exists
    }
}

=begin TML

---++ ObjectMethod stringify( $debug ) -> $string

Return a string version of the meta object. $debug adds
extra debug info.

=cut

sub stringify {
    my ( $this, $debug ) = @_;
    my $s = $this->web;
    if ( $this->topic ) {
        $s .= "." . $this->topic;
        $s .=
          " " . ( $this->_has_loadedRev )
          ? $this->_loadedRev
          : '(not loaded)'
          if $debug;
        $s .= "\n" . Foswiki::Serialise::serialise( $this, 'Embedded' );
    }
    return $s;
}

=begin TML

---++ ObjectMethod addDependency() -> $this

This establishes a caching dependency between $this and the
base topic this session is currently rendering. The dependency
will be asserted during Foswiki::PageCache::cachePage().
See Foswiki::PageCache::addDependency().

=cut

sub addDependency {
    my $cache = $_[0]->session->cache;
    return unless $cache;
    return $cache->addDependency( $_[0]->web, $_[0]->topic );
}

=begin TML

---++ ObjectMethod fireDependency() -> $this

Invalidates the cache bucket of the current meta object
within the Foswiki::PageCache. See Foswiki::PageCache::fireDependency().

=cut

sub fireDependency {
    my $cache = $_[0]->session->cache;
    return unless $cache;
    return $cache->fireDependency( $_[0]->web, $_[0]->topic );
}

=begin TML

---++ ObjectMethod isCacheable() -> $boolean

Return true if page caching is enabled and this topic object is cacheable.

=cut

sub isCacheable {
    my $this = shift;

    return 0 unless $Foswiki::cfg{Cache}{Enabled};

    my $cache = $this->session->cache;
    return 0 unless $cache;

    return $cache->isCacheable( $this->web, $this->topic );
}

############# WEB METHODS #############

=begin TML

---++ ObjectMethod populateNewWeb( [$baseWeb [, $opts]] )

$baseWeb is the name of an existing web (a template web). If the
base web is a system web, all topics in it
will be copied into this web. If it is a normal web, only topics starting
with 'Web' will be copied. If no base web is specified, an empty web
(with no topics) will be created. If it is specified but does not exist,
an error will be thrown.

$opts is a ref to a hash that contains settings to be modified in
the web preferences topic in the new web.

=cut

# SMELL: there seems to be no reason to call this method 'NewWeb', it can
# be used to copy into an existing web and it does not appear to be
# unexpectedly destructive.
# perhaps refactor into something that takes a resultset as an input list?
# (users have asked to be able to copy a SEARCH'd set of topics..)
sub populateNewWeb {
    my ( $this, $templateWeb, $opts ) = @_;
    _assertIsWeb($this) if DEBUG;

    my $session = $this->session;

    my ( $parent, $new ) = $this->web =~ m/^(.*)\/([^\.\/]+)$/;

    if ($parent) {
        unless ( $Foswiki::cfg{EnableHierarchicalWebs} ) {
            Foswiki::Exception->throw( text => 'Unable to create '
                  . $this->web
                  . ' - Hierarchical webs are disabled' );
        }

        unless ( $session->webExists($parent) ) {
            Foswiki::Exception->throw(
                text => 'Parent web ' . $parent . ' does not exist' );
        }
    }

    # Validate that template web exists, or error should be thrown
    if ($templateWeb) {
        unless ( $session->webExists($templateWeb) ) {
            Foswiki::Exception->throw(
                text => 'Template web ' . $templateWeb . ' does not exist' );
        }
    }

    # Make sure there is a preferences topic; this is how we know it's a web
    my $prefsTopicObject;
    if (
        !$session->topicExists( $this->web, $Foswiki::cfg{WebPrefsTopicName} ) )
    {
        my $prefsText = 'Preferences';
        $prefsTopicObject = $this->new(
            session => $this->session,
            web     => $this->web,
            topic   => $Foswiki::cfg{WebPrefsTopicName},
            text    => $prefsText
        );
        $prefsTopicObject->save();
    }

    if ($templateWeb) {
        my $tWebObject = $this->new( session => $session, web => $templateWeb );
        require Foswiki::WebFilter;
        my $sys =
          Foswiki::WebFilter->new('template')->ok( $session, $templateWeb );
        my $it = $tWebObject->eachTopic();
        while ( $it->hasNext() ) {
            my $topic = $it->next();
            next unless ( $sys || $topic =~ m/^Web/ );
            my $to =
              Foswiki::Meta->load( $this->session, $templateWeb, $topic );

            # Open attachment filehandles
            my %attfh;
            foreach my $sfa ( $to->find('FILEATTACHMENT') ) {
                my $fh = $to->openAttachment( $sfa->{name}, '<' );
                $attfh{ $sfa->{name} } = {
                    fh      => $fh,
                    date    => $sfa->{date},
                    user    => $sfa->{user} || $session->user,
                    comment => $sfa->{comment}
                };
            }
            $to->saveAs(
                web              => $this->web,
                topic            => $topic,
                forcenewrevision => 1
            );

            # copy fileattachments
            while ( my ( $fa, $sfa ) = each %attfh ) {
                my $arev = $session->store->saveAttachment(
                    $to, $fa,
                    $sfa->{fh},
                    $sfa->{user},
                    {
                        forcedate => $sfa->{date},
                        minor     => 1,
                        comment   => $sfa->{comment}
                    }
                );
                close( $sfa->{fh} );
                ASSERT($arev) if DEBUG;
                $this->session->store->recordChange(
                    verb       => 'insert',
                    cuid       => $sfa->{user},
                    revision   => $to->_loadedRev,
                    path       => $to->getPath(),
                    attachment => $fa,
                    comment    => "add $arev"
                );
            }
        }
    }

    # patch WebPreferences in new web. We ignore permissions, because
    # we are creating a new web here.
    if ($opts) {
        my $prefsTopicObject =
          Foswiki::Meta->load( $this->session, $this->web,
            $Foswiki::cfg{WebPrefsTopicName} );
        my $text = $prefsTopicObject->text;
        foreach my $key ( keys %$opts ) {

            #don't create the required params to create web.
            next if ( $key eq 'BASEWEB' );
            next if ( $key eq 'NEWWEB' );
            next if ( $key eq 'NEWTOPIC' );
            next if ( $key eq 'ACTION' );

            if ( defined( $opts->{$key} ) ) {
                if ( $text =~
s/($Foswiki::regex{setRegex}$key\s*=).*?$/$1 $opts->{$key}/gm
                  )
                {
                }
                else {

                    #this setting wasn't found, so we need to append it.
                    $text .= "\n   * Web Created with KEY set\n";
                    $text .= "\n      * Set $key = $opts->{$key}\n";
                }
            }
        }
        $prefsTopicObject->text($text);
        $prefsTopicObject->save();
    }
}

=begin TML

---++ StaticMethod query($query, $inputTopicSet, \%options) -> $outputTopicSet

Search for topic information
=$query= must be a =Foswiki::*::Node= object. 

   * $inputTopicSet is a reference to an iterator containing a list
     of topic in this web, if set to undef, the search/query algo will
     create a new iterator using eachTopic() 
     and the web, topic and excludetopics options (as per SEARCH)
   * web option - The web/s to search in - string can have the same form
     as the =web= param of SEARCH


Returns an Foswiki::Search::InfoCache iterator

=cut

sub query {
    my ( $query, $inputTopicSet, $options ) = @_;
    return $Foswiki::Plugins::SESSION->store->query( $query, $inputTopicSet,
        $Foswiki::Plugins::SESSION, $options );
}

=begin TML

---++ ObjectMethod eachWeb( $all ) -> $iterator

Return an iterator over each subweb. If =$all= is set, will return a
list of all web names *under* the current location. Returns web pathnames
relative to $this.

Only valid on webs and the root.

=cut

sub eachWeb {
    my ( $this, $all ) = @_;

    # Works on the root, so web may be undef
    ASSERT( !$this->topic, 'this object may not contain webs' ) if DEBUG;
    return $this->session->store->eachWeb( $this, $all );

}

=begin TML

---++ ObjectMethod eachTopic() -> $iterator

Return an iterator over each topic name in the web. Only valid on webs.

=cut

sub eachTopic {
    my ($this) = @_;
    _assertIsWeb($this) if DEBUG;
    if ( !$this->web ) {

        # Root
        require Foswiki::ListIterator;
        return Foswiki::ListIterator->new( list => [] );
    }
    return $this->session->store->eachTopic($this);
}

=begin TML

---++ ObjectMethod eachAttachment() -> $iterator

Return an iterator over each attachment name in the topic.
Only valid on topics.

The list of the names of attachments stored for the given topic may be a
longer list than the list that comes from the topic meta-data, which may
only lists the attachments that are normally visible to the user.

=cut

sub eachAttachment {
    my ($this) = @_;
    _assertIsTopic($this) if DEBUG;
    return $this->session->store->eachAttachment($this);
}

=begin TML

---++ ObjectMethod eachChange( $time ) -> $iterator

Get an iterator over the list of all the changes to the object between
=$time= and now. $time is a time in seconds since 1st Jan 1970, and is not
guaranteed to return any changes that occurred before (now -
{Store}{RememberChangesFor}). Changes are returned in most-recent-first
order.

If the object is a web, changes for all topics within that web will be
iterated. If it's a topic, then all changes to the topic will be iterated.

Each element of the iterator is a reference to a hash:
   * =verb= - the action - one of
      * =update= - a web, topic or attachment has been modified
      * =insert= - a web, topic or attachment is being inserted
      * =remove= - a topic or attachment is being removed
   * =time= - epoch-secs time of the change
   * =cuid= - who is making the change
   * =revision= - the revision of the topic that the change appears in
   * =path= - canonical web.topic path for the affected object
   * =attachment= - attachment name (optional)
   * =oldpath= - canonical web.topic path for the origin of a move/rename
   * =oldattachment= - origin of move
   * =minor= - boolean true if this change is flagged as minor
   * =comment= - descriptive text

Stores must return the following fields if compatibility with Foswiki < 2
is required.
   * =topic= - name of the topic the change occurred to
   * =more= - formatted string indicating if the change was minor or not
   * =user= - wikiname of the changing user
The fields are *deprecated* and should not be used by core.

=cut

sub eachChange {
    my ( $this, $time ) = @_;

    # not valid at root level
    _assertIsWeb($this) if DEBUG;
    return $this->session->store->eachChange( $this, $time );
}

############# TOPIC METHODS #############

=begin TML

---++ ObjectMethod loadVersion($rev) -> $version

Load the object from the store. The object must not be already loaded
with a different rev (verified by an ASSERT)

See =getLoadedRev= to determine what revision is currently being viewed.
   * =$rev= - revision to load. If undef, 0, '' or > max available rev, will
     load the latest rev. If the revision is in range but does not exist,
     then will return an unloaded meta object (getLoadedRev() will be undef)

Returns the version identifier for the loaded revision. (and undef if it failed to load)

WARNING: see notes on revision numbers under =getLoadedRev=

=cut

sub loadVersion {
    my ( $this, $rev ) = @_;

    return unless $this->has_topic;

    # If no specific rev was requested, check that the latest rev is
    # loaded.
    if ( !defined $rev || !$rev ) {

        # Trying to load the latest
        if ( $this->_latestIsLoaded ) {

            #TODO: these asserts trip up Comment Plugin
            #ASSERT(defined($this->_loadedRev)) if DEBUG;
            #ASSERT($rev == $this->_loadedRev) if DEBUG;
            return;
        }

        # SMELL: Sven added this assert, but i don't understand why and
        # it causes PlainFile to fail for no good reason. C.
        #ASSERT( not( $this->_loadedRev ), $this->_loadedRev ) if DEBUG;
    }
    elsif ( defined( $this->_loadedRev ) ) {

        # Cannot load a different rev into an already-loaded
        # Foswiki::Meta object
        $rev = -1 unless defined $rev;
        ASSERT( 0, "Attempt to reload $rev over version " . $this->_loadedRev )
          if DEBUG;
    }

    # Is it already loaded?
    ASSERT( !($rev) or $rev =~ m/^\s*\d+\s*/ ) if DEBUG;   # looks like a number
    return $this->_loadedRev
      if ( $rev && $this->_loadedRev && $rev == $this->_loadedRev );

    # SMELL: Sven added this assert, but i don't understand why and
    # it causes PlainFile to fail for no good reason. C.
    #ASSERT( not( $this->_loadedRev ) ) if DEBUG;

    # Note: Since Item12472, the store implementation is expected
    # to call setLoadStatus() in readTopic
    $this->setLoadStatus( undef, undef );
    my $store = $this->session->store;
    ASSERT(
        ref($store) && $store->isa('Foswiki::Store'),
        "Store attribute ($store) is not a valid object!"
    ) if DEBUG;
    $this->session->store->readTopic( $this, $rev );

    if ( $this->_has_loadedRev ) {

        # Make sure text always has a value once loadVersion has been called
        # once. Skip default lazy initialize of text to avoid recursive call to
        # loadVersion.
        $this->text('') unless $this->has_text;

        $this->addDependency();
    }
    else {

        #we didn't load, so how could it be latest?
        ASSERT( not $this->_has_latestIsLoaded ) if DEBUG;
    }

    return $this->_loadedRev;
}

=begin TML

---++ ObjectMethod put($type, \%args)

Put a hash of key=value pairs into the given type set in this meta. This
will *not* replace another value with the same name (for that see =putKeyed=)

For example,
<verbatim>
$meta->put( 'FIELD', { name => 'MaxAge', title => 'Max Age', value =>'103' } );
</verbatim>

=cut

sub put {
    my ( $this, $type, $args ) = @_;
    _assertIsTopic($this)   if DEBUG;
    ASSERT( defined $type ) if DEBUG;
    ASSERT( defined $args && ref($args) eq 'HASH' ) if DEBUG;

    unless ( $this->metaData->{$type} ) {
        $this->metaData->{$type} = [];
        $this->_indices->{$type} = {};
    }

    my $data = $this->metaData->{$type};
    my $i    = 0;
    if ($data) {

        # overwrite old single value
        if ( scalar(@$data) && defined $data->[0]->{name} ) {
            delete $this->_indices->{$type}->{ $data->[0]->{name} };
        }
        $data->[0] = $args;
    }
    else {
        $i = push( @$data, $args ) - 1;
    }
    if ( defined $args->{name} ) {
        $this->_indices->{$type} ||= {};
        $this->_indices->{$type}->{ $args->{name} } = $i;
    }
}

=begin TML

---++ ObjectMethod putKeyed($type, \%args)

Put a hash of key=value pairs into the given type set in this meta, replacing
any existing value with the same key.

For example,
<verbatim>
$meta->putKeyed( 'FIELD',
    { name => 'MaxAge', title => 'Max Age', value =>'103' } );
</verbatim>

=cut

# Note: Array is used instead of a hash to preserve sequence

sub putKeyed {
    my ( $this, $type, $args ) = @_;
    _assertIsTopic($this) if DEBUG;
    ASSERT($type)         if DEBUG;
    ASSERT( $args && ref($args) eq 'HASH' ) if DEBUG;
    my $keyName = $args->{name};
    ASSERT( $keyName, join( ',', keys %$args ) ) if DEBUG;

    unless ( $this->metaData->{$type} ) {
        $this->metaData->{$type} = [];
        $this->_indices->{$type} = {};
    }

    my $data = $this->metaData->{$type};

    # The \% shouldn't be necessary, but it is
    my $indices = \%{ $this->_indices->{$type} };
    if ( defined $indices->{$keyName} ) {
        $data->[ $indices->{$keyName} ] = $args;
    }
    else {
        $indices->{$keyName} = push( @$data, $args ) - 1;
    }
}

=begin TML

---++ ObjectMethod putAll

Replaces all the items of a given key with a new array.

For example,
<verbatim>
$meta->putAll( 'FIELD',
     { name => 'MinAge', title => 'Min Age', value =>'50' },
     { name => 'MaxAge', title => 'Max Age', value =>'103' },
     { name => 'HairColour', title => 'Hair Colour', value =>'white' }
 );
</verbatim>

=cut

sub putAll {
    my ( $this, $type, @array ) = @_;
    _assertIsTopic($this) if DEBUG;

    my %indices;
    for ( my $i = 0 ; $i < scalar(@array) ; $i++ ) {
        if ( defined $array[$i]->{name} ) {
            $indices{ $array[$i]->{name} } = $i;
        }
    }
    $this->metaData->{$type} = \@array;
    $this->_indices->{$type} = \%indices;
}

=begin TML

---++ ObjectMethod get( $type, $key ) -> \%hash

Find the value of a meta-datum in the map. If the type is
keyed (identified by a =name=), the =$key= parameter is required
to say _which_ entry you want. Otherwise you will just get the first value.

If you want all the keys of a given type use the 'find' method.

The result is a reference to the hash for the item.

For example,
<verbatim>
my $ma = $meta->get( 'FIELD', 'MinAge' );
my $topicinfo = $meta->get( 'TOPICINFO' ); # get the TOPICINFO hash
</verbatim>

=cut

sub get {
    my ( $this, $type, $name ) = @_;
    _assertIsTopic($this) if DEBUG;

    my $data = $this->metaData->{$type};
    if ($data) {
        if ( defined $name ) {

            my $indices = $this->_indices;
            return undef unless defined $indices;
            $indices = $indices->{$type};
            return undef unless defined $indices;
            return undef unless defined $indices->{$name};
            return $data->[ $indices->{$name} ];
        }
        else {
            return $data->[0];
        }
    }

    return undef;
}

=begin TML

---++ ObjectMethod find (  $type  ) -> @values

Get all meta data for a specific type.
Returns the array stored for the type. This will be zero length
if there are no entries.

For example,
<verbatim>
my $attachments = $meta->find( 'FILEATTACHMENT' );
</verbatim>

=cut

sub find {
    my ( $this, $type ) = @_;
    _assertIsTopic($this) if DEBUG;

    my $itemsr = $this->metaData->{$type};
    my @items  = ();

    if ($itemsr) {
        @items = @$itemsr;
    }

    return @items;
}

=begin TML

---++ ObjectMethod remove($type, $key)

With no type, will remove all the meta-data in the object.

With a $type but no $key, will remove _all_ items of that type
(so for example if $type were FILEATTACHMENT it would remove all of them)

With a $type and a $key it will remove only the specific item.

=cut

sub remove {
    my ( $this, $type, $name ) = @_;
    _assertIsTopic($this) if DEBUG;

    if ($type) {
        my $data = $this->metaData->{$type};
        return unless defined $data;
        if ($name) {
            my $indices = $this->_indices->{$type};
            if ( defined $indices ) {
                my $i = $indices->{$name};
                return unless defined $i;
                splice( @$data, $i, 1 );
                delete $indices->{$name};
                for ( my $i = 0 ; $i < scalar(@$data) ; $i++ ) {
                    my $item = $data->[$i];
                    next unless exists $item->{name};
                    $indices->{ $item->{name} } = $i;
                }
            }
        }
        else {
            delete $this->metaData->{$type};
            delete $this->_indices->{$type};
        }
    }
    else {
        $this->clear_metaData;
        $this->_clear_indices;
    }
}

=begin TML

---++ ObjectMethod copyFrom( $otherMeta [, $type [, $nameFilter]] )

Copy all entries of a type from another meta data set. This
will destroy the old values for that type, unless the
copied object doesn't contain entries for that type, in which
case it will retain the old values.

If $type is undef, will copy ALL TYPES.

If $nameFilter is defined (a perl regular expression), it will copy
only data where ={name}= matches $nameFilter.

Does *not* copy web, topic or text.

=cut

sub copyFrom {
    my ( $this, $other, $type, $filter ) = @_;
    _assertIsTopic($this)  if DEBUG;
    _assertIsTopic($other) if DEBUG;

    if ($type) {
        return if $type =~ m/^_/;
        my @data;
        foreach my $item ( @{ $other->metaData->{$type} } ) {
            if ( !$filter
                || ( $item->{name} && $item->{name} =~ m/$filter/ ) )
            {
                ASSERT( defined($item) ) if DEBUG;
                my %datum = %$item;
                push( @data, \%datum );
            }
        }
        $this->putAll( $type, @data );
    }
    else {
        foreach my $k ( keys %{ $other->metaData } ) {
            unless ( $k =~ m/^_/ ) {
                $this->copyFrom( $other, $k );
            }
        }
    }
}

=begin TML

---++ ObjectMethod count($type) -> $integer

Return the number of entries of the given type

=cut

sub count {
    my ( $this, $type ) = @_;
    _assertIsTopic($this) if DEBUG;
    my $data = $this->metaData->{$type};

    return scalar(@$data) if ( defined($data) );

    return 0;
}

=begin TML

---++ ObjectMethod setRevisionInfo( %opts )

Set TOPICINFO information on the object, as specified by the parameters.
   * =version= - the revision number
   * =time= - the time stamp
   * =author= - the user id (cUID)
   * + additional data fields to save e.g. reprev, comment

=cut

sub setRevisionInfo {
    my ( $this, %data ) = @_;
    _assertIsTopic($this) if DEBUG;

    my $ti = $this->get('TOPICINFO') || {};

    foreach my $k ( keys %data ) {
        $ti->{$k} = $data{$k};
    }

    # compatibility; older versions of the code use
    # RCS rev numbers. Save with them so old code can
    # read these topics
    ASSERT( defined $ti->{version} ) if DEBUG;
    $ti->{version} = 1 if $ti->{version} < 1;
    $ti->{version} = $ti->{version};
    $ti->{format}  = EMBEDDING_FORMAT_VERSION;

    $this->put( 'TOPICINFO', $ti );
}

=begin TML

---++ ObjectMethod getRevisionInfo([$attachment [,$rev]]) -> \%info

   * =$attachment= - (optional) attachment name to get info about
   * =$rev= - (optional) revision of attachment for which to get info

Return revision info for the loaded revision of a topic or
attachment with at least:
   * ={date}= in epochSec
   * ={author}= canonical user ID
   * ={version}= the revision number

---++ ObjectMethod getRevisionInfo() -> ( $revDate, $author, $rev, $comment )

Limited backwards compatibility for plugins that assume the 1.0.x interface
The comment is *always* blank

=cut

sub getRevisionInfo {
    my ( $this, $attachment, $rev ) = @_;

    _assertIsTopic($this) if DEBUG;

    if ($attachment) {
        return $this->session->store->getVersionInfo( $this, $rev,
            $attachment );
    }

    my $info;
    if (    not defined( $this->_loadedRev )
        and not Foswiki::Func::topicExists( $this->web, $this->topic ) )
    {

#print STDERR "topic does not exist - at least, _loadedRev is not set..("
#  . $this->web . ' '
#  . $this->topic . ")\n";
#this does not exist on disk - no reason to goto the store for the defaults
#TODO: Sven is not 100% sure this is the right decision, but it feels better not to do a trip into the deep for an application default
        $info = {
            date    => 0,
            author  => $Foswiki::Users::BaseUserMapping::DEFAULT_USER_CUID,
            version => 0,
            format  => EMBEDDING_FORMAT_VERSION,
        };
        return $info;
    }

    # This used to try and get revision info from the meta
    # information and only kick down to the Store module for the
    # same information if it was not present. However there have
    # been several cases where the meta information in the cache
    # is badly out of step with the store, and the conclusion is
    # that it can't be trusted. For this reason, when meta is read
    # TOPICINFO version field is automatically undefined, which
    # forces this function to re-get it from the store.
    my $topicinfo = $this->get('TOPICINFO');

    if ( $topicinfo && defined $topicinfo->{version} ) {
        $info = {
            date    => $topicinfo->{date},
            author  => $topicinfo->{author},
            version => $topicinfo->{version},
        };
    }
    else {

        # Delegate to the store
        $info = $this->session->store->getVersionInfo($this);

        # cache the result
        $this->setRevisionInfo(%$info);
    }

    if (wantarray) {

        # Backwards compatibility for 1.0.x plugins
        return ( $info->{date}, $info->{author}, $info->{version}, '' );
    }
    else {
        return $info;
    }
}

# Determines, and caches, the topic revision info of the base version,
# SMELL: this is a horrid little legacy of the InfoCache object, and
# should be done away with.
sub getRev1Info {
    my ( $this, $attr ) = @_;
    _assertIsTopic($this) if DEBUG;

#my ( $web, $topic ) = Foswiki::Func::normalizeWebTopicName( $this->{_defaultWeb}, $webtopic );
    my $web   = $this->web;
    my $topic = $this->topic;

    my $info = $this->_getRev1Info;
    unless ( defined $info->{$attr} ) {
        my $ri = $info->{rev1info};
        unless ($ri) {
            my $tmp = Foswiki::Meta->load( $this->session, $web, $topic, 1 );
            $info->{rev1info} = $ri = $tmp->getRevisionInfo();
        }

        if ( $attr eq 'createusername' ) {
            $info->{createusername} =
              $this->session->users->getLoginName( $ri->{author} );
        }
        elsif ( $attr eq 'createwikiname' ) {
            $info->{createwikiname} =
              $this->session->users->getWikiName( $ri->{author} );
        }
        elsif ( $attr eq 'createwikiusername' ) {
            $info->{createwikiusername} =
              $this->session->users->webDotWikiName( $ri->{author} );
        }
        elsif ($attr eq 'createdate'
            or $attr eq 'createlongdate'
            or $attr eq 'created' )
        {
            $info->{created} = $ri->{date};

            # Don't pass Foswiki::Time an undef value
            if ( defined $ri->{date} ) {
                require Foswiki::Time;
                $info->{createdate} = Foswiki::Time::formatTime( $ri->{date} );

                #TODO: wow thats disgusting.
                $info->{created} = $info->{createlongdate} =
                  $info->{createdate};
            }
        }
    }
    return $info->{$attr};
}

=begin TML

---++ ObjectMethod merge( $otherMeta, $formDef )

   * =$otherMeta= - a block of meta-data to merge with $this
   * =$formDef= reference to a Foswiki::Form that gives the types of the fields in $this

Merge the data in the other meta block.
   * File attachments that only appear in one set are preserved.
   * Form fields that only appear in one set are preserved.
   * Form field values that are different in each set are text-merged
   * We don't merge for field attributes or title
   * Topic info is not touched
   * The =isTextMergeable= method on the form def is used to determine if that field is mergeable. If it isn't, the value currently in meta will _not_ be changed.

=cut

sub merge {
    my ( $this, $other, $formDef ) = @_;
    _assertIsTopic($this)  if DEBUG;
    _assertIsTopic($other) if DEBUG;

    my $data = $other->metaData->{FIELD};
    if ($data) {
        foreach my $otherD (@$data) {
            my $thisD = $this->get( 'FIELD', $otherD->{name} );
            if ( $thisD && $thisD->{value} ne $otherD->{value} ) {
                if ( $formDef->isTextMergeable( $thisD->{name} ) ) {
                    require Foswiki::Merge;
                    my $merged = Foswiki::Merge::merge2(
                        'A',
                        $otherD->{value},
                        'B',
                        $thisD->{value},
                        '.*?\s+',
                        $this->session,
                        $formDef->getField( $thisD->{name} )
                    );

                    # SMELL: we don't merge attributes or title
                    $thisD->{value} = $merged;
                }
            }
            elsif ( !$thisD ) {
                $this->putKeyed( 'FIELD', $otherD );
            }
        }
    }

    $data = $other->metaData->{FILEATTACHMENT};
    if ($data) {
        foreach my $otherD (@$data) {
            my $thisD = $this->get( 'FILEATTACHMENT', $otherD->{name} );
            if ( !$thisD ) {
                $this->putKeyed( 'FILEATTACHMENT', $otherD );
            }
        }
    }
}

=begin TML

---++ ObjectMethod forEachSelectedValue( $types, $keys, \&fn, \%options )

Iterate over the values selected by the regular expressions in $types and
$keys.
   * =$types= - regular expression matching the names of fields to be processed. Will default to qr/^[A-Z]+$/ if undef.
   * =$keys= - regular expression matching the names of keys to be processed.  Will default to qr/^[a-z]+$/ if undef.

Iterates over each value, calling =\&fn= on each, and replacing the value
with the result of \&fn.

\%options will be passed on to $fn, with the following additions:
   * =_type= => the type name (e.g. "FILEATTACHMENT")
   * =_key= => the key name (e.g. "user")

=cut

sub forEachSelectedValue {
    my ( $this, $types, $keys, $fn, $options ) = @_;
    _assertIsTopic($this) if DEBUG;

    $types ||= qr/^[A-Z]+$/;
    $keys  ||= qr/^[a-z]+$/;

    foreach my $type ( grep { /$types/ } keys %{ $this->metaData } ) {
        $options->{_type} = $type;
        my $data = $this->metaData->{$type};
        next unless $data;
        foreach my $datum (@$data) {
            foreach my $key ( grep { /$keys/ } keys %$datum ) {
                $options->{_key} = $key;
                $datum->{$key} = &$fn( $datum->{$key}, $options );
            }
        }
    }
}

=begin TML

---++ ObjectMethod getParent() -> $parent

Gets the TOPICPARENT name. Safe shortcut for =$meta->get('TOPICPARENT')->{name}
Returns the emty string if there is no parent.

=cut

sub getParent {
    my ($this) = @_;

    my $value  = '';
    my $parent = $this->get('TOPICPARENT');
    $value = $parent->{name} if ($parent);

    # Return empty string (not undef), if TOPICPARENT meta is broken
    $value = '' if ( !defined $value );
    return $value;
}

=begin TML

---++ ObjectMethod getFormName() -> $formname

Returns the name of the FORM, or '' if none.

=cut

sub getFormName {
    my ($this) = @_;

    my $aForm = $this->get('FORM');
    if ($aForm) {
        return $aForm->{name};
    }
    return '';
}

=begin TML

---++ ObjectMethod renderFormForDisplay() -> $html

Render the form contained in the meta for display.

=cut

# SMELL: this is part of the View and should be moved closer to the renderer
sub renderFormForDisplay {
    my ($this) = @_;
    _assertIsTopic($this) if DEBUG;

    my $fname = $this->getFormName();

    require Foswiki::Form;
    require Foswiki::OopsException;
    return '' unless $fname;

    my $form;
    my $result;
    try {
        $form = Foswiki::Form->loadCached( $this->session, $this->web, $fname );
        $result = $form->renderForDisplay($this);
    }
    catch {
        my $e = $_;
        if ( $e->isa('Foswiki::OopsException') ) {

            # Make pseudo-form from field data
            $form =
              Foswiki::Form->loadCached( $this->session, $this->web, $fname,
                $this );
            $result =
              $this->session->inlineAlert( 'alerts', 'formdef_missing',
                $fname );
            $result .= $form->renderForDisplay($this) if $form;
        }
        else {
            Foswiki::Exception->rethrow($e);
        }
    };

    return $result;
}

=begin TML

---++ ObjectMethod renderFormFieldForDisplay($name, $format, $attrs) -> $text

Render a single formfield, using the $format. See
Foswiki::Form::FormField::renderForDisplay for a description of how the value
is rendered.

=cut

# SMELL: this is part of the View and should be moved closer to the renderer
sub renderFormFieldForDisplay {
    my ( $this, $name, $format, $attrs ) = @_;
    _assertIsTopic($this) if DEBUG;

    my $mf = $this->get( 'FIELD', $name );
    unless ($mf) {

        # Not a valid field name, maybe it's a title.
        require Foswiki::Form;
        $name = Foswiki::Form::fieldTitle2FieldName($name);
        $mf = $this->get( 'FIELD', $name );
    }
    return '' unless $mf;    # field not found

    my $fname = $this->getFormName();
    if ($fname) {
        require Foswiki::Form;
        my $result;
        try {
            my $form =
              Foswiki::Form->loadCached( $this->session, $this->web, $fname );
            my $field = $form->getField($name);
            if ($field) {
                $attrs->{usetitle} = $mf->{title};
                $result =
                  $field->renderForDisplay( $format, $mf->{value}, $attrs );
            }
        }
        catch {
            my $e = $_;
            if ( !$e->isa('Foswiki::OopsException') ) {
                Foswiki::Exception->rethrow($e);
            }

            # Form not found, ignore
        };

        return $result if defined $result;
    }

    # Form or field wasn't found, do your best!
    my $f = $this->get( 'FIELD', $name );
    if ($f) {
        $format =~ s/\$title/$f->{title}/;
        require Foswiki::Render;
        my $value =
          Foswiki::Render::protectFormFieldValue( $mf->{value}, $attrs );
        $format =~ s/\$value(\([^)]*\))?/$value/;
    }
    return $format;
}

=begin TML

---++ ObjectMethod haveAccess($mode, $cUID) -> $boolean

   * =$mode=  - 'VIEW', 'CHANGE', 'CREATE', etc. (defaults to VIEW)
   * =$cUID=    - Canonical user id (defaults to current user)
Check if the user has the given mode of access to the topic. This call
may result in the topic being read.

=cut

sub haveAccess {
    my ( $this, $mode, $cUID ) = @_;
    $mode ||= 'VIEW';
    $cUID ||= $this->session->user;

    my $session = $this->session;

    my $ok = $session->access->haveAccess( $mode, $cUID, $this );
    $reason = $session->access->getReason();
    return $ok;
}

=begin TML

---++ ObjectMethod save( %options  )

Save the current object, invoking appropriate plugin handlers
   * =%options= - Hash of options, see saveAs for list of keys

=cut

# SMELL: arguably save should only be permitted if the loaded rev of
# the object is the same as the latest rev.
sub save {
    my $this = shift;
    ASSERT( scalar(@_) % 2 == 0 ) if DEBUG;
    my %opts = @_;
    _assertIsTopic($this) if DEBUG;

    my $plugins = $this->session->plugins;

    # make sure version and date in TOPICINFO are up-to-date
    # (side effect of getRevisionInfo)
    $this->getRevisionInfo();

    # Semantics inherited from Cairo. See
    # Foswiki:Codev.BugBeforeSaveHandlerBroken
    if ( !$opts{nohandlers} && $plugins->haveHandlerFor('beforeSaveHandler') ) {

        # Break up the tom and write the meta into the topic text.
        # Nasty compatibility requirement as some old plugins may hack the
        # meta instead of using the Meta API
        my $text = Foswiki::Serialise::serialise( $this, 'Embedded' );

        my $pretext = $text;               # text before the handler modifies it
        my $premeta = $this->stringify();  # just the meta, no text
        unless ( $this->_loadedRev ) {

          # The meta obj doesn't have a loaded rev yet, and we have to block the
          # beforeSaveHandlers from loading the topic from store. We are saving,
          # and anything we have in $this is going to get written anyway, so we
          # can simply mark it as "the latest".
          # SMELL: this may not work if the beforeSaveHandler tries to use the
          # meta obj for access control checks, so that is not recommended.
            $this->_loadedRev( $this->getLatestRev() );
        }

        $plugins->dispatch( 'beforeSaveHandler', $text, $this->topic,
            $this->web, $this );

        # If the text has changed; it may be a text or meta change, or both
        if ( $text ne $pretext ) {

            # Create a new object to parse the changed text
            my $after = Foswiki::Meta->new(
                session => $this->session,
                web     => $this->web,
                topic   => $this->topic,
                text    => $text
            );
            unless ( $this->stringify() ne $premeta ) {

                # Meta-data changes in the object take priority over
                # conflicting changes in the text. So if there have been
                # *any* changes in the meta, ignore changes in the text.
                $this->copyFrom($after);
            }
            $this->text( $after->text() );
        }
    }

    my $signal;
    my $newRev;
    try {
        $newRev = $this->saveAs(%opts);
    }
    catch {
        $signal = $_;
    };

    # Semantics inherited from TWiki. See
    # TWiki:Codev.BugBeforeSaveHandlerBroken
    # TODO vrurg This is to be replaced with try's finally block.
    if (   !$opts{nohandlers}
        && !defined $signal
        && $plugins->haveHandlerFor('afterSaveHandler') )
    {
        my $text = Foswiki::Serialise::serialise( $this, 'Embedded' );
        $this->_clear_preferences;    # Make sure handler has changed prefs
        my $error = $signal ? $signal->text : undef;
        $plugins->dispatch( 'afterSaveHandler', $text, $this->topic,
            $this->web, $error, $this );
    }

    $signal->rethrow if $signal;

    ASSERT( $newRev, $this->_loadedRev ) if DEBUG;

    my @extras = ();
    push( @extras, 'minor' )   if $opts{minor};      # don't notify
    push( @extras, 'dontlog' ) if $opts{dontlog};    # don't statisticify

    $this->session->logger->log(
        {
            level    => 'info',
            action   => 'save',
            webTopic => $this->web . '.' . $this->topic,
            extra    => join( ', ', @extras ),
            user     => $this->session->user,
        }
    );

    return $newRev;
}

=begin TML

---++ ObjectMethod saveAs( $web, $topic, %options  ) -> $rev

Save the current topic to a store location. Only works on topics.
*without* invoking plugins handlers.
   * =$web.$topic= - where to move to (defaults to web.topic in the object)
   * =%options= - Hash of options, may include:
      * =forcenewrevision= - force an increment in the revision number,
        even if content doesn't change.
      * =dontlog= - don't include this change in statistics
      * =minor= - don't notify this change
      * =savecmd= - Save command (core use only)
      * =forcedate= - force the revision date to be this (core only)
      * =author= - cUID of author of change (core only - default current user)
      * =nohandlers= - *do not* call plugins handlers

Note that the %options are passed on verbatim from Foswiki::Func::saveTopic,
so an extension author can in fact use all these options. However those
marked "core only" are for core use only and should *not* be used in
extensions.

Returns the saved revision number.

=cut

# SMELL: arguably save should only be permitted if the loaded rev
# of the object is the same as the latest rev.
sub saveAs {
    my ( $this, %opts ) = @_;
    _assertIsTopic($this) if DEBUG;

    $this->web( $opts{web} )     if $opts{web};
    $this->topic( $opts{topic} ) if $opts{topic};

    my $cUID = $opts{author} || $this->session->user;
    _assertIsTopic($this) if DEBUG;

    unless ( $this->topic eq $Foswiki::cfg{WebPrefsTopicName} ) {

        # Don't verify web existance for WebPreferences, as saving
        # WebPreferences creates the web.
        unless ( $this->session->store->webExists( $this->web ) ) {
            Foswiki::Exception->throw( text => 'Unable to save topic '
                  . $this->topic
                  . ' - web '
                  . $this->web
                  . ' does not exist' );
        }
    }

    $this->_atomicLock($cUID);
    my $i = $this->session->store->getRevisionHistory($this);
    my $currentRev = $i->hasNext() ? $i->next() : 1;
    try {
        if ( $currentRev && !$opts{forcenewrevision} ) {

            # See if we want to replace the existing top revision
            my $mtime1 =
              $this->session->store->getApproxRevTime( $this->web,
                $this->topic );
            my $mtime2 = time();
            my $dt     = abs( $mtime2 - $mtime1 );
            if ( $dt <= $Foswiki::cfg{ReplaceIfEditedAgainWithin} ) {
                my $info = $this->session->store->getVersionInfo($this);

                # same user?
                if ( $info->{author} eq $cUID ) {

                    # reprev is required so we can tell when a merge is
                    # based on something that is *not* the original rev
                    # where another users' edit started.
                    $info->{reprev} = $info->{version};
                    $info->{date} = $opts{forcedate} || time();
                    $this->setRevisionInfo(%$info);
                    $this->session->store->repRev( $this, $cUID, %opts );
                    $this->_loadedRev($currentRev);
                    $this->session->store->recordChange(
                        verb     => 'update',
                        cuid     => $cUID,
                        revision => $currentRev,
                        path     => $this->getPath(),
                        minor    => 1,
                        comment  => 'reprev',
                    );
                    return $currentRev;
                }
            }
        }
        my $nextRev = $this->session->store->getNextRevision($this);
        $this->setRevisionInfo(
            date => $opts{forcedate} || time(),
            author  => $cUID,
            version => $nextRev,
        );

        my $checkSave =
          $this->session->store->saveTopic( $this, $cUID, \%opts );
        ASSERT( $checkSave == $nextRev, "$checkSave != $nextRev" ) if DEBUG;
        $this->_loadedRev($nextRev);
        $this->_latestIsLoaded(1);

        $this->session->store->recordChange(
            cuid     => $cUID,
            revision => $nextRev,
            verb     => $nextRev == 1 ? 'insert' : 'update',
            path     => $this->getPath(),
            minor    => $opts{minor},
        );
    }
    catch {
        Foswiki::Exception->rethrow($_);
    }
    finally {
        $this->_atomicUnlock($cUID);
        $this->fireDependency();

    };
    return $this->_loadedRev;
}

# An atomic lock will cause other
# processes that also try to claim a lock to block. A lock has a
# maximum lifetime of 2 minutes, so operations on a locked topic
# must be completed within that time. You cannot rely on the
# lock timeout clearing the lock, though; that should always
# be done by calling _atomicUnlock. The best thing to do is to guard
# the locked section with a try..finally clause. See man Error for more info.
#
# Atomic locks are  _not_ the locks used when a topic is edited; those are
# Leases.

sub _atomicLock {
    my ( $this, $cUID ) = @_;
    if ( $this->topic ) {
        my $logger = $this->session->logger();
        while (1) {
            my ( $user, $time ) = $this->session->store->atomicLockInfo($this);
            last if ( !$user || $cUID eq $user );
            $logger->log( 'warning',
                    'Lock on '
                  . $this->getPath() . ' for '
                  . $cUID
                  . " denied by $user" );

            # see how old the lock is. If it's older than 2 minutes,
            # break it anyway. Locks are atomic, and should never be
            # held that long, by _any_ process.
            if ( time() - $time > 2 * 60 ) {
                $logger->log( 'warning',
                    $cUID . " broke ${user}s lock on " . $this->getPath() );
                $this->session->store->atomicUnlock( $this, $cUID );
                last;
            }

            # wait a couple of seconds before trying again
            sleep(2);
        }

        # Topic
        $this->session->store->atomicLock( $this, $cUID );
    }
    else {

        # Web: Recursively lock subwebs and topics
        my $it = $this->eachWeb;
        while ( $it->hasNext ) {
            my $web = $this->web . '/' . $it->next;
            my $meta = $this->new( session => $this->session, web => $web );
            $meta->_atomicLock($cUID);
        }
        $it = $this->eachTopic;
        while ( $it->hasNext ) {
            my $meta = $this->new(
                session => $this->session,
                web     => $this->web,
                topic   => $it->next
            );
            $meta->_atomicLock($cUID);
        }
    }
}

sub _atomicUnlock {
    my ( $this, $cUID ) = @_;
    if ( $this->topic ) {
        $this->session->store->atomicUnlock($this);
    }
    else {
        my $it = $this->eachWeb();
        while ( $it->hasNext() ) {
            my $web = $this->web . '/' . $it->next();
            my $meta = $this->new( session => $this->session, session => $web );
            $meta->_atomicUnlock($cUID);
        }
        $it = $this->eachTopic();
        while ( $it->hasNext() ) {
            my $meta = $this->new(
                session => $this->session,
                web     => $this->web,
                topic   => $it->next()
            );
            $meta->_atomicUnlock($cUID);
        }
    }
}

=begin TML

---++ ObjectMethod move($to, %opts)

Move this object (web or topic) to a store location specified by the
object $to. %opts may include:
   * =user= - cUID of the user doing the moving.

=cut

# will assert false if the loaded rev of the object is not
# the latest rev.
sub move {
    my ( $this, $to, %opts ) = @_;
    ASSERT( $this->web, 'this is not a movable object' ) if DEBUG;
    ASSERT( $to->isa('Foswiki::Meta') && $to->web, 'to is not a moving target' )
      if DEBUG;

    my $cUID = $opts{user} || $this->session->user;

    if ( $this->topic ) {

        # Move topic

        $this->_atomicLock($cUID);
        $to->_atomicLock($cUID);

        # Ensure latest rev is loaded
        my $from;
        if ( $this->latestIsLoaded() ) {
            $from = $this;
        }
        else {
            $from = $this->load();
        }

        # Clear outstanding leases. We assume that the caller has checked
        # that the lease is OK to kill.
        $from->clearLease() if $from->getLease();
        try {
            $from->put(
                'TOPICMOVED',
                {
                    from => $from->getPath(),
                    to   => $to->getPath(),
                    date => time(),
                    by   => $cUID,
                }
            );

            # save the metadata change without logging
            $this->saveAs(
                dontlog => 1,    # no statistics
            );
            $from->session->store->moveTopic( $from, $to, $cUID );
            $to->loadVersion();
            ASSERT( defined($to) and defined( $to->{_loadedRev} ) ) if DEBUG;
            $this->session->store->recordChange(
                cuid     => $cUID,
                revision => $to->{_loadedRev},
                verb     => 'update',
                oldpath  => $from->getPath(),
                path     => $to->getPath()
            );

        }
        catch {
            Foswiki::Exception->rethrow($_);
        }
        finally {
            $from->_atomicUnlock($cUID);
            $to->_atomicUnlock($cUID);
            $from->fireDependency();
            $to->fireDependency();
        };

    }
    else {

        # Move web
        ASSERT( !$this->session->store->webExists( $to->web ),
            $to->web . " does not exist" )
          if DEBUG;
        $this->_atomicLock($cUID);
        $this->session->store->moveWeb( $this, $to, $cUID );

        # Record the web move as a move of the WebPreferences topic
        my $from =
          Foswiki::Meta->load( $this->session, $this->web,
            $Foswiki::cfg{WebPrefsTopicName} );
        my $to =
          Foswiki::Meta->load( $this->session, $to->web,
            $Foswiki::cfg{WebPrefsTopicName} );
        $this->session->store->recordChange(
            cuid     => $cUID,
            revision => $to->{_loadedRev},
            verb     => 'update',
            oldpath  => $from->getPath(),
            path     => $to->getPath(),
            comment  => 'moved_web'
        );

        # No point in unlocking $this - it's moved!
        $to->_atomicUnlock($cUID);
    }

    # Log rename
    my $old = $this->web . '.' . ( $this->topic || '' );
    my $new = $to->web . '.' .   ( $to->topic   || '' );
    $this->session->logger->log(
        {
            level    => 'info',
            action   => 'rename',
            webTopic => $old,
            extra    => "moved to $new",
            user     => $this->session->user
        }
    );

    # alert plugins of topic move
    $this->session->plugins->dispatch( 'afterRenameHandler', $this->web,
        $this->topic || '',
        '', $to->web, $to->topic || '', '' );
}

=begin TML

---++ ObjectMethod deleteMostRecentRevision(%opts)
Delete (or elide) the most recent revision of this. Only works on topics.

=%opts= may include
   * =user= - cUID of user doing the unlocking

=cut

sub deleteMostRecentRevision {
    my ( $this, %opts ) = @_;
    _assertIsTopic($this) if DEBUG;
    my $rev;
    my $cUID = $opts{user} || $this->session->user;

    $this->_atomicLock($cUID);
    try {
        $rev = $this->session->store->delRev( $this, $cUID );
        $this->session->store->recordChange(
            cuid     => $cUID,
            revision => $rev,
            verb     => 'update',
            path     => $this->getPath
        );

    }
    catch {
        Foswiki::Exception->rethrow($_);
    }
    finally {
        $this->_atomicUnlock($cUID);
        $this->fireDependency();
    };

    # TODO: delete entry in .changes

    # write log entry
    $this->session->logger->log(
        {
            level    => 'info',
            action   => 'cmd',
            webTopic => $this->web . '.' . $this->topic,
            extra    => "delRev $rev",
            user     => $this->session->user,
        }
    );
}

=begin TML

---++ ObjectMethod replaceMostRecentRevision( %opts )
Replace the most recent revision with whatever is in the memory copy.
Only works on topics.

%opts may include:
   * =forcedate= - try and re-use the date of the original check
   * =user= - cUID of the user doing the action

=cut

sub replaceMostRecentRevision {
    my $this = shift;
    my %opts = @_;
    _assertIsTopic($this) if DEBUG;

    my $cUID = $opts{user} || $this->session->user;

    $this->_atomicLock($cUID);

    my $info = $this->getRevisionInfo();

    if ( $opts{forcedate} ) {

        # We are trying to force the rev to be saved with the same date
        # and user as the prior rev. However, exactly the same date may
        # cause some revision control systems to barf, so to avoid this we
        # add 1 minute to the rev time. Note that this mode of operation
        # will normally require sysadmin privilege, as it can result in
        # confused rev dates if abused.
        $info->{date} += 60;
    }
    else {

        # use defaults (current time, current user)
        $info->{date}   = time();
        $info->{author} = $cUID;
    }

    # repRev is required so we can tell when a merge is based on something
    # that is *not* the original rev where another users' edit started.
    $info->{reprev} = $info->{version};
    $this->setRevisionInfo(%$info);

    try {
        $this->session->store->repRev( $this, $info->{author}, @_ );
    }
    catch {
        Foswiki::Exception->rethrow($_);
    }
    finally {
        $this->_atomicUnlock($cUID);
        $this->fireDependency();
    };

    # write log entry
    require Foswiki::Time;
    my @extras = ( $info->{version} );
    push( @extras,
        Foswiki::Time::formatTime( $info->{date}, '$rcs', 'gmtime' ) );
    push( @extras, 'minor' )   if $opts{minor};
    push( @extras, 'dontlog' ) if $opts{dontlog};
    push( @extras, 'forced' )  if $opts{forcedate};
    $this->session->logger->log(
        {
            level    => 'info',
            action   => 'reprev',
            webTopic => $this->getPath(),
            extra    => join( ', ', @extras ),
            user     => $cUID,
        }
    );
}

=begin TML

---++ ObjectMethod getRevisionHistory([$attachment]) -> $iterator

Get an iterator over the range of version identifiers (just the identifiers,
not the content) starting with the most recent revision.

The iterator will be empty ($iterator->hasNext() will be false) if the object
does not exist.

$attachment is optional.

Not valid on webs.

=cut

sub getRevisionHistory {
    my ( $this, $attachment ) = @_;
    _assertIsTopic($this) if DEBUG;

#    if ((not defined($attachment)) and ($this->_latestIsLoaded)) {
#        #why poke around in revision history (slow) if we 'have the latest'
#        return new Foswiki::Iterator::NumberRangeIterator( $this->_loadedRev, 1 );
#    }

    return $this->session->store->getRevisionHistory( $this, $attachment );
}

=begin TML

---++ ObjectMethod getLatestRev[$attachment]) -> $revision

Get the revision ID of the latest revision.

$attachment is optional.

Not valid on webs.

Returns an integer revision number > 0 if the object exists.

Returns 0 if the object does not exist.

=cut

sub getLatestRev {
    my $this = shift;
    my $it   = $this->getRevisionHistory(@_);
    return 0 unless $it->hasNext();
    return $it->next();
}

=begin TML

---++ ObjectMethod latestIsLoaded() -> $boolean
Return true if the currently loaded rev is the latest rev. Note that there may have
been changes to the meta or text locally in the loaded meta; these changes will be
retained.

Only valid on topics.

=cut

sub latestIsLoaded {
    my $this = shift;
    _assertIsTopic($this) if DEBUG;
    return $this->_latestIsLoaded if defined $this->_latestIsLoaded;
    return defined $this->_loadedRev
      && $this->_loadedRev == $this->getLatestRev();
}

=begin TML

---++ ObjectMethod getLoadedRev() -> $integer

Get the currently loaded revision. Result will be a revision number, or
undef if no revision has been loaded. Only valid on topics.

WARNING: some store implementations use the concept of a "working copy" of
each topic that may be modified *without* being added to the revision
control system. This means that the version number reported for the latest
rev may not be the actual latest version.

=cut

sub getLoadedRev {
    my $this = shift;
    _assertIsTopic($this) if DEBUG;
    return ( $this->_has_loadedRev ? $this->_loadedRev : undef );
}

=begin TML

---++ ObjectMethod setLoadStatus($rev, $isLatest)

Used by the Store implementation to set the load status
when a topic is read. Must be called by implementations of
=Foswiki::Store::readTopic=. Do not use for anything else!

=cut

sub setLoadStatus {
    my $this = shift;
    $this->_loadedRev( $_[0] );
    $this->_latestIsLoaded( $_[1] );
}

=begin TML

---++ ObjectMethod removeFromStore( $attachment )
   * =$attachment= - optional, provide to delete an attachment

Use with great care! Removes all trace of the given web, topic
or attachment from the store, possibly including all its history.

Also does not ensure consistency of the store 
(for eg, if you delete an attachment, it does not update the in-topic META)

=cut

sub removeFromStore {
    my ( $this, $attachment ) = @_;
    my $store = $this->session->store;
    ASSERT( $this->web, 'this is not a removable object' ) if DEBUG;

    if ( !$store->webExists( $this->web ) ) {
        Foswiki::Exception->throw( text => 'No such web ' . $this->web );
    }
    if ( $this->topic
        && !$store->topicExists( $this->web, $this->topic ) )
    {
        Foswiki::Exception->throw(
            text => 'No such topic ' . $this->web . '.' . $this->topic );
    }

    if ( $attachment && !$this->hasAttachment($attachment) ) {
        ASSERT( $this->topic, 'this is not a removable object' ) if DEBUG;
        Foswiki::Exception->throw( text => 'No such attachment '
              . $this->web . '.'
              . $this->topic . '.'
              . $attachment );
    }
    $store->remove( $this->session->user, $this, $attachment );
    $this->session->store->recordChange(
        verb => 'remove',
        cuid => $this->session->user,

        # revision = -1 when removing webs
        revision => $this->_loadedRev || -1,
        path => $this->getPath(),
        attachment => $attachment
    );
}

=begin TML

---++ ObjectMethod getDifferences( $rev2, $contextLines ) -> \@diffArray

Get the differences between the rev loaded into this object, and another
rev of the same topic. Return reference to an array of differences.
   * =$rev2= - the other revision to diff against
   * =$contextLines= - number of lines of context required

Each difference is of the form [ $type, $right, $left ] where
| *type* | *Means* |
| =+= | Added |
| =-= | Deleted |
| =c= | Changed |
| =u= | Unchanged |
| =l= | Line Number |

=cut

sub getDifferences {
    my ( $this, $rev2, $contextLines ) = @_;
    _assertIsTopic($this) if DEBUG;
    return $this->session->store->getRevisionDiff( $this, $rev2,
        $contextLines );
}

=begin TML

---++ ObjectMethod getRevisionAtTime( $time ) -> $rev
   * =$time= - time (in epoch secs) for the rev

Get the revision number for a topic at a specific time.
Returns a single-digit rev number or 0 if it couldn't be determined
(either because the topic isn't that old, or there was a problem)

=cut

sub getRevisionAtTime {
    my ( $this, $time ) = @_;
    _assertIsTopic($this) if DEBUG;
    return $this->session->store->getRevisionAtTime( $this, $time );
}

=begin TML

---++ ObjectMethod setLease( $length )

Take out an lease on the given topic for this user for $length seconds.

See =getLease= for more details about Leases.

=cut

sub setLease {
    my ( $this, $length ) = @_;
    _assertIsTopic($this) if DEBUG;
    my $t     = time();
    my $lease = {
        user    => $this->session->user,
        expires => $t + $length,
        taken   => $t
    };
    return $this->session->store->setLease( $this, $lease );
}

=begin TML

---++ ObjectMethod getLease() -> $lease

If there is an lease on the topic, return the lease, otherwise undef.
A lease is a block of meta-information about a topic that can be
recovered (this is a hash containing =user=, =taken= and =expires=).
Leases are taken out when a topic is edited. Only one lease
can be active on a topic at a time. Leases are used to warn if
another user is already editing a topic.

=cut

sub getLease {
    my $this = shift;
    _assertIsTopic($this) if DEBUG;
    return $this->session->store->getLease($this);
}

=begin TML

---++ ObjectMethod clearLease()

Cancel the current lease.

See =getLease= for more details about Leases.

=cut

sub clearLease {
    my $this = shift;
    _assertIsTopic($this) if DEBUG;
    $this->session->store->setLease($this);
}

=begin TML

---++ ObjectMethod onTick($time)

Method invoked at regular intervals, usually by a cron job. The job of
this method is to prod the store into cleaning up expired leases, and
any other admin job that needs doing at regular intervals.

=cut

sub onTick {
    my ( $this, $time ) = @_;

    if ( !$this->has_topic ) {
        my $it = $this->eachWeb();
        while ( $it->hasNext() ) {
            my $web = $it->next();
            $web = $this->getPath() . "/$web" if $this->getPath();
            my $m = $this->new( session => $this->session, web => $web );
            $m->onTick($time);
        }
        if ( $this->has_web ) {
            $it = $this->eachTopic();
            while ( $it->hasNext() ) {
                my $topic       = $it->next();
                my $topicObject = $this->new(
                    session => $this->session,
                    web     => $this->getPath(),
                    topic   => $topic
                );
                $topicObject->onTick($time);
            }
        }

        # Clean up spurious leases that may have been left behind
        # during cancelled topic creation
        $this->session->store->removeSpuriousLeases( $this->getPath() )
          if $this->getPath();
    }
    else {
        my $lease = $this->getLease();
        if ( $lease && $lease->{expires} < $time ) {
            $this->clearLease();
        }
    }
}

############# ATTACHMENTS ON TOPICS #############

=begin TML

---++ *Deprecated* ObjectMethod getAttachmentRevisionInfo($attachment, $rev) -> \%info
   * =$attachment= - attachment name
   * =$rev= - optional integer attachment revision number
Get revision info for an attachment. Only valid on topics.

$info will contain at least: date, author, version, comment

*Deprecated* 2014-11-03 use getRevisionInfo instead.

=cut

sub getAttachmentRevisionInfo {
    my ( $this, $attachment, $fromrev ) = @_;
    _assertIsTopic($this) if DEBUG;

    return $this->session->store->getVersionInfo( $this, $fromrev,
        $attachment );
}

=begin TML

---++ ObjectMethod attach ( %opts )

   * =%opts= may include:
      * =name= - Name of the attachment - required
      * =dontlog= - don't add to statistics
      * =comment= - comment for save
      * =hide= - if the attachment is to be hidden in normal topic view
      * =stream= - Stream of file to upload. Uses =file= if not set.
      * =file= - Name of a *server* file to use for the attachment
        data. This should be passed if it is known, as it may be used
        to optimise handler calls.
      * =filepath= - Optional. Client path to file.
      * =filesize= - Optional. Size of uploaded data.
      * =filedate= - Optional. Date of file.
      * =author= - Optional. cUID of author of change. Defaults to current.
      * =notopicchange= - Optional. if the topic is *not* to be modified.
        This may result in incorrect meta-data stored in the topic, so must
        be used with care. Only has a meaning if the store implementation 
        stores meta-data in topics.
      * =nohandlers= - *do not* call plugin handlers

Saves a new revision of the attachment, invoking plugin handlers as
appropriate. This method automatically updates the loaded rev of $this
to the latest topic revision.

If neither of =stream= or =file= are set, this is a properties-only save.

Throws an exception on error.

=cut

# SMELL: arguably should only be permitted if the loaded rev of the object is the same as the
# latest rev.

sub attach {
    my $this = shift;
    my %opts = @_;
    my $action;
    my $plugins = $this->session->plugins;
    _assertIsAttachment( $this, $opts{name} ) if DEBUG;

    # make sure we don't save a half-loaded topic stub...
    # which indeed - SMELL - is possible
    $this->loadVersion() unless $this->latestIsLoaded();

    #ASSERT( $this->latestIsLoaded(), $this->getPath() ) if DEBUG;
    #ASSERT( $this->_loadedRev,     $this->getPath() ) if DEBUG;

    if ( $opts{file} && !$opts{stream} ) {

        # no stream given, but a file was given; open it.
        open( $opts{stream}, '<', $opts{file} )
          || Foswiki::Exception->throw(
            text => 'Could not open ' . $opts{file} );
        binmode( $opts{stream} )
          || Foswiki::Exception->throw(
            text => $opts{file} . ' binmode failed: ' . $! );
    }

    my $attrs;
    if ( $opts{stream} ) {
        $action = 'upload';

        $attrs = {
            name       => $opts{name},
            attachment => $opts{name},
            stream     => $opts{stream},
            user       => $opts{author} || $this->session->user,          # cUID
            comment    => defined $opts{comment} ? $opts{comment} : '',
        };

        my $handlers_called = 0;

        if (  !$opts{nohandlers}
            && $plugins->haveHandlerFor('beforeAttachmentSaveHandler') )
        {

            # *Deprecated* handler.

            # The handler may have been called as a result of an upload,
            # in which case the data is already in a file in the CGI cache,
            # and the stream is valid, or it may be been arrived at via a
            # call to Func::saveAttachment, in which case it's possible that
            # the stream isn't open but we have a tmpFilename instead.
            #
            $attrs->{tmpFilename} = $opts{file};

            if ( !defined( $attrs->{tmpFilename} ) ) {

                # CGI (or the caller) did not provide a temporary file

                # Stream the data to a temporary file, so it can be passed
                # to the handler.

                require File::Temp;

                my $fh = new File::Temp();
                binmode($fh);

                # transfer 512KB blocks
                my $transfer;
                my $r;
                while ( $r = sysread( $opts{stream}, $transfer, 0x80000 ) ) {
                    if ( !defined $r ) {
                        next if ( $! == Errno::EINTR );
                        die "system read error: $!\n";
                    }
                    my $offset = 0;
                    while ($r) {
                        my $w = syswrite( $fh, $transfer, $r, $offset );
                        die "system write error: $!\n" unless ( defined $w );
                        $offset += $w;
                        $r -= $w;
                    }
                }
                select( ( select($fh), $| = 1 )[0] );

                # $fh->seek only in File::Temp 0.17 and later
                seek( $fh, 0, 0 ) or die "Can't seek temp: $!\n";
                $opts{stream} = $fh;
                $attrs->{tmpFilename} = $fh->filename();
            }

            $plugins->dispatch( 'beforeAttachmentSaveHandler',
                $attrs, $this->topic, $this->web );

            # Have to assume it's changed, even if it hasn't.
            open( $attrs->{stream}, '<', $attrs->{tmpFilename} )
              || die "Internal error: $!";
            binmode( $attrs->{stream} );
            $opts{stream} = $attrs->{stream};

            delete $attrs->{tmpFilename};

            $handlers_called = 1;
        }

        if (  !$opts{nohandlers}
            && $plugins->haveHandlerFor('beforeUploadHandler') )
        {

            # Check the stream is seekable
            ASSERT(
                seek( $attrs->{stream}, 0, 1 ),
                'Stream for attachment is not seekable'
            ) if DEBUG;

            $plugins->dispatch( 'beforeUploadHandler', $attrs, $this );
            $opts{stream} = $attrs->{stream};
            seek( $opts{stream}, 0, 0 );    # seek to beginning
            binmode( $opts{stream} );

            $handlers_called = 1;
        }

        if ($handlers_called) {

            # Force reload of the latest version
            # Note that latestIsLoaded may still be false if the
            # topic doesn't exist yet
            $this->unload();
            $this->loadVersion();
        }

        $opts{author} ||= $this->session->user;

        my $error;
        try {
            my $arev =
              $this->session->store->saveAttachment( $this, $opts{name},
                $opts{stream}, $opts{author}, \%opts );

            $attrs->{version} = $arev;
            $attrs->{path}    = $opts{filepath} if defined $opts{filepath};
            $attrs->{size}    = $opts{filesize} if defined $opts{filesize};
            $attrs->{date} = defined $opts{filedate} ? $opts{filedate} : time();

            # Note that there will be two events; the attachment save,
            # followed by the topic update
            $this->session->store->recordChange(
                verb => $arev > 1 ? 'update' : 'insert',
                cuid => $opts{author},
                revision => $this->_loadedRev || 1,
                path => $this->getPath(),
                attachment => $opts{name},
                comment    => "add $arev"
            );

            if (  !$opts{nohandlers}
                && $plugins->haveHandlerFor('afterAttachmentSaveHandler') )
            {

                # *Deprecated* handler
                $plugins->dispatch( 'afterAttachmentSaveHandler',
                    $attrs, $this->topic, $this->web );
            }
        }
        catch {
            Foswiki::Exception->rethrow($_);
        }
        finally {
            $this->fireDependency();
        };
    }
    else {

        # Property change
        $action        = 'save';
        $attrs         = $this->get( 'FILEATTACHMENT', $opts{name} );
        $attrs->{name} = $opts{name};
        $attrs->{comment} = $opts{comment} if ( defined( $opts{comment} ) );
    }
    $attrs->{attr} = ( $opts{hide} ) ? 'h' : '';
    delete $attrs->{stream};
    delete $attrs->{tmpFilename};
    $this->putKeyed( 'FILEATTACHMENT', $attrs );

    if ( $opts{createlink} ) {
        my $text = $this->text();
        $text = '' unless defined $text;
        $text .=
          $this->session->attach->getAttachmentLink( $this, $opts{name} );
        $this->text($text);
    }

    $this->saveAs() unless $opts{notopicchange};

    my @extras = ( $opts{name} );
    push( @extras, 'dontlog' ) if $opts{dontlog};    # no statistics
    $this->session->logger->log(
        {
            level    => 'info',
            action   => $action,
            webTopic => $this->web . '.' . $this->topic,
            extra    => join( ', ', @extras ),
            user     => $this->session->user,
        }
    );

    if ( !$opts{nohandlers} && $plugins->haveHandlerFor('afterUploadHandler') )
    {
        $plugins->dispatch( 'afterUploadHandler', $attrs, $this );
    }
}

=begin TML

---++ ObjectMethod hasAttachment( $name ) -> $boolean
Test if the named attachment exists. Only valid on topics. The attachment
must exist in the store (it is not sufficient for it to be referenced
in the object only)

=cut

sub hasAttachment {
    my ( $this, $name ) = @_;
    _assertIsAttachment( $this, $name ) if DEBUG;
    return $this->session->store->attachmentExists( $this, $name );
}

=begin TML

---++ ObjectMethod testAttachment( $name, $test ) -> $value

Performs a type test on the given attachment file.
    * =$name= - name of the attachment to test e.g =lolcat.gif=
    * =$test= - the test to perform e.g. ='r'=

The return value is the value that would be returned by the standard
perl file operations, as indicated by $type

    * r File is readable by current user (tests Foswiki VIEW permission)
    * w File is writable by current user (tests Foswiki CHANGE permission)
    * e File exists.
    * z File has zero size.
    * s File has nonzero size (returns size).
    * T File is an ASCII text file (heuristic guess).
    * B File is a "binary" file (opposite of T).
    * M Last modification time (epoch seconds).
    * A Last access time (epoch seconds).

Note that all these types should behave as the equivalent standard perl
operator behaves, except M and A which are independent of the script start
time (see perldoc -f -X for more information)

Other standard Perl file tests may also be supported on some store
implementations, but cannot be relied on.

Errors will be signalled by an Error::Simple exception.

=cut

sub testAttachment {
    my ( $this, $attachment, $test ) = @_;
    _assertIsAttachment( $this, $attachment ) if DEBUG;

    $this->addDependency();

    $test =~ m/(\w)/;
    $test = $1;
    if ( $test eq 'r' ) {
        return $this->haveAccess('VIEW');
    }
    elsif ( $test eq 'w' ) {
        return $this->haveAccess('CHANGE');
    }

    return
      return $this->session->store->testAttachment( $this, $attachment, $test );
}

=begin TML

---+++ openAttachment($attachment, $mode, %opts) -> $fh
   * =$attachment= - the attachment
   * =$mode= - mode to open the attachment in
Opens a stream onto the attachment. This method is primarily to
support virtual file systems, and as such access controls are *not*
checked, plugin handlers are *not* called, and it does *not* update the
meta-data in the topicObject.

=$mode= can be '&lt;', '&gt;' or '&gt;&gt;' for read, write, and append
respectively.

=%opts= can take different settings depending on =$mode=.
   * =$mode='&lt;'=
      * =version= - revision of the object to open e.g. =version => 6=
   * =$mode='&gt;'= or ='&gt;&gt;'
      * no options
Errors will be signalled by an =Error= exception.

See also =attach= if this function is too basic for you.

=cut

sub openAttachment {
    my ( $this, $attachment, $mode, @opts ) = @_;
    _assertIsAttachment( $this, $attachment ) if DEBUG;
    ASSERT($attachment) if DEBUG;

    return $this->session->store->openAttachment( $this, $attachment, $mode,
        @opts );

}

=begin TML

---++ ObjectMethod moveAttachment( $name, $to, %opts ) -> $data
Move the named attachment to the topic indicates by $to.
=%opts= may include:
   * =new_name= - new name for the attachment
   * =user= - cUID of user doing the moving

=cut

sub moveAttachment {
    my $this = shift;
    my $name = shift;
    my $to   = shift;
    my %opts = @_;
    my $cUID = $opts{user} || $this->session->user;
    _assertIsAttachment( $this, $name ) if DEBUG;
    _assertIsTopic($to) if DEBUG;

    my $newName = $opts{new_name} || $name;

    # Make sure we have latest revs
    $this = $this->load() unless $this->latestIsLoaded();

    $this->_atomicLock($cUID);
    $to->_atomicLock($cUID);

    try {
        $this->session->store->moveAttachment( $this, $name, $to, $newName,
            $cUID );

        # Modify the cache of the old topic
        my $fileAttachment = $this->get( 'FILEATTACHMENT', $name );
        $this->remove( 'FILEATTACHMENT', $name );
        $this->saveAs(
            dontlog => 1,                # no statistics
            comment => 'lost ' . $name
        );

        # Add file attachment to new topic
        $fileAttachment->{name}     = $newName;
        $fileAttachment->{movefrom} = $this->getPath() . '.' . $name;
        $fileAttachment->{moveby}  = $this->session->users->getLoginName($cUID);
        $fileAttachment->{movedto} = $to->getPath() . '.' . $newName;
        $fileAttachment->{movedwhen} = time();
        $to->loadVersion();
        $to->putKeyed( 'FILEATTACHMENT', $fileAttachment );

        if ( $this->getPath() eq $to->getPath() ) {
            $to->remove( 'FILEATTACHMENT', $name );
        }

        $to->saveAs(
            dontlog => 1,                    # no statistics
            comment => 'gained' . $newName
        );

        $this->session->store->recordChange(
            cuid          => $cUID,
            revision      => $to->{_loadedRev},
            verb          => 'update',
            oldpath       => $this->getPath(),
            oldattachment => $name,
            path          => $to->getPath(),
            attachment    => $newName
        );

    }
    catch {
        Foswiki::Exception->rethrow($_);
    }
    finally {
        $to->_atomicUnlock($cUID);
        $this->_atomicUnlock($cUID);
        $this->fireDependency();
        $to->fireDependency();
    };

    # alert plugins of attachment move
    $this->session->plugins->dispatch( 'afterRenameHandler', $this->web,
        $this->topic, $name, $to->{_web}, $to->topic, $newName );

    $this->session->logger->log(
        {
            level    => 'info',
            action   => 'move',
            webTopic => $this->getPath() . '.' . $name,
            extra    => ' moved to ' . $to->getPath() . '.' . $newName,
            user     => $cUID,
        }
    );
}

=begin TML

---++ ObjectMethod copyAttachment( $name, $to, %opts ) -> $data
Copy the named attachment to the topic indicates by $to.
=%opts= may include:
   * =new_name= - new name for the attachment
   * =user= - cUID of user doing the moving

=cut

sub copyAttachment {
    my $this = shift;
    my $name = shift;
    my $to   = shift;
    my %opts = @_;
    my $cUID = $opts{user} || $this->session->user;
    _assertIsAttachment( $this, $name ) if DEBUG;
    _assertIsTopic($to) if DEBUG;

    my $newName = $opts{new_name} || $name;

    # Make sure we have latest revs
    my $from;
    if ( $this->latestIsLoaded() ) {
        $from = $this;
    }
    else {
        $from = $this->load();
    }

    $from->_atomicLock($cUID);
    $to->_atomicLock($cUID);

    try {
        $from->session->store->copyAttachment( $from, $name, $to, $newName,
            $cUID );

        # Add file attachment to new topic by copying the old one
        my $fileAttachment = { %{ $from->get( 'FILEATTACHMENT', $name ) } };
        $fileAttachment->{name} = $newName;

        $to->loadVersion() unless $to->latestIsLoaded();
        $to->putKeyed( 'FILEATTACHMENT', $fileAttachment );

        if ( $from->getPath() eq $to->getPath() ) {
            $to->remove( 'FILEATTACHMENT', $name );
        }

        $to->saveAs(
            author  => $cUID,
            dontlog => 1,                    # no statistics
            comment => 'gained' . $newName
        );
        $this->session->store->recordChange(
            verb          => 'copy',
            cuid          => $cUID,
            revision      => $to->{_loadedRev},
            oldpath       => $from->getPath(),
            oldattachment => $name,
            path          => $to->getPath(),
            attachment    => $newName
        );

    }
    catch {
        Foswiki::Exception->rethrow($_);
    }
    finally {
        $to->_atomicUnlock($cUID);
        $from->_atomicUnlock($cUID);
        $from->fireDependency();
        $to->fireDependency();
    };

    # alert plugins of attachment move
    # SMELL: no defined handler for attachment copies
    #    $this->session->plugins
    #      ->dispatch( 'afterCopyHandler', $this->web, $this->topic, $name,
    #        $to->web, $to->topic, $newName );

    $this->session->logger->log(
        {
            level    => 'info',
            action   => 'copy',
            webTopic => $this->getPath() . '.' . $name,
            extra    => ' copied to ' . $to->getPath() . '.' . $newName,
            user     => $cUID,
        }
    );
}

=begin TML

---++ ObjectMethod expandNewTopic()
Expand only that subset of Foswiki variables that are
expanded during topic creation, in the body text and
PREFERENCE meta only.

The expansion is in-place in the object data.

Only valid on topics.

=cut

sub expandNewTopic {
    my ($this) = @_;
    _assertIsTopic($this) if DEBUG;
    $this->session->expandMacrosOnTopicCreation($this);
}

=begin TML

---++ ObjectMethod expandMacros( $text ) -> $text
Expand only all Foswiki variables that are
expanded during topic view. Returns the expanded text.
Only valid on topics.

=cut

sub expandMacros {
    my ( $this, $text ) = @_;
    _assertIsTopic($this) if DEBUG;

    return $this->session->expandMacros( $text, $this );
}

=begin TML

---++ ObjectMethod renderTML( $text ) -> $text
Render all TML constructs in the text into HTML. Returns the rendered text.
Only valid on topics.

=cut

sub renderTML {
    my ( $this, $text ) = @_;
    _assertIsTopic($this) if DEBUG;
    return $this->session->renderer->getRenderedVersion( $text, $this );
}

=begin TML

---++ ObjectMethod summariseText( $flags [, $text, \%searchOptions] ) -> $tml

Makes a plain text summary of the topic text by simply trimming a bit
off the top. Truncates to $TMTRUNC chars or, if a number is specified
in $flags, to that length.

If $text is defined, use it in place of the topic text.

The =\%searchOptions= hash may contain the following options:
   * =type= - search type: keyword, literal, query
   * =casesensitive= - false to ignore case (default true)
   * =wordboundaries= - if type is 'keyword'
   * =tokens= - array ref of search tokens
   
TODO: should this really be in Meta? it seems like a rendering issue to me.

warning: this will produce text that contains html entities - including quotes
use         =$summary = Foswiki::entityEncode($summary);= to diffuse them

   
=cut

sub summariseText {
    my ( $this, $flags, $text, $searchOptions ) = @_;
    _assertIsTopic($this) if DEBUG;

    $flags ||= '';

    $text = $this->text() unless defined $text;
    $text = ''            unless defined $text;

    my $plainText =
      $this->session->renderer->TML2PlainText( $text, $this, $flags );
    $plainText =~ s/\n+/ /g;

    # limit to n chars
    my $limit = $flags || '';
    unless ( $limit =~ s/^.*?([0-9]+).*$/$1/ ) {
        $limit = $SUMMARY_TMLTRUNC;
    }
    $limit = $SUMMARY_MINTRUNC if ( $limit < $SUMMARY_MINTRUNC );

    if ( $flags =~ m/searchcontext/ ) {
        return $this->_summariseTextWithSearchContext( $plainText, $limit,
            $searchOptions );
    }
    else {
        return $this->_summariseTextSimple( $plainText, $limit );
    }
}

=begin TML

---++ ObjectMethod _summariseTextSimple( $text, $limit ) -> $tml

Makes a plain text summary of the topic text by simply trimming a bit
off the top. Truncates to $TMTRUNC chars or, if a number is specified
in $flags, to that length.

TODO: should this really be in Meta? it seems like a rendering issue to me.

=cut

sub _summariseTextSimple {
    my ( $this, $text, $limit ) = @_;
    _assertIsTopic($this) if DEBUG;

    $text =~ s/^(.{$limit}).*$/$1.../s;

    return $this->_makeSummaryTextSafe($text);
}

sub _makeSummaryTextSafe {
    my ( $this, $text ) = @_;

    my $session  = $this->session();
    my $renderer = $session->renderer();

    # We do not want the summary to contain any $variable that formatted
    # searches can interpret to anything (Item3489).
    # Especially new lines (Item2496)
    # To not waste performance we simply replace $ by $<nop>
    $text =~ s/\$/\$<nop>/g;

    # Escape Interwiki links and other side effects introduced by
    # plugins later in the rendering pipeline (Item4748)
    $text =~ s/\:/<nop>\:/g;
    $text =~ s/\s+/ /g;

    return $this->session->renderer->protectPlainText($text);
}

=begin TML

---++ ObjectMethod _summariseTextWithSearchContext( $text, $limit, $type, $searchOptions ) -> $tml

Improves the presentation of summaries for keyword, word and literal searches, by displaying topic content on either side of the search terms wherever they are found in the topic.

The =\%searchOptions= hash may contain the following options:
   * =type= - search type: keyword, literal, query
   * =casesensitive= - false to ignore case (default true)
   * =wordboundaries= - if type is 'keyword'
   * =tokens= - array ref of search tokens
   
=cut

sub _summariseTextWithSearchContext {
    my ( $this, $text, $limit, $searchOptions ) = @_;

    if ( !$searchOptions->{tokens} ) {
        return $this->_summariseTextSimple( $text, $limit );
    }

    my $type = $searchOptions->{type} || '';
    if ( $type ne 'keyword' && $type ne 'literal' && $type ne '' ) {
        return $this->_summariseTextSimple( $text, $limit );
    }

    my $caseSensitive  = $searchOptions->{casesensitive}  || '';
    my $wordBoundaries = $searchOptions->{wordboundaries} || '';

#Item12166
#NOTE: this is duplicating the F::Search::Node code, and probably the F::Q:: =~ parse
#and the SearchAlgo already deals with this issue to some degree (i'm not sure it does unmatched [ etc)

    my $tToken;
    my @tokens = map {

        $tToken = $_;    # copy  $_ to avoid changing the passed token

#we get a crash if the tokem is not a valid regex. - for eg a single lone *
#actually need to escape all things that would trash the regex
#TODO: this needs to be extracted from here and Forking.pm and pushed into F::Search::Node
        $tToken =~ s#([][|/\\\$\^*()+{};@?.{}])#\\$1#g if ( $type ne 'regex' );
        $tToken;
    } grep { !/^!.*$/ } @{ $searchOptions->{tokens} };
    my $keystrs = join( '|', @tokens );

    if ( !$keystrs ) {
        return $this->_summariseTextSimple( $text, $limit );
    }

    # we don't have a means currently to set the word window through a parameter
    # so we always use the default
    my $context = $SUMMARY_DEFAULT_CONTEXT;

# break on words with search type 'word' (which is passed as type 'keyword' with $wordBoundaries as true
    my $wordBoundaryAnchor =
      ( $type eq 'keyword' && $wordBoundaries ) ? '\b' : '';
    $keystrs = $caseSensitive ? "($keystrs)" : "((?i:$keystrs))";
    my $termsPattern = $wordBoundaryAnchor . $keystrs . $wordBoundaryAnchor;

# if $wordBoundaries is false, only break on whole words at start and end, not surrounding the search term; therefore the pattern at start differs from the pattern at the end
    my $beforePattern = "(\\b.{0,$context}$wordBoundaryAnchor)";
    my $afterPattern  = "($wordBoundaryAnchor.{0,$context}\\b)";
    my $searchPattern = $beforePattern . $termsPattern . $afterPattern;

    my $summary       = '';
    my $summaryLength = 0;
    while ( $summaryLength < $limit && $text =~ m/$searchPattern/gs ) {
        my $before = $1 || '';
        my $term   = $2 || '';
        my $after  = $3 || '';

        $before = $this->_makeSummaryTextSafe($before);
        $term   = $this->_makeSummaryTextSafe($term);
        $after  = $this->_makeSummaryTextSafe($after);

        $summaryLength += length "$before$term$after";

        my $startLoc = $-[0];

        # only show ellipsis when not at the start
        # and when we don't have any summary text yet
        if ( !$summary && $startLoc != 0 ) {
            $before = "$SUMMARY_ELLIPSIS $before";
        }

        my $endLoc = $+[0] || $-[0];
        $after = "$after $SUMMARY_ELLIPSIS" if $endLoc != length $text;

        $summary .= $before . CGI::em( {}, $term ) . $after . ' ';
    }

    return $this->_summariseTextSimple( $text, $limit ) if !$summary;

    return $summary;
}

=begin TML

---++ ObjectMethod summariseChanges( $orev, $nrev, $tml, $nochecks) -> $text

Generate a (max 3 line) summary of the differences between the revs.

   * =$orev= - older rev, if not defined will use ($nrev - 1)
   * =$nrev= - later rev, if not defined defaults to latest
   * =$tml= - if true will generate renderable TML (i.e. HTML with NOPs.
     If false will generate a summary suitable for use in plain text
    (mail, for example)
   * =$nochecks= - if true, access control checks will be suppressed

If there is only one rev, a topic summary will be returned.

If =$tml= is not set, all HTML will be removed.

In non-tml, lines are truncated to 70 characters. Differences are shown using + and - to indicate added and removed text.

=cut

sub summariseChanges {
    my ( $this, $orev, $nrev, $tml, $nochecks ) = @_;
    my $summary  = '';
    my $session  = $this->session();
    my $renderer = $session->renderer();

    _assertIsTopic($this) if DEBUG;
    $nrev = $this->getLatestRev() unless $nrev;

    ASSERT( $nrev =~ m/^\s*\d+\s*/ ) if DEBUG;    # looks like a number

    $orev = $nrev - 1 unless defined($orev);

    ASSERT( $orev =~ m/^\s*\d+\s*/ ) if DEBUG;    # looks like a number
    ASSERT( $orev >= 0 ) if DEBUG;
    ASSERT( $nrev >= $orev ) if DEBUG;

    unless ( $this->_has_loadedRev && $this->_loadedRev eq $nrev ) {
        $this = $this->load($nrev);
    }

    my $ntext = '';
    if ( $nochecks || $this->haveAccess('VIEW') ) {

        # Only get the text if we have access to nrev
        $ntext = $this->text();
    }

    return '' if ( $orev == $nrev );    # same rev, no differences

    my $nstring = $this->stringify();
    $nstring =~ s/^%META:TOPICINFO\{.*?}%//ms;

    #print "SSSSSS nstring\n($nstring)\nSSSSSS\n\n";

    $ntext = $renderer->TML2PlainText( $nstring, $this, 'showvar showmeta' );

    #print "SSSSSS ntext\n($ntext)\nSSSSSS\n\n";

    my $oldTopicObject =
      Foswiki::Meta->load( $session, $this->web, $this->topic, $orev );
    unless ( $nochecks || $oldTopicObject->haveAccess('VIEW') ) {

        # No access to old rev, make a blank topic object
        $oldTopicObject = Foswiki::Meta->new(
            session => $session,
            web     => $this->web,
            topic   => $this->topic,
            text    => ''
        );
    }

    my $ostring = $oldTopicObject->stringify();
    $ostring =~ s/^%META:TOPICINFO\{.*?}%$//ms;

    #print "SSSSSS ostring\n$ostring\nSSSSSS\n\n";

    my $otext =
      $renderer->TML2PlainText( $ostring, $oldTopicObject, 'showvar showmeta' );

    #print "SSSSSS otext\n($otext)\nSSSSSS\n\n";

    require Foswiki::Merge;
    my $blocks = Foswiki::Merge::simpleMerge( $otext, $ntext, qr/[\r\n]+/ );

    #foreach $b ( @$blocks ) {
    #   print "BBBB\n($b)\nBBBB\n\n";
    #   }

    # sort through, keeping one line of context either side of a change
    my @revised;
    my $getnext  = 0;
    my $prev     = '';
    my $ellipsis = $tml ? $SUMMARY_ELLIPSIS : '...';
    my $trunc    = $tml ? $SUMMARY_TMLTRUNC : $CHANGES_SUMMARY_PLAINTRUNC;
    while ( scalar(@$blocks) && scalar(@revised) < $CHANGES_SUMMARY_LINECOUNT )
    {
        my $block = shift(@$blocks);
        next unless $block =~ m/\S/;
        my $trim = length($block) > $trunc;
        $block =~ s/^(.{$trunc}).*$/$1/ if ($trim);
        if ( $block =~ m/^[-+]/ ) {
            if ($tml) {
                $block =~ s/^-(.*)$/CGI::del( {}, $1 )/se;
                $block =~ s/^\+(.*)$/CGI::ins( {}, $1 )/se;
            }
            elsif ( $session->inContext('rss') ) {
                $block =~ s/^-/REMOVED: /;
                $block =~ s/^\+/INSERTED: /;
            }
            push( @revised, $prev ) if $prev;
            $block .= $ellipsis if $trim;
            push( @revised, $block );
            $getnext = 1;
            $prev    = '';
        }
        else {
            if ($getnext) {
                $block .= $ellipsis if $trim;
                push( @revised, $block );
                $getnext = 0;
                $prev    = '';
            }
            else {
                $prev = $block;
            }
        }
    }
    if ($tml) {
        $summary = join( CGI::br(), @revised );
    }
    else {
        $summary = join( "\n", @revised );
    }

    unless ($summary) {
        return $this->summariseText( '', $ntext );
    }

    #print "SUMMARY\n===================\n($summary)\n============\n\n";

    if ( !$tml ) {
        $summary = $renderer->protectPlainText($summary);
    }
    return $summary;
}

=begin TML

---++ *Deprecated* ObjectMethod getEmbeddedStoreForm() -> $text

Generate the embedded store form of the topic. The embedded store
form has meta-data values embedded using %META: lines. The text
stored in the meta is taken as the topic text.

*Deprecated* 2014-11-13, and will be removed in Foswiki 2.0.
It is retained for compatibility only.
use =Foswiki::Serialise::serialise($meta, 'Embedded')= instead.

=cut

sub getEmbeddedStoreForm {
    my $this = shift;

    _assertIsTopic($this) if DEBUG;

    return Foswiki::Serialise::serialise( $this, 'Embedded' );
}

=begin TML

---++ *Deprecated* ObjectMethod setEmbeddedStoreForm( $text )

Populate this object with embedded meta-data from $text. This method
is a utility provided for use with stores that store data embedded in
topic text. Only valid on topics.

Note: line endings must be normalised to \n *before* calling this method.

*Deprecated* 2014-11-13, and will be removed in Foswiki 2.0.
It is retained for compatibility only.
use =Foswiki::Serialise::deserialise($text, 'Embedded', $meta)= instead.

=cut

sub setEmbeddedStoreForm {
    my ( $this, $text ) = @_;

    _assertIsTopic($this) if DEBUG;
    Foswiki::Serialise::deserialise( $text, 'Embedded', $this );
}

=begin TML

---++ StaticMethod isValidEmbedding($macro, \%args) -> $boolean

Test that the arguments defined in =\%args= are sufficient to satisfy the
requirements of the embeddable meta-data given by =$macro=. For example,
=isValidEmbedding('FILEATTACHMENT', $args)= will only succeed if $args contains
at least =name=, =date=, =user= and =attr= fields. Note that extra fields are
simply ignored (unless they are explicitly excluded).

If the macro is not registered for validation, then it will be ignored.

If the embedding is not valid, then $Foswiki::Meta::reason is set with a
message explaining why.

=cut

sub isValidEmbedding {
    my ( $macro, $args ) = @_;

    my $validate = $VALIDATE{$macro};
    return 1 unless $validate;    # not validated

    if ( defined $validate->{function} ) {
        unless ( &{ $validate->{function} }( $macro, $args ) ) {
            $reason = "\%META:$macro validation failed";
            return 0;
        }

        # Fall through to check other constraints
    }

    my %allowed;
    if ( defined $validate->{require} ) {
        map { $allowed{$_} = 1 } @{ $validate->{require} };
        foreach my $p ( @{ $validate->{require} } ) {
            if ( !defined $args->{$p} ) {
                $reason = "$p was missing from \%META:$macro";
                return 0;
            }
        }
    }

    if ( defined $validate->{allow} ) {
        map { $allowed{$_} = 1 } @{ $validate->{allow} };
        foreach my $arg ( keys %$args ) {
            if ( !$allowed{$arg} ) {
                $reason = "$arg was present in \%META:$macro";
                return 0;
            }
        }
    }

    return 1;
}

=begin TML

---++ StaticMethod dataDecode( $encoded ) -> $decoded

Decode escapes in a string that was encoded using dataEncode

The encoding has to be exported because Foswiki (and plugins) use
encoded field data in other places e.g. RDiff, mainly as a shorthand
for the properly parsed meta object. Some day we may be able to
eliminate that....

=cut

sub dataDecode {
    my $datum = shift;

    $datum =~ s/%([\da-f]{2})/chr(hex($1))/gei;
    return $datum;
}

<<<<<<< HEAD
=begin TML

---++ ClassMethod type() => $resourcetype

(see Foswiki::Address::type)

Returns the resource type name.
   * webpath, Eg. =Web/SubWeb/=
   * topic, Eg. =Web/SubWeb.
   * undef, I have no idea whats going on, we're not there yet

=cut

sub type {
    my ($this) = @_;

    if ( $this->has_web ) {
        if ( $this->has_topic ) {
            return 'topic';
        }
        return 'webpath';
    }
    return;
}

=======
>>>>>>> fc4658ad
1;
__END__
Module of Foswiki - The Free and Open Source Wiki, http://foswiki.org/, http://Foswiki.org/

Copyright (C) 2008-2011 Foswiki Contributors. Foswiki Contributors
are listed in the AUTHORS file in the root of this distribution.
NOTE: Please extend that file, not this notice.

Additional copyrights apply to some or all of the code in this
file as follows:

Copyright (C) 2001-2007 Peter Thoeny, peter@thoeny.org
and TWiki Contributors. All Rights Reserved.

This program is free software; you can redistribute it and/or
modify it under the terms of the GNU General Public License
as published by the Free Software Foundation; either version 2
of the License, or (at your option) any later version. For
more details read LICENSE in the root of this distribution.

This program is distributed in the hope that it will be useful,
but WITHOUT ANY WARRANTY; without even the implied warranty of
MERCHANTABILITY or FITNESS FOR A PARTICULAR PURPOSE.

As per the GPL, removal of this notice is prohibited.<|MERGE_RESOLUTION|>--- conflicted
+++ resolved
@@ -3941,34 +3941,6 @@
     return $datum;
 }
 
-<<<<<<< HEAD
-=begin TML
-
----++ ClassMethod type() => $resourcetype
-
-(see Foswiki::Address::type)
-
-Returns the resource type name.
-   * webpath, Eg. =Web/SubWeb/=
-   * topic, Eg. =Web/SubWeb.
-   * undef, I have no idea whats going on, we're not there yet
-
-=cut
-
-sub type {
-    my ($this) = @_;
-
-    if ( $this->has_web ) {
-        if ( $this->has_topic ) {
-            return 'topic';
-        }
-        return 'webpath';
-    }
-    return;
-}
-
-=======
->>>>>>> fc4658ad
 1;
 __END__
 Module of Foswiki - The Free and Open Source Wiki, http://foswiki.org/, http://Foswiki.org/
