#!/usr/bin/env perl
<<<<<<< HEAD
=======
use strict;
use warnings;

>>>>>>> 215bcece
BEGIN {
    foreach my $pc ( split( /:/, $ENV{FOSWIKI_LIBS} ) ) {
        unshift @INC, $pc;
    }
}

use Foswiki::Contrib::Build;
my $build = new Foswiki::Contrib::Build('NatEditPlugin');
$build->build( $build->{target} );
<|MERGE_RESOLUTION|>--- conflicted
+++ resolved
@@ -1,10 +1,7 @@
 #!/usr/bin/env perl
-<<<<<<< HEAD
-=======
 use strict;
 use warnings;
 
->>>>>>> 215bcece
 BEGIN {
     foreach my $pc ( split( /:/, $ENV{FOSWIKI_LIBS} ) ) {
         unshift @INC, $pc;
