--- conflicted
+++ resolved
@@ -571,7 +571,6 @@
 # for access permission, then it will not get blocked by these controls.
 $Foswiki::cfg{AccessControl} = 'Foswiki::Access::TopicACLAccess';
 
-<<<<<<< HEAD
 # **BOOLEAN LABEL="Enable Additive Topic ACLs" EXPERT **
 # Optionally support Addititive Topic ACLs.  Normally ACLs specified at the
 # Topic level override Web level access control.  If this feature is enabled,
@@ -581,12 +580,11 @@
 # _"ALLOWTOPICVIEW = + FredUser"_ will allow both JoeUser and FredUser
 # to view the topic.
 $Foswiki::cfg{AccessControlACL}{EnableAdditiveRules} = $FALSE;
-=======
+
 # **STRING LABEL="Sensitive Topic Names" **
 # A list of topic names that should never be created or edited by a non-admin
 # user. These topics will always be denied.
 $Foswiki::cfg{AccessControlACL}{RestrictedEdit} = 'UserRegistration,ChangePassword,ResetPassword,ChangeEmailAddress,GroupViewTemplate,Default$Foswiki::cfg{Stats}{TopicName}';
->>>>>>> f21ac564
 
 # **BOOLEAN LABEL="Enable Deprecated Empty Deny" EXPERT **
 # Optionally restore the deprecated empty =DENY= ACL behavior.
