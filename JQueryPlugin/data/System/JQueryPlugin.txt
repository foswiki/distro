<<<<<<< HEAD
%META:TOPICINFO{author="ProjectContributor" comment="" date="1458294779" format="1.1" version="1"}%
=======
%META:TOPICINFO{author="ProjectContributor" comment="" date="1459777187" format="1.1" version="1"}%
>>>>>>> 819775b5
---+!! %TOPIC%
%FORMFIELD{"Description"}%

%TOC%

---++ Description
<blockquote>
"jQuery is a fast, concise, <nop>JavaScript Library that simplifies how you traverse
HTML documents, handle events, perform animations, and add Ajax interactions to
your web pages."
</blockquote>

Besides jQuery itself, !JQueryPlugin comes with a selection of third party plugins that are thought to be essential for modern web applications.
These are integrated into Foswiki either by means of a special [[#Macros][macro]], by "minimal markup", or custom javascript initializer.  "Minimal markup" 
is a way to avoid the need to write javascript code to initialize the interface. Instead, a special
css class is added to an html element that triggers its initialization. See %SYSTEMWEB%.JQueryMetadata for an example.

Use [[#VarJQREQUIRE][JQREQUIRE]] to make use of a specific jQuery plugin on a page. This will prepare the page by loading the required javascript
and css components. If you need to make a feature available on each and every page of your site, you may add this plugin to the list of default plugins
loaded automatically. See [[%SCRIPTURLPATH{"configure"}%][configure]]. 

Those plugins coming with their own [[#Macros][macro]] will take care of loading their javascript and css by themselves. So you won't need to 
call JQREQUIRE explicitly for those listed below.

---++ Adding new plugins

The JQuery ecosystem has a huge number of plugins - more than can be included by default
by this plugin. If you want to add new plugins, then you will find instructions for adding
them at Foswiki:Development.UsingJQueryWithFoswiki#adding_plugins.

---++ Writing your own Javascript

Whether writing your own plugins or writing Javascript code in topics, you should observe the
Foswiki %SYSTEMWEB%.JQueryCodingStandards.

---++ jQuery References and tutorials
   * [[http://learn.jquery.com/about-jquery/how-jquery-works/][How jQuery Works]]
   * [[http://http://learn.jquery.com/][jQuery Learning Center]]
   * [[http://api.jquery.com/][jQuery API Documentatiom]]
   * [[http://jqapi.com][Alternative jQuery Documentation and API Browser]]
   * [[http://learn.jquery.com/using-jquery-core/avoid-conflicts-other-libraries/][Avoiding Conflicts with Other Libraries]]
   * [[http://plugins.jquery.com/][The jQuery Plugin Registry]]

---++ Macros

%INCLUDE{"VarBUTTON"}%

%INCLUDE{"VarTABPANE"}%
%INCLUDE{"VarENDTABPANE"}%

%INCLUDE{"VarTAB"}%
%INCLUDE{"VarENDTAB"}%

%INCLUDE{"VarJQICON"}%
%INCLUDE{"VarJQICONPATH"}%

%INCLUDE{"VarJQPLUGINS"}%
%INCLUDE{"VarJQREQUIRE"}%
%INCLUDE{"VarJQTHEME"}%

%INCLUDE{"VarPOPUPWINDOW"}%

---++ Available jQuery plugins
%JQPLUGINS{
  format="---+++ $index. $percntIF{\"istopic '$documentation'\" 
                  then=\"[[$documentation][$name]]\" 
                  else=\"<nop>$name\"
               }$percnt $active
          $summary
  "
}%

---++ Using compressed javascript and css files
All jQuery plugins are shipped with uncompressed js and css files, as well as minified and gzip compressed.
For instance the jquery.form plugin comes with the following set:

   1 %PUBURLPATH%/%SYSTEMWEB%/JQueryPlugin/plugins/form/jquery.form.uncompressed.js
   1 %PUBURLPATH%/%SYSTEMWEB%/JQueryPlugin/plugins/form/jquery.form.js
   1 %PUBURLPATH%/%SYSTEMWEB%/JQueryPlugin/plugins/form/jquery.form.js.gz

There is a Makefile in the =%PUBURLPATH%/%SYSTEMWEB%/JQueryPlugin= root directory that ensures all these
files are up to date. By default all files in the !JQueryPlugin package are up to date, so you only have to
issue a =make= in the root directory if you wish to
modify one of the files underneath. This will update
all minified and gzipped files as required. Enable the ={JQueryPlugin}{Debug}= flag in =configure=, 
to use the uncompressed files right away to omit the =make= step during development of new javascript components.

Apache can be configured to automatically use the =.gz= files if present using =mod_rewrite= as follows:
<verbatim>
  <FilesMatch ".*\.(js|css)$">
    RewriteEngine On
    RewriteCond %{HTTP:Accept-encoding} gzip
    RewriteCond %{REQUEST_FILENAME}.gz -f
    RewriteRule ^(.*)$ %{REQUEST_URI}.gz [L,QSA]
  </FilesMatch>

  <Files *.js.gz>
    AddEncoding gzip .js
    ForceType application/x-javascript
  </Files>

  <Files *.css.gz>
    AddEncoding gzip .css
    ForceType text/css
  </Files>
</verbatim>

So whenever the browser accepts encoding the file as gzip _and_ the file with the =.gz= exists
in the filesystem, then there will be an internal redirect in the server while still enforcing the original mime-type.
The browser on the client side will unzip the css and js files automatically. This will drastically
reduce bandwidth and speed up interactive performance.

---++ Installation Instructions
%$INSTALL_INSTRUCTIONS%

<div class="foswikiHelp"> 
%X% For Foswiki versions before 1.1, this plugin requires the
Foswiki:Extensions.ZonePlugin to be installed. The !ZonePlugin is *not*
required for Foswiki 1.1 or later.
</div>

---++ Dependencies
%$DEPENDENCIES%

---++ Change History
%TABLE{columnwidths="7em" tablewidth="100%"}%
<<<<<<< HEAD
=======
|  04 Apr 2016: | (7.02) - Item14024: fix issue with JSON::XS 3.02 in some environments |
>>>>>>> 819775b5
|  18 Mar 2016: | (7.01) - added jQery-1.12.2 / jQuery-2.2.2; \
                           fixed textboxlist loosing tags with leading or trailing spaces; \
                           updated imagesLoaded |
|  23 Feb 2016: | (7.00) - modernized button module again; \
                           removed outdated jQuery versions; \
                           deprecated bgiframe and media modules; \
                           updated jquery.form, localScroll, scrollTo, sericalScroll, masonry, jquery.migrate, queryObject, jsrender, sprintf, fontawesome, jquery.stars, superfish, jquery.tabpane to latest versions; \
                           externalized imagesLoaded from masonry; \
                           do a deep merge gathering foswikiPreferences from the header; \
                           added new jquery.i18n module for client-side translations |
|  03 Feb 2016: | (6.32) - Item13898: Jumpbox example in JQueryAjaxHelper is not working <br/> \
                           Item12560: Split !NameFilter into !AttachmentNameFilter <br/> \
                           Item13854: Set ALLOWTOPICVIEW=* in critical system topics. *Foswiki 1.1.x Requires compatibility patches, or Foswiki 1.1.10* |
|  06 Nov 2015: | (6.31) - Item13832: Filter the "effect" URLPARAM of JQueryLoader. |
|  24 Sep 2015: | (6.30) - reworked the way how preferences are propagated from backend to javascript not to use unsafe inline scripts anymore |
|  04 Sep 2015: | (6.20) - improvements to jquery.wikiword, jquery.loader; adding html5-data capabilities to plugin initialization; added jquery-1.11.3 and jquery-2.1.4 |
|  16 Jun 2015: | (6.13) - Item13460: JQICON fails to render !FontAwesome icons. |
|  30 Apr 2015: | (6.11) - Item13389: datepicker initializaiton problem; datepicker z-index problem; pushy tooltips not hidden when typing into an input field; error in jquery.foswiki api getPubUrlPath |
|  23 Feb 2015: | (6.10) - Item13272: upgraded superfish and hoverintent, deprecated subpersubs |
|  12 Jan 2015: | (6.01) - Item13205: added jquery-1.11.2 and jquery-2.1.3 |
|  29 Nov 2014: | (6.01) - Item13123: Add PLACEHOLDER parameter to JQueryAjaxHelper topic selector. |
|  25 Sep 2014: | (6.00) - Item13030: deprecate jquery.tmpl; added jsrender and a template loader |
|  06 Jun 2014: | (5.11) - Item12933: make filtered characters configurable in JQueryWikiWord |
|  21 Feb 2014: | (5.10) - Item12734: added jQuery-1.11, jQuery-2.10, jquery-ui-1.10.4; \
                           reverted patch to jquery.ui.tooltip; \
                           reapplied patch to jquery.ui.draggable preventing hopping modal dialogs and such; \
                           fix hopping position of hepler element in jquery.ui.sortable; \
                           now defaulting to the latest jQuery version |
|  11 Dec 2013: | (5.00) - new modules fontawesome, ui::spinner; \
                           upgraded slimbox and media module; \
                           improvements to =foswiki= theme for jquery-ui; \
                           modernize button module; \
                           fixed dependencies of wikiword module; \
                           new =tmpl= REST handler to load jquery templates asynchronously |
|  08 Nov 2013: | (4.91) - Release with Foswiki 1.1.9 \
                  Item12650: Add config error for removed Themeswitcher plugin |
|  23 Oct 2013: | (4.90) - Item12567: fix checking of version number in configure \
                  Item12577: deprecate jquery-tooltip in favour of jquery-ui-tooltip \
                  Item12596: improve documentation of jquery-ui \
                  Item12583: revert version string to simple float not to break installation on RHEL and SLES \
                  Item12599: use jQuery-1.9x (not 2.0.x) for IE9 \
                  Item12600: various minor changes to jquery components |
|  12 Oct 2013: | (4.83) - Item12567: fix version check in =configure= (not released) | 
|  07 Jun 2013: | (4.82) - Item12528: fixed char mapping in jquery.wikiword |
|  31 May 2013: | (4.81) - Item12520: added jquery-1.10.1 and jquery-2.0.2 |
|  30 May 2013: | (4.80) - Item12519: upgraded superfish, supersubs and hoverintent |
|  29 May 2013: | (4.70) - Item12345: added jquery-1.9.1, jquery-1.10.0, jquery-2.0.0, jquery-2.0.1; \
                           removed themeswitcher as it isn't supported and non-functional anymore; \
                           upgraded to jquery-ui-1.10.3; \
                           upgraded form, rating, masonry, blockui, scrollto;\
                           removed warning in configure about chilli |
|  15 Jan 2013: | (4.60) - Item12345: added jquery-1.8.3, upgraded pnotify, masonry, scrollto, form, blockui, cycle |
|  11 Dec 2012: | (4.50) - Item12229: improved transliteration of unicode characters in jquery.wikiword |
|  28 Nov 2012: | (4.45) - Release with Foswiki 1.1.6 <br />\
                  Item12192: Fix some layout issues<br />\
                  Item12214: default jquery-ui theme overrides manual JQTHEME choice.<br />\
                  Item12215: Hide JQLoader using CSS. |
|  26 Oct 2012: | Item12195: Default jquery version is jquery-1.8.2 now |
|  24 Oct 2012: | Item12190: Chili enabled by default,  warning demoted to a note. |
|  17 Oct 2012: | (4.44) - Item12048: upgraded to jquery-ui-1.8.23; added jquery-1.8.2 |
|  11 Jul 2012: | (4.43) - Item11993: upgraded JQueryLiveQuery to 1.3.1 ; reworked documentation and examples; %BR% \
                  Item11175: upgrade JQueryValidate to 1.9.0; %BR% \
                  Item11994: upgraded JQueryUI to 1.8.21 |
|  09 Jul 2012: | (4.42) - Item11742: removed all jquery prior to 1.7.1 |
|  01 Jun 2012: | (4.42) - Item11917: simplemodal updated to 1.4.2. fixed upstream bug computing dialog heights |
|  23 May 2012: | (4.41) - Item11889: \
                  added means to hide the close button on textboxlist values; \
                  docu improvements to textboxlixst and pnotify | 
|  10 Apr 2012: | (4.40) - Item11397, Item11742: \
                  use a JSON instead of &lt;meta> to export preferences to javascript; \
                  add jquery-1.7.2 (new default); \
                  deprecate all jquery versions prior to 1.7.1 \
                  improve docu and integration of scrollto and serialscroll; \
                  removed deprecated foswiki.web, foswiki.topic etc properties |
|  06 Apr 2012: | (4.33) - Item11511, Item11512:  Minor changes to improve JSON output and Javascript validations.%BR%\
                   Item11685: deprecate simmplemodal, replace by jquery.ui.dialog.%BR%\
                   Item11654: JQueryTmpl is discontinued upstream.%BR%\
                   Item11383: Document jqUIDialogSubmit.%BR%\
                   Item10383: !JQuerySimpleModal sample window isn't displayed properly. |
|  20 Dec 2011: | (4.32) - re-release Foswiki 1.1.4 - Item11335 revert spinner changes, Item11371 - close suggestions list. |
|  12 Dec 2011: | (4.31) - Foswiki 1.1.4 Release. Item11335 JQueryAjaxHelper examples don't work reliably. |
|  22 Nov 2011: | (4.30) added jquery-1.7 and jquery-1.7.1; \
                  added jquery.loader to ease loading sections asynchronously |
|   3 Dec 2011: | (4.22) Incremented version for Foswiki 1.1.4 release. Minor code and documentation cleanup. |
|  22 Nov 2011: | (4.21) added config warnings for the deprecated JQuery plugins; \
                  and a warining for Chili highlighter corruption; \
                  fixed jquery.chili to allow other non-recipe css classes in verbatim sections; \
                  fixed jquery.cookie to return undefined instead of an empty Object when asking for an unknown cookie; \
                  fixed <nop>JQueryAjaxHelper's =users= backend to return users and groups \
                  improved jquery-ui-dialog integration |
|  26 Oct 2011: | fixing compatibility of jquery.media with newer jqueries; \
                  fixed placement of jquery.tooltips when viewport at right bottom;\
                  fixed jquery.superfish's index related to jquery.ui.dialog's; \
                  improved jquery.button click usability; \
                  improved and documented integration of jquery.ui.dialog; \
                  fixed jquery.ui.resizable to init array objects correctly |
|  08 Sep 2011: | (4.20) added perl api to make ui themes pluggable; \
                  upgrade to jquery-ui 1.8.16, masked-input 1.3, masonry 2.0, textboxlist 1.0, validate 1.8.1, cycle 2.9995, bgiframe 2.1.2, blockUI 2.39, corner 2.12, gradient 1.0, \
                  autocomplete 1.2.2, form 2.80; \
                  upgraded all jquery-ui themes to match the latest version; \
                  deprecated abandoned jquery.autocomplete in favor of jquery-ui's autocomplete; \
                  added modules ui::accordion, ui::autocomplete, ui::button, ui::datepicker, ui::dialog, ui::draggable, ui::progressbar, ui::resizable, ui::slider, ui::tabs; \
                  improved rating formfield to display the actual value as well, not only the stars; \
                  added initializer for jquery.validate; \
                  improved initializer for simplemodals to make them draggable and resizable; \
                  fixed css of treeview, autocomplete, tabpane, button; \
                  new foswiki jquery-ui theme; \
                  added jquery-1.6.2 and jquery-1.6.3; \
                  improved docu of jquery.cycle, jquery.masonry, jquery.validate |
|  20 Jun 2011: | (4.11) Fix "Use of uninitialized" in textboxlist |
|  25 May 2011: | (4.10) Added JQueryPlaceholder; \
                  Updated jquery.autocomplete to work around Firefox 4 problem breaking up/down arrow keys in edit fields; \
                  Added jquery.tmpl; \
                  Updated jquery.metadata to support html5 attributes; \
                  Updated jquery.validate to 1.8.0; \
                  Added jquery-1.5.[0-2] and jquery-1.6.1; \
                  Implemented history support for jquery.tabpane; \
                  Updated jquery.media and added more skins to the swf player; \
                  Fixed jquery.shake to work with elements positioned relatively; \
                  Adding context variables for all enabled jQuery modules; |
|  11 Apr 2011: | (4.03) jQuery default corrected to be 1.4.3. \
                  Fixed syntax for accessing meta variables. \
                  Improved iterating hash. \
                  Updated forms jq plugin from 2.25 to 2.43. \
                  Removed useless BOM code from blockUI. \
                  Compress using utf8 encoding by default\
                  This version is shipping with Foswiki 1.1.3 |
|  21 Feb 2011: | (4.02) cleaned up and documented the process for adding new plugins |
|  02 Feb 2011: | (4.01) added pnotify, configure checker to check that \
                  configured ={JQueryVersion}= is sane |
|  13 Dec 2010: | (4.00) adding jquery-1.4.2/3/4 (default is 1.4.3); \
                  removing jquery-1.2.6, deprecating jquery-1.3.x (incompatible with shipped jquery-ui); \
                  upgraded to jquery-ui 1.8.5 (needs jquery-1.4+); \
                  upgraded jquery-cookie; \
                  added themeswitcher; \
                  fixed spinner in autocomplete; \
                  various fixes to jquery.tooltip; \
                  improved tooltip themes (added blackbox theme); \
                  fixed rating formfield; \
                  improved printout of tabpanes; \
                  added new jquery-ui theme flickr; \
                  update forms plugin to 2.49 to improve jQuery 1.4 compatibility |
|  27 Oct 2010: | (3.75) fixed IE error in chili recipe for TML |
|  19 Oct 2010: | (3.74) Version included with Foswiki 1.1.0 + fix for code bug in SLIMBOX causing !ImageGalleryPlugin to fail |   
|  19 Aug 2010: | (3.71) JQueryLiveQuery now loads by default; \
                  removed JQueryBgiframe and JQueryEasing plugins from default plugins |
|  02 Jul 2010: | (3.70) removed outdated spinner and ifixpng plugins; \
                  improved documentation; \
                  fixed IE error in treeview; \
                  added post method to async mode of treeview; \
                  moved %CLEAR to %SYSTEM.%WIKIPREFSTOPIC% |
|  28 May 2010: | (3.60) removed pointless TOGGLE module; \
                  reworked handling of =meta= tags by merging =foswikilibs.js= with =jquery.foswiki= module; \
                  fixed IE7 error with floats inside tabpanes; \
                  added ajax handler to query foswiki preferences async-ly |
|  30 Apr 2010: | (3.51) fixed initial classes of click-areas in treeviews |
|  29 Mar 2010: | (3.42) disable plugin when prerequisites are not met |
|  28 Mar 2010: | (3.41) fix ZonePlugin listed as optional dependency (not optional for Foswiki 1.0.x installations) |
|  26 Mar 2010: | (3.40) externalized grid and fullcalendar modules into plugins of their own; upgraded to jquery-ui 1.7.2; only load i18n support matching the current site language |
|  20 Mar 2010: | (3.31) Minifier CPAN libs removed from plugin. They will be in core CPAN lib in Foswiki 1.1 |
|  14 Mar 2010: | (3.30) upgraded =validate= to v1.7; added =wikiword= validation method; \
                  fixed computation of line-height in =fluidfont=; \
                  fixed height issue in =tabpane= |
|  03 Mar 2010: | made !ZonePlugin an optional dependency |
|  01 Mar 2010: | improved js and css compression using yuicompressor; \
                  improved simplemodal integration to foswiki to create modal dialogs with less additional javascript; \
                  added custom events to textboxlist: <nop>AddValue, <nop>DeleteValue , Reset and Clear |
|  12 Feb 2010: | added livequery and rewrote all initializers to use it; \
                  added =rating= formfield type; \
                  updated jqGrid to latest version; \
                  improved foswiki integration and documentation of various plugins; \
                  upgraded jwplayer coming with media plugin; \
                  using Foswiki:Extensions/ZonePlugin now to optimize page load time |
|  08 Feb 2010: | added query-object |
|  28 Jan 2010: | added jquery-1.4.1, corner, fluidfont, fullcalendar, \
                  localscroll, masonry, scrollto, serialscroll, slimbox; \
                  deprecated jquery.nifty; disabled JQSCRIPT and JQSTYLE |
|  11 Nov 2009: | added jqGrid library; reorganized documentation |
|  07 Nov 2009: | updated Superfish to 1.4.8 and added examples topic, added\
                  supersubs plugin, moved JQuery examples from %SANDBOXWEB% to %SYSTEMWEB% |
|  29 Oct 2009: | added SCRIPTSUFFIX to foswiki var set (CDot) |
|  14 Sep 2009: | added perls tubs for jquery.ui, so that you can pull it in via JQREQUIRE now; \
                  reworked plugin initialization to allow elements to be init'ed when loaded via ajax; \
                  fixed BUTTON to play nicely with !TwistyPlugin; \
                  only load ui-theme if you jqrequire the ui library |
|  20 Aug 2009: | made <nop>JQueryPlugin <nop>SafeWikiPlugin compatible |
|  02 Jul 2009: | improved parsing of foswiki meta tags in html header; \
                  fixed jqTreeview initialisation for jquery-1.3.x; \
                  fixed chili initialisation; \
                  dropped support for konqueror3 |
|  23 Jun 2009: | added jquery.focus, jquery.textboxlist, jquery.farbtastic; jquery.gradient; \
                  added =color= and =textboxlist= formfield types; \
                  made !JQueryPlugin pluggable itself; \
                  added animation switching tabs; \
                  improved automaxexpand feature in tabs |
|  28 Apr 2009: | added jquery.media, jquery.simplemodal, shell highlightning for chilli |
|  03 Feb 2009: | fixed tabpane not being rendered using a rest handler; \
                  added id to tabs that can be used to init the first active one; \
                  added compressed version of blockUI; \
                  replaced ICONTOPIC preference variable with ICONSEARCHPATH to search for icons \
                  in multiple directories (defaults to all of <nop>FamFamFamContrib) |
|  15 Jan 2009: | fixed click target for relative urls in %<nop>BUTTON{}%; yet another jquery.wikiword fix |
|  13 Jan 2009: | fixed jquery.wikiword not to depend on outside string libraries; \
                  added foswiki alias to global javascript variables (Eugen Mayer) |
|  08 Jan 2009: | certified for foswiki/compat; fixed BUTTON target for non-wikiword topics |
|  12 Dec 2008: | fixed a series of IE6+IE7 issues |
|  18 Nov 2008: | added jquery.ifixpng; \
                  improved BUTTON tag to have submit and clear and reset buttons; \
                  ie6 fixes for BUTTONs; \
                  added missing jquery.wikiword plugin |
|  13 Nov 2008: | added automaxexpand for TABPANES ;\
                  added jquery.shake plugin; \
                  reworked BUTTON tag |
|  15 Oct 2008: | added jquery.autocomplete, jquery.cycle |
|  20 Jul 2008: | added jquery.form, jquery.maskedinput, jquery.validate |
|  15 Jul 2008: | updated to ui-1.5.2; added async treeview; added async options to tabpane |
|  03 Jul 2008: | updated to ui-1.5.1 |
|  05 Jun 2008: | updated to jquery-1.2.6 and ui-1.5-RC1 |
|  30 Apr 2008: | repackaged to contain jquery UI |
|  13 Feb 2008: | upgrade to jquery-1.2.3, as well as most plugins |
|  17 Jan 2008: | added jquery.metadata plugin; \
                  implemented a jquery.tabpane plugin; \
                  updated jquery.dimensions plugin; \
                  added jquery.empty plugin to ease development of new plugins |
|  15 Nov 2007: | use skin independent way to add javascript files to header |
|  10 Oct 2007: | upgraded to jQuery-1.1.4; compressed js and css |
|  12 Jul 2007: | initial package containing jQuery-1.1.3.1 |

%META:FORM{name="PackageForm"}%
%META:FIELD{name="Author" title="Author" value="ProjectContributor"}%
%META:FIELD{name="Copyright" title="Copyright" value="2007-2016 Foswiki Contributors http://foswiki.org"}%
%META:FIELD{name="Description" title="Description" value="%25$SHORTDESCRIPTION%25"}%
%META:FIELD{name="Home" title="Home" value="Foswiki:Extensions/%25$ROOTMODULE%25"}%
%META:FIELD{name="License" title="License" value="GPL"}%
%META:FIELD{name="Release" title="Release" value="%25$RELEASE%25"}%
%META:FIELD{name="Repository" title="Repository" value="https://github.com/foswiki/distro"}%
%META:FIELD{name="Support" title="Support" value="Foswiki:Support/%25$ROOTMODULE%25"}%
%META:FIELD{name="Version" title="Version" value="%25$VERSION%25"}%<|MERGE_RESOLUTION|>--- conflicted
+++ resolved
@@ -1,8 +1,4 @@
-<<<<<<< HEAD
-%META:TOPICINFO{author="ProjectContributor" comment="" date="1458294779" format="1.1" version="1"}%
-=======
 %META:TOPICINFO{author="ProjectContributor" comment="" date="1459777187" format="1.1" version="1"}%
->>>>>>> 819775b5
 ---+!! %TOPIC%
 %FORMFIELD{"Description"}%
 
@@ -129,10 +125,7 @@
 
 ---++ Change History
 %TABLE{columnwidths="7em" tablewidth="100%"}%
-<<<<<<< HEAD
-=======
 |  04 Apr 2016: | (7.02) - Item14024: fix issue with JSON::XS 3.02 in some environments |
->>>>>>> 819775b5
 |  18 Mar 2016: | (7.01) - added jQery-1.12.2 / jQuery-2.2.2; \
                            fixed textboxlist loosing tags with leading or trailing spaces; \
                            updated imagesLoaded |
