--- conflicted
+++ resolved
@@ -34,40 +34,12 @@
 
 Constructs an engine object.
 
-<<<<<<< HEAD
-The default object has three initialized keys on it: =fhOUT=, =fhERR=.
-Those are filehandles used to communicate with HTTP server/environment and by
-default they're set to =STDIN=, =STDOUT=, and =STDERR= correspondingly. It is
-recommended to use =$engine->{fhERR}= instead of STDERR in order to get error
-messages always logged correctly:
-
-<verbatim>
-print $Foswiki::engine->{fhERR} "This is the error we wanna see in the log.\n";
-
-$SIG{__DIE__} = sub {
-    print $Foswiki::engine->{fhERR} @_;
-    exit 1;
-};
-</verbatim>
-
-=======
->>>>>>> 3bb6f667
 =cut
 
 sub new {
     my $proto = shift;
     my $class = ref($proto) || $proto;
-<<<<<<< HEAD
-    my $this  = {
-
-        # Standard file handles to support engines/environments where
-        # communication is based on custom sockets.
-        fhOUT => \*STDOUT,
-        fhERR => \*STDERR,
-    };
-=======
     my $this  = {};
->>>>>>> 3bb6f667
     return bless $this, $class;
 }
 
