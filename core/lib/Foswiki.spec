# Foswiki - The Free and Open Source Wiki, https://foswiki.org/
# See bottom of file for license and copyright information.
#
# This file contains a specification of the parts of Foswiki that can be
# configured using =configure=. It is combined with =Config.spec= files
# shipped with extensions to generate the interface seen when you run
# =configure=.
#
# When you run configure from your browser, it will work out required
# settings and write a new LocalSite.cfg. It should never be necessary to
# modify this file directly.
#
# If for some strange reason you want to brew your own LocalSite.cfg by
# copying this file (NOT recommended),  then you must un-comment and complete
# settings that are commented out, and remove everything from __END__ onwards.
#
# See 'setlib.cfg' in the 'bin' directory for how to configure a non-standard
# include path for Perl modules.
#
#############################################################################
#
# NOTE FOR DEVELOPERS:
# The comments in this file are formatted so that the =configure= script
# can extract documentation from here. See
# https://foswiki.org/System/DevelopingPlugins#Integrating_with_configure
# for details of the syntax used.
#
# You can use $Foswiki::cfg variables in other settings,
# but you must be sure they are only evaluated under program control and
# NOT when this file is loaded. For example:
## $Foswiki::cfg{Blah} = "$Foswiki::cfg{DataDir}/blah.dat"; # BAD
## $Foswiki::cfg{Blah} = '$Foswiki::cfg{DataDir}/blah.dat'; # GOOD
#
# Note that the general path settings are deliberately commented out.
# This is because they *must* be defined in LocalSite.cfg, and *not* here.

#############################################################################
#---+ General settings
#---++ Web URLs and Paths
# *Security Note:* Only the URL paths listed below should
# be browseable from the web - if you expose any other directories (such as
# lib or templates) you are opening up routes for possible hacking attempts.

# **URL LABEL="Default Url Host" CHECK_ON_CHANGE="{PermittedRedirectHostUrls}" \
#       CHECK="also:{PermittedRedirectHostUrls} \
#              noemptyok \
#              parts:scheme,authority \
#              partsreq:scheme,authority \
#              schemes:http,https \
#              authtype:hostip" **
# This is the root of all Foswiki URLs.
# For example, =http://myhost.com:123=
# (do not include the trailing slash.)
# $Foswiki::cfg{DefaultUrlHost} = 'http://your.domain.com';

# **BOOLEAN EXPERT LABEL="Force Default Url Host"**
# Enable this parameter to force foswiki to ignore the hostname in the
# URL entered by the user.  Foswiki will generate all links using the
# {DefaultUrlHost}.
# 
# By default, foswiki will use whatever URL that was entered by the
# user to generate links. The only exception is the special =localhost=
# name, which will be automatically replaced by the {DefaultUrlHost}.
# In most installations this is the preferred behavior, however when
# using SSL Accelerators, Reverse Proxys, and load balancers, the URL
# entered by the user may have been altered, and foswiki should be forced
# to return the {DefaultUrlHost}.
$Foswiki::cfg{ForceDefaultUrlHost} = $FALSE;

# **URILIST LABEL="Permitted Redirect Host Urls" EXPERT \
#       CHECK_ON_CHANGE="{DefaultUrlHost}" \
#       CHECK='also:{DefaultUrlHost} \
#              emptyok \
#              parts:scheme,authority \
#              authtype:hostip' **
# If your host has aliases (such as both =www.mywiki.net= and =mywiki.net=
# and some IP addresses) you need to tell Foswiki that redirecting to them
# is OK. Foswiki uses redirection as part of its normal mode of operation
# when it changes between editing and viewing.
# 
# To prevent Foswiki from being used in phishing attacks and to protect it
# from middleman exploits, the security setting {AllowRedirectUrl} is by
# default disabled, restricting redirection to other domains. If a redirection
# to a different host is attempted, the target URL is compared against this
# list of additional trusted sites, and only if it matches is the redirect
# permitted.
#
# Enter as a comma separated list of URLs (protocol, hostname and (optional)
# port), for example =http://your.domain.com:8080,https://other.domain.com=.
# (Omit the trailing slash.)
$Foswiki::cfg{PermittedRedirectHostUrls} = '';

# **URLPATH LABEL="Script Url Path" CHECK="emptyok notrail"**
# This is the 'cgi-bin' part of URLs used to access the Foswiki bin
# directory. For example =/foswiki/bin=.
# See [[https://foswiki.org/Support/ShorterUrlCookbook][ShorterUrlCookbook]]
# for more information on setting up Foswiki to use shorter script URLs.
# $Foswiki::cfg{ScriptUrlPath} = '/foswiki/bin';

# **STRING 10 LABEL="Script Suffix" CHECK="emptyok"**
# Suffix of Foswiki CGI scripts. For example, .cgi or .pl.
# You may need to set this if your webserver requires an extension.
#$Foswiki::cfg{ScriptSuffix} = '';

# **URLPATH LABEL="Script Url Path for View" CHECK='undefok emptyok notrail' FEEDBACK="icon='ui-icon-check';label='Verify';wizard='ScriptHash';method='verify';auth=1" **
#! n.b. options should match Pluggables/SCRIPTHASH.pm for dynamic path items
# This is the complete path used to access the Foswiki view script,
# including any suffix.
# You should leave this as it is, unless your web server is configured
# for short URLs (for example using Foswiki's
# [[https://foswiki.org/Support/ApacheConfigGenerator][Apache Config Generator]]
# ). If it is, replace this with the base path of your wiki (the value of
# {ScriptUrlPath} with the =/bin= suffix removed, so you'll have to leave
# this field empty if your wiki lives at the top level).
# 
# More information:
# [[https://foswiki.org/Support/ShorterUrlCookbook][Shorter URL Cookbook]]
# $Foswiki::cfg{ScriptUrlPaths}{view} = '$Foswiki::cfg{ScriptUrlPath}/view$Foswiki::cfg{ScriptSuffix}';

# **URLPATH LABEL="Pub Url Path" CHECK='noemptyok notrail' **
# This is the URL path used to link to attachments. For stores where
# attachments are stored as files (such as PlainFile and RCSLite) then this
# will normally be the URL path to the =pub= directory.
# For example =/foswiki/pub=
#
# *Security Note:* files in the pub directory are *not*
# protected by Foswiki access controls. If you require access controls, you
# will have to use webserver controls (for example =.htaccess= on Apache).
# See the
# [[https://foswiki.org/Support/ApacheConfigGenerator][Apache Config Generator]]
# for more information.
# $Foswiki::cfg{PubUrlPath} = '/foswiki/pub';

#! The following plugin must follow all other {ScriptUrlPaths} items
# *SCRIPTHASH*

# ---++ File System Paths
# Configure the file system locations of key Foswiki directories here.  These are usually guessed 
# correctly during bootstrap. Other file locations are configured within their related sections.
# **PATH LABEL="Script Directory" FEEDBACK="icon='ui-icon-check';label='Validate Permissions'; method='validate_permissions';title='Validate file permissions.'" CHECK="noemptyok perms:Dx,'(.txt|.cfg)$'" **
# This is the file system path used to access the Foswiki bin directory.
# $Foswiki::cfg{ScriptDir} = '/home/httpd/foswiki/bin';

# **PATH LABEL="Pub Directory" FEEDBACK="icon='ui-icon-check';label='Validate Permissions'; method='validate_permissions';title='Validate file permissions. WARNING: this may take a long time on a large system'" CHECK="noemptyok perms:r,'*',wDn,'(,v|,pfv)$'" **
# Attachments store (file path, not URL), must match the attachments URL
# path =/foswiki/pub= - for example =/usr/local/foswiki/pub=  This directory is
# normally accessible from the web.
# $Foswiki::cfg{PubDir} = '/home/httpd/foswiki/pub';

# **PATH LABEL="Data Directory" FEEDBACK="icon='ui-icon-check';label='Validate Permissions'; method='validate_permissions';title='Validate file permissions. WARNING: this may take a long time on a large system'" CHECK="noemptyok perms:rwDnpd,'(,v|,pfv)$',r" **
# Topic files store (file path, not URL). For example =/usr/local/foswiki/data=.
# This directory must not be web accessible. 
# $Foswiki::cfg{DataDir} = '/home/httpd/foswiki/data';

# **PATH LABEL="Tools Directory" FEEDBACK="icon='ui-icon-check';label='Validate Permissions'; method='validate_permissions'" CHECK="noemptyok perms:rD" **
# File path to tools directory. For example =/usr/local/foswiki/tools=.
# This directory must not be web accessible.
# $Foswiki::cfg{ToolsDir} = '/home/httpd/foswiki/tools';

# **PATH LABEL="Template Directory" FEEDBACK="icon='ui-icon-check';label='Validate Permissions'; method='validate_permissions'" CHECK="noemptyok perms:rD" **
# File path to templates directory. For example =/usr/local/foswiki/templates=.
# This directory must not be web accessible.
# $Foswiki::cfg{TemplateDir} = '/home/httpd/foswiki/templates';

# **PATH LABEL="Locales Directory" FEEDBACK="icon='ui-icon-check';label='Validate Permissions'; method='validate_permissions'" CHECK="noemptyok perms:rD" **
# File path to locale directory.
# For example =/usr/local/foswiki/locale=.
# This directory must not be web accessible.
# $Foswiki::cfg{LocalesDir} = '/home/httpd/foswiki/locale';

# **PATH LABEL="Working Directory" ONSAVE FEEDBACK="icon='ui-icon-check';label='Validate Permissions'; method='validate_permissions'" CHECK="noemptyok perms:rw,'[\//]README$',r" **
# Directory where Foswiki stores files that are required for the management
# of Foswiki, but are not required to be accessed from the web.
# A number of subdirectories will be created automatically under this
# directory:
#    * ={WorkingDir}/tmp= - used for security-related temporary files
#     (these files can be deleted at any time without permanent damage).
#      _Passthrough files_ are used by Foswiki to work around the limitations
#      of HTTP when redirecting URLs.
#      _Session files_ are used to record information about active
#      users - for example, whether they are logged in or not.
#      For obvious reasons, these files must *not* be browseable from the web!
#      You are recommended to restrict filesystem permissions on this
#      directory so only the web server user can acess it.
#    * ={WorkingDir}/requestTmp= - used as an alternate location for the
#      system =/tmp= directory.  This is only used if {TempfileDir}
#      is configured.
#    * ={WorkingDir}/work_areas= - these are work areas used by
#      extensions that need to store persistent data across sessions.
#    * ={WorkingDir}/registration_approvals= - this is used by the
#      default Foswiki registration process to store registrations that
#      are pending verification.
# $Foswiki::cfg{WorkingDir} = '/home/httpd/foswiki/working';

# **PATH LABEL="Safe PATH" CHECK='undefok'**
# You can override the default PATH setting to control
# where Foswiki looks for external programs, such as grep.
# By restricting this path to just a few key
# directories, you increase the security of your installation.
#    * Unix or Linux - Path separator is ':'.  Make sure diff
#      and shell (Bourne or bash type) are found on path. Typical
#      path is =/bin:/usr/bin=
#    * Windows ActiveState Perl, using DOS shell. Path separator is ';'.
#      The Windows system directory is required on the path. Use '\' not
#      '/' in pathnames. Typical setting is =C:\windows\system32=
#    * Windows Cygwin Perl - Path separator is ':'. The Windows system
#      directory is required on the path. Use '/' not '\' in pathnames.
#      Typical setting is =/cygdrive/c/windows/system32=
# $Foswiki::cfg{SafeEnvPath} = undef;

# **PATH LABEL="Tempfile Directory" CHECK="undefok" EXPERT**
# This is used to override the default system temporary file location.
# Set this if you wish to have control over where working tmp files are
# created.  It is normally set automatically in the code.
# $Foswiki::cfg{TempfileDir} = '';

#############################################################################
#---+ Security and Authentication
# Control most aspects of how Foswiki handles security related activities.

#---++ Sessions
# Sessions are how Foswiki tracks a user across multiple requests.

# **BOOLEAN LABEL="Use Client Sessions"**
# Control whether Foswiki will use persistent sessions.
# A user's session id is stored in a cookie, and this is used to identify
# the user for each request they make to the server.
# You can use sessions even if you are not using login.
# This allows you to have persistent session variables - for example, skins.
# Client sessions are not required for logins to work, but Foswiki will not
# be able to remember logged-in users consistently.
# See [[https://foswiki.org/System/UserAuthentication][User
# Authentication]] for a full discussion of the pros and
# cons of using persistent sessions.
$Foswiki::cfg{UseClientSessions} = 1;

# **NUMBER 20 LABEL="Session Expiry" DISPLAY_IF="{UseClientSessions}" CHECK="iff:'{UseClientSessions}'"**
# Set the session timeout, in seconds. The session will be cleared after this
# amount of time without the session being accessed. The default is 6 hours
# (21600 seconds).
#
# *Note* By default, session expiry is done "on the fly" by the same
# processes used to serve Foswiki requests. As such it imposes a load
# on the server. When there are very large numbers of session files,
# this load can become significant. For best performance, you can set
# {Sessions}{ExpireAfter} to a negative number, which will mean that
# Foswiki won't try to clean up expired sessions using CGI processes.
# Instead you should use a cron job to clean up expired sessions. The
# standard maintenance cron script =tools/tick_foswiki.pl= includes this
# function. Session files are stored in the ={WorkingDir}/tmp= directory.
#
# This setting is also used to set a lifetime for passthru redirect requests.
$Foswiki::cfg{Sessions}{ExpireAfter} = 21600;

# **NUMBER LABEL="Cookie Expiry" EXPERT DISPLAY_IF="{UseClientSessions} && {LoginManager}=='Foswiki::LoginManager::TemplateLogin'" CHECK="iff:'{UseClientSessions} && {LoginManager}=~/TemplateLogin$/'"**
# TemplateLogin only.
# Normally the cookie that remembers a user session is set to expire
# when the browser exits, but using this value you can make the cookie
# expire after a set number of seconds instead. If you set it then
# users will be able to tick a 'Remember me' box when logging in, and
# their session cookie will be remembered even if the browser exits.
#
# This should always be the same as, or longer than, {Sessions}{ExpireAfter},
# otherwise Foswiki may delete the session from its memory even though the
# cookie is still active.
#
# A value of 0 will cause the cookie to expire when the browser exits.
# One month is roughly equal to 2600000 seconds.
$Foswiki::cfg{Sessions}{ExpireCookiesAfter} = 0;

# **BOOLEAN LABEL="IDs in Urls" EXPERT DISPLAY_IF="{UseClientSessions}" CHECK="iff:'{UseClientSessions}'"**
# Foswiki will normally use a cookie in
# the browser to store the session ID. If the client has cookies disabled,
# then Foswiki will not be able to record the session. As a fallback, Foswiki
# can rewrite local URLs to pass the session ID as a parameter to the URL.
# This is a potential security risk, because it increases the chance of a
# session ID being stolen (accidentally or intentionally) by another user.
# If this is turned off, users with cookies disabled will have to
# re-authenticate for every secure page access (unless you are using
# {Sessions}{MapIP2SID}).
$Foswiki::cfg{Sessions}{IDsInURLs} = 0;

# **STRING 20 LABEL="Cookie Realm" EXPERT DISPLAY_IF="{UseClientSessions}" CHECK="undefok emptyok iff:'{UseClientSessions}'"**
# By default the Foswiki session cookie is only accessible by the host which
# sets it. To change the scope of this cookie you can set this to any other
# value (ie. company.com). Make sure that Foswiki can access its own cookie.
#
# If empty, this defaults to the current host.
$Foswiki::cfg{Sessions}{CookieRealm} = '';

# **STRING 20 LABEL="Cookie Path" EXPERT DISPLAY_IF="{UseClientSessions}" CHECK="undefok emptyok iff:'{UseClientSessions}'"**
# By default, the foswiki cookies live at the root of the path.  If foswiki shares
# with other applications on the web server, it may be useful to set this to =/foswiki=
# or another path appropriate for your site.
#
# If empty, the cookie will be at the '/' root.
$Foswiki::cfg{Sessions}{CookiePath} = '/';

# **STRING 20 LABEL="Cookie Name Prefix" EXPERT DISPLAY_IF="{UseClientSessions}" CHECK="undefok emptyok iff:'{UseClientSessions}'"**
# With multiple Foswiki installations on the same host, it may be necessary to use unique names
# for the cookies to avoid collisions.  This is especially true if the CookieRealm has been 
# configured as a wildcard domain.
#
# If empty, no prefix is added.
$Foswiki::cfg{Sessions}{CookieNamePrefix} = '';

# **BOOLEAN LABEL="Use IP Matching" DISPLAY_IF="{UseClientSessions}" CHECK="iff:'{UseClientSessions}'" **
# Enable this option to prevent a session from being accessed by
# more than one IP Address. This gives some protection against session
# hijack attacks.
#
# This option may or may not be helpful, Public web sites can easily be
# accessed by different users from the same IP address when they access
# through the same proxy gateway, meaning that the protection is limited.
# Additionally, people get more and more mobile using a mix of LAN, WLAN,
# and 3G modems and they will often change IP address several times per day.
# For these users IP matching causes the need to re-authenticate whenever
# their IP Address changes and is quite inconvenient..
#
# Note that the =CGI::Session= tutorial strongly recommends use of
# IP Matching for security purposes, so it is now enabled by default.
$Foswiki::cfg{Sessions}{UseIPMatching} = 1;

# **BOOLEAN LABEL="Enable Guest Sessions" DISPLAY_IF="{UseClientSessions}" CHECK="iff:'{UseClientSessions}'" **
# On prior versions of Foswiki, every user is given their own CGI Session.
# Disable this setting to block creation of session for guest users.
#
# Note: Some parts of Foswiki will not function without a
# CGI Session.  This includes scripts that update, and any wiki applications
# that make use of session variables.
$Foswiki::cfg{Sessions}{EnableGuestSessions} = 1;

# **REGEX LABEL="Topics requiring sessions" EXPERT**
# If this regular expression matches the Topic in the request, a guest session
# will be created. Sessions are required for UserRegistration and ResetPassword
# Pages. As Foswiki supports custom User Registration topics, the expression is
# anchored at the end, so that it matches any topic name ending in "Registration".
$Foswiki::cfg{Sessions}{TopicsRequireGuestSessions} = '(Registration|ResetPassword)$';

# **OCTAL LABEL="Session-File Permission" CHECK="min:000 max:777" EXPERT**
# File security for new session objects created by the login manager.
# You may have to adjust these permissions to allow (or deny) users other
# than the webserver user access session objects that Foswiki creates in
# the filesystem. This is an *octal* number representing the standard
# UNIX permissions
# (for example 0640 == rw-r-----)
$Foswiki::cfg{Session}{filePermission} = 0600;

#---++ Validation
# Validation is the process by which Foswiki validates that a request is
# allowed by the site, and is not part of an attack on the site.

# **SELECT strikeone,embedded,none LABEL="Validation Method" **
# By default Foswiki uses Javascript to perform "double submission" validation
# of browser requests. This technique, called "strikeone", is highly
# recommended for the prevention of cross-site request forgery (CSRF). See also
# [[https://foswiki.org/Support/WhyYouAreAskedToConfirm][Why am I being asked to confirm?]].
#
# If Javascript is known not to be available in browsers that use the site,
# or cookies are disabled, but you still want validation of submissions,
# then you can fall back on a embedded-key validation technique that
# is less secure, but still offers some protection against CSRF. Both
# validation techniques rely on user verification of "suspicious"
# transactions.
#
# This option allows you to select which validation technique will be
# used.
#   * If it is set to "strikeone", or is undefined, 0, or the empty string,
#     then double-submission using Javascript will be used.
#   * If it is set to "embedded", then embedded validation keys will be used.
#   * If it is set to "none", then no validation of posted requests will
#     be performed.
$Foswiki::cfg{Validation}{Method} = 'strikeone';

# **NUMBER LABEL="Validation Expiry" EXPERT DISPLAY_IF="{Validation}{Method}!='none'" CHECK="min:1 iff:'{Validation}{Method} ne q<none>'"**
# Validation keys are stored for a maximum of this amount of time before
# they are invalidated. Time in seconds. A shorter time reduces the risk
# of a hacker finding and re-using one of the keys, at the cost of more
# frequent confirmation prompts for users.
$Foswiki::cfg{Validation}{ValidForTime} = 3600;

# **NUMBER LABEL="Maximum Keys per Session" EXPERT DISPLAY_IF="{Validation}{Method}!='none'" CHECK="min:10 iff:'{Validation}{Method} ne q<none>'"**
# The maximum number of validation keys to store in a session. There is one
# key stored for each page rendered. If the number of keys exceeds this
# number, the oldest keys will be force-expired to bring the number down.
# This is a simple tradeoff between space on the server, and the number of
# keys a single user might use (usually dictated by the number of wiki pages
# they have open simultaneously)
$Foswiki::cfg{Validation}{MaxKeysPerSession} = 1000;

# **BOOLEAN LABEL="Expire Validation Key on Use" EXPERT DISPLAY_IF="{Validation}{Method}!='none'" CHECK="iff:'{Validation}{Method} ne q<none>'"**
# Expire a validation key immediately when it is used to validate the saving
# of a page (N/A for =rest= requests). This protects against an attacker eavesdropping the communication
# between browser and server and exploiting the keys sent from browser to
# server. If this is enabled and a user edits and saves a page, and then goes
# back to the edit screen using the browser back button and saves again, they
# will be met by a warning screen against "Suspicious request from
# browser". The same warning will be displayed if you build an application with
# pages containing multiple forms and users try to submit from these
# forms more than once. If this warning screen is a problem for your users, you
# can disable this setting which enables reuse of validation keys.
# However this will lower the level of security against cross-site request
# forgery. Note however that  =rest= requests, for example, the CommentPlugin =comment= action,
# do not expire the key.
$Foswiki::cfg{Validation}{ExpireKeyOnUse} = 1;

#---++ Login
# Foswiki supports different ways of handling how a user asks, or is asked,
# to log in.

# **SELECTCLASS none,Foswiki::LoginManager::*Login* CHECK="also:{AuthScripts}" LABEL="Login Manager"**
# Select the login manager to use.
#    * none - Don't support logging in, all users have access to everything.
#    * Foswiki::LoginManager::TemplateLogin - Redirect to the login template,
#      which asks for a username and password in a form. Does not cache the
#      ID in the browser, so requires client sessions to work.
#    * Foswiki::LoginManager::ApacheLogin - Redirect to an '...auth' script
#      for which Apache can be configured to ask for authorization information.
#      Does not require client sessions, but works best with them enabled.
# It is important to ensure that the chosen LoginManager is consistent with
# the Web Server configuration.
$Foswiki::cfg{LoginManager} = 'Foswiki::LoginManager::TemplateLogin';

# **BOOLEAN LABEL="Debug Login Manager" EXPERT**
# Write debugging output to the webserver error log.
$Foswiki::cfg{Trace}{LoginManager} = 0;

# **STRING 100 LABEL="Authenticated Scripts" CHECK_ON_CHANGE="{LoginManager}" **
# Comma-separated list of scripts in the bin directory that require the user to
# authenticate. This setting is used with TemplateLogin; any time an
# unauthenticated user attempts to access one of these scripts, they will be
# required to authenticate. With ApacheLogin, the web server must be configured
# to require a valid user for access to these scripts.  =edit= and
# =save= should be removed from this list if the guest user is permitted to
# edit topics without authentication.
$Foswiki::cfg{AuthScripts} =
'attach,compareauth,configure,edit,manage,previewauth,rdiffauth,rename,restauth,save,statistics,upload,viewauth,viewfileauth';

# **BOOLEAN LABEL="Legacy REST Security" EXPERT**
# Foswiki 1.2 has removed the =rest= script from the list of {AuthScripts}.
# Instead of providing blanket security for =rest=, each handler is now
# responsible to set its individual requirements for 3 options:
# _authentication_, _validation_ and _http_allow_ methods (POST vs. GET).
# The defaults for these 3 options have been changed to default to be secure,
# and handlers can exempt these checks based upon their specific requirements.
# Enable this setting to restore the original insecure defaults.
$Foswiki::cfg{LegacyRESTSecurity} = $FALSE;

# **REGEX LABEL="Authenticated Scripts Pattern" EXPERT**
# Regular expression matching the scripts that should be allowed to accept the 
# =username= and =password= parameters other than the login script. Older
# versions of Foswiki would accept the username and password parameter on any
# script. The =login= and =logon= script will always accept the username and
# password, but only from POST requests. In order to add support for the
# =rest= and =restauth>> scripts, specify =/^(view|rest)(auth)?$/=
$Foswiki::cfg{Session}{AcceptUserPwParam} = '^view(auth)?$';

# **BOOLEAN LABEL="Prevent from Remembering the User Password" EXPERT DISPLAY_IF="{LoginManager}=='Foswiki::LoginManager::TemplateLogin'" CHECK="iff:'{LoginManager} =~ /TemplateLogin$/'"**
# Browsers typically remember your login and passwords to make authentication
# more convenient for users. If your Foswiki is used on public terminals,
# you can prevent this, forcing the user to enter the login and password
# every time.
$Foswiki::cfg{TemplateLogin}{PreventBrowserRememberingPassword} = 0;

# **BOOLEAN LABEL="Allow Login 'Using Email Address" EXPERT DISPLAY_IF="{LoginManager}=='Foswiki::LoginManager::TemplateLogin'" CHECK="iff:'{LoginManager} =~ /TemplateLogin$/'"**
# Allow a user to log in to foswiki using the email addresses known to the
# password system (in addition to their username).
$Foswiki::cfg{TemplateLogin}{AllowLoginUsingEmailAddress} = 0;

# **REGEX LABEL="Login Name Filter" EXPERT**
# The perl regular expression used to constrain user login names. Some
# environments may require funny characters in login names, such as \.
# This is a filter *in* expression, so a login name must match this
# expression or an error will be thrown and the login denied.
$Foswiki::cfg{LoginNameFilterIn} = '^[^\\s\\*?~^\\$@%`"\'&;|<>\x00-\x1f]+$';

# **STRING 20 LABEL="Default User Login" EXPERT**
# Guest user's login name. You are recommended not to change this.
$Foswiki::cfg{DefaultUserLogin} = 'guest';

# **STRING 20 LABEL="Default User WikiName" EXPERT**
# Guest user's wiki name. You are recommended not to change this.
$Foswiki::cfg{DefaultUserWikiName} = 'WikiGuest';

# **STRING 20 LABEL="Admin User Login" EXPERT**
# An internal admin user login name (matched with the configure password,
# if set) which can be used as a temporary Admin login (see: Main.AdminUser).
# This login name is additionally required by the install script for some addons
# and plugins, usually to gain write access to the Foswiki web.
# If you change this you risk making topics uneditable.
$Foswiki::cfg{AdminUserLogin} = 'admin';

# **STRING 20 LABEL="Admin User WikiName" EXPERT**
# The internal admin user WikiName that is displayed for actions done by the
# {AdminUserLogin}.
# This is a special WikiName and should never be directly authenticated.
# It is accessed by logging in using the AdminUserLogin either directly
# or with the sudo login.
# You should normally not need to change this (if you do,
# you will need to move the %USERSWEB%.AdminUser topic to match. Do not
# register a user with this name!)
$Foswiki::cfg{AdminUserWikiName} = 'AdminUser';

# **STRING 20 LABEL="Admin Group" EXPERT**
# Group of users that can use special =?action=repRev= and =?action=delRev=
# on =save= and ALWAYS have edit powers. See %SYSTEMWEB%.CompleteDocumentation
# for an explanation of wiki groups. The default value "AdminGroup" is used
# everywhere in Foswiki to protect important settings so you would need
# a really special reason to change this setting.
$Foswiki::cfg{SuperAdminGroup} = 'AdminGroup';

# **STRING 20 LABEL="Users TopicName"  EXPERT**
# Name of topic in the {UsersWebName} web where registered users are listed.
# Automatically maintained by the standard registration scripts.
# *If you change this setting you will have to use Foswiki to*
# *manually rename the existing topic*
$Foswiki::cfg{UsersTopicName} = 'WikiUsers';

#---++ User mapping
# The user mapping is used to map login names used with external
# authentication systems to Foswiki user identities.

# **SELECTCLASS Foswiki::Users::*UserMapping LABEL="User Mapping Manager" **
# By default only two mappings are available, though other mappings *may*
# be installed to support other authentication providers.  The following mappers
# are shipped by default:
#    * =Foswiki::Users::TopicUserMapping= - uses Foswiki user and group topics to
#      determine user information, and group memberships.
#    * =Foswiki::Users::BaseUserMapping= - has only pseudo users such as
#      ={AdminUser}= and ={DefaultUserWikiName}=, with the Admins login and
#      password being set from configure.
#      *Does not support User registration*, and only works with TemplateLogin.
$Foswiki::cfg{UserMappingManager} = 'Foswiki::Users::TopicUserMapping';

# **BOOLEAN LABEL="Force Manage Emails" EXPERT DISPLAY_IF="{UserMappingManager}=='Foswiki::Users::TopicUserMapping'" CHECK="iff:'{UserMappingManager} =~ /:TopicUserMapping$/'"**
# Enable this parameter to force the TopicUserMapping manager to directly
# manage email addresses, and not pass management over to the PasswordManager.
# When enabled, TopicUserMapping will store addresses in the user topics.
#
# Default is disabled.  The PasswordManager will determine what is
# responsible for storing email addresses.
#
# *Note:* Foswiki provides a utility to migrate emails from user topic to the
# password file, but does not provide any way to migrate emails from the
# password file back to user topics.
$Foswiki::cfg{TopicUserMapping}{ForceManageEmails} = $FALSE;

#---++ Access Control
# Control some features of how Foswiki handles access control settings.

# **SELECTCLASS Foswiki::Access::*Access LABEL="Access Control Implementation" **
# Choose who can access the wiki.
#    * =TopicACLAccess= is the normal foswiki ACL system, as documented
#      in the setup guides.
#    * =AdminOnlyAccess= denies all non-admins (not in the AdminGroup)
#      any access to the wiki - useful for site maintenance.
#    * =TopicACLReadOnlyAccess= denies all non-admins any update access
#      to the wiki, and falls back to =TopicACLAccess= for VIEW access
#      checks  - also useful for site maintenance.
# Note:  The AdminOnly and ReadOnly access controls do not necessarily
# provide absolute control.  Some extensions (non-default) have been
# written to allow anonymous updates.  If an operation does not check
# for access permission, then it will not get blocked by these controls.
$Foswiki::cfg{AccessControl} = 'Foswiki::Access::TopicACLAccess';

# **BOOLEAN LABEL="Enable Additive Topic ACLs" EXPERT **
# Optionally support Addititive Topic ACLs.  Normally ACLs specified at the
# Topic level override Web level access control.  If this feature is enabled,
# the "+" plus sign can be used at the Topic level to add to the Web ACLs.
#
# If the Web ACL specifies _"ALLOWWEBVIEW = JoeUser"_,  then a Topic ACL of
# _"ALLOWTOPICVIEW = + FredUser"_ will allow both JoeUser and FredUser
# to view the topic.
$Foswiki::cfg{AccessControlACL}{EnableAdditiveRules} = $FALSE;

# **BOOLEAN LABEL="Enable Deprecated Empty Deny" EXPERT **
# Optionally restore the deprecated empty =DENY= ACL behavior.
# If this setting is enabled, the "Empty" =DENY= ACL is interpreted as 
# "Deny nobody", which is equivalent to "Allow all".
# It is recommended that this setting remain disabled,  and that
# these rules be replaced with the  * wildcard on the =ALLOW= setting:
# <verbatim>
#    * Set DENYTOPICVIEW =        Should be replaced with:
#    * Set ALLOWTOPICVIEW = *
# </verbatim>
# See =tools/convertTopicSettings.pl= for a utility to migrate to the 
# new ACL format.
$Foswiki::cfg{AccessControlACL}{EnableDeprecatedEmptyDeny} = $FALSE;

# **SELECT authenticated,acl,all LABEL="Access to  RAW" EXPERT**
# Choose which users will have access to the "raw" topic views.
# Default is "authenticated",  so that guest users can not view the raw
# topic contents.  This avoids indexing of raw topic context by bots and
# crawlers.
# If set to =acl=, then access is controlled by setting =ALLOW= or =DENY=
# =WEB= or =TOPIC RAW=, for example:
# <verbatim>
#   * Set ALLOWTOPICRAW = DevelopersGroup
# </verbatim>
$Foswiki::cfg{FeatureAccess}{AllowRaw} = 'authenticated';

# **SELECT authenticated,acl,all LABEL="Access to History" EXPERT**
# Choose which users will have access to the topic history.
# Default is "authenticated",  so that guest users can not view the topic
# history. This can also reduce bot workload by denying web crawlers access
# to topic history. If set to =acl=, then access is controlled on a topic
# or web basis by setting =ALLOW= or =DENY= =WEB= or =TOPIC HISTORY=.
# For example:
# <verbatim>
#   * Set DENYTOPICHISTORY = WikiGuest
# </verbatim>
# Note that this setting also controls access to the =rdiff= and =compare=
#  scripts.
$Foswiki::cfg{FeatureAccess}{AllowHistory} = 'authenticated';

# **STRING 80 LABEL="Access to Configure"**
# A list of users permitted to use the =bin/configure= configuration tool
# If this is configured, then users attempting to access
# configure are validated against this list. (The user must still first
# login using the normal Foswiki authentication). If configured, it is
# applied as a replacement for testing the isAdmin status of the user.
# This can be used to:
#    * Allow configure to be used only by a subset of Admins
#    * Allow configure to be used by non-admin users.
#    * Allow configure to run by anyone
# Because users with access to configure can install software on the server
# and make changes that are potentially difficult to recover from, it is
# strongly recommended that configure access be limited.   Examples:
#    * Restrict configure to "JoeAdmin" and "BobAdmin": =JoeAdmin BobAdmin=
# The super admin user can always use configure. provided you set the expert
# Password setting under the Passwords tab.
$Foswiki::cfg{FeatureAccess}{Configure} = '';

#---++ Passwords
# Control how passwords are handled.

# **SELECTCLASS none,Foswiki::Users::*User LABEL="Password Manager"**
# The password manager handles the passwords database, and provides
# password lookup, and optionally password change, services to the rest of
# Foswiki.
# Foswiki ships with one password manager implementation:
#    * =Foswiki::Users::HtPasswdUser= - handles 'htpasswd' format files, with
#      passwords encoded as per the HtpasswdEncoding
# You can provide your own alternative by implementing a new subclass of
# Foswiki::Users::Password, and pointing {PasswordManager} at it in
# lib/LocalSite.cfg.
#
# If 'none' is selected, users will not be able to change passwords
# and TemplateLogin manager then will always succeed, regardless of
# what username or password they enter. This may be useful when you want to
# enable logins so Foswiki can identify contributors, but you don't care about
# passwords. Using ApacheLogin and PassordManager set to 'none' (and
# AllowLoginName = true) is a common  Enterprise SSO configuration, in which
# any logged in user can then register to create  their Foswiki Based identity.
$Foswiki::cfg{PasswordManager} = 'Foswiki::Users::HtPasswdUser';

# **NUMBER LABEL="Minimum Password Length"**
# Minimum length for a password, for new registrations and password changes.
# If you want to allow null passwords, set this to 0.
$Foswiki::cfg{MinPasswordLength} = 7;

# **PATH LABEL="Password Filename" DISPLAY_IF="/htpasswd/i.test({PasswordManager})" CHECK="iff:'{PasswordManager}=~/htpasswd/i'"**
# Path to the file that stores passwords, for the Foswiki::Users::HtPasswdUser
# password manager. You can use the =htpasswd= Apache program to create a new
# password file with the right encoding, however use caution, as it will remove
# email addresses from an existing file.
$Foswiki::cfg{Htpasswd}{FileName} = '$Foswiki::cfg{DataDir}/.htpasswd';

# **STRING LABEL="Password File Character Encodingname" DISPLAY_IF="/htpasswd/i.test({PasswordManager})" CHECK="undefok iff:'{PasswordManager}=~/htpasswd/i'"**
# Character encoding used in the password file. This will default to utf-8, which allows any unicode
# character to be used in usernames, passwords and email addresses. The only time you should change it
# is if you have an existing password file that uses a different encoding (and even then only if there
# is at least one character in that file that has a codepoint that would conflict with utf-8).
# $Foswiki::cfg{Htpasswd}{CharacterEncoding} = 'utf-8';

# **PATH LABEL="Password Lock-Filename" EXPERT DISPLAY_IF="/htpasswd/i.test({PasswordManager})" CHECK="iff:'{PasswordManager}=~/htpasswd/i'"**
# Path to the lockfile for the password file.  This normally does not need
# to be changed; however if two Foswiki installations share and update a
# common password file it is critical that both use the same lockfile.
# For example, change it to the location of the password file,
# =$Foswiki::cfg{DataDir}/htpasswd.lock=.  Foswiki must have rights to
# create the lock file in this location. Only applicable to =HtPasswdUser=.
$Foswiki::cfg{Htpasswd}{LockFileName} =
  '$Foswiki::cfg{WorkingDir}/htpasswd.lock';

# **BOOLEAN LABEL="Cache Passwords" EXPERT DISPLAY_IF="{PasswordManager}=='Foswiki::Users::HtPasswdUser'" CHECK="iff:'{PasswordManager} =~ /:HtPasswdUser/' also:{DetectModification}"**
# Enable this option on systems using =FastCGI, FCGID, or Mod_Perl= in
# order to avoid reading the password file for every transaction.
# It will cause the =HtPasswdUser= module to globally cache the password
# file, reading it only once on initialization.
$Foswiki::cfg{Htpasswd}{GlobalCache} = $FALSE;

# **BOOLEAN LABEL="Detect Modification of Password File" EXPERT DISPLAY_IF="{PasswordManager}=='Foswiki::Users::HtPasswdUser'" CHECK="iff:'{PasswordManager} =~ /:HtPasswdUser$/' also:{GlobalCache}"**
# Enable this option if the .htpasswd file can be updated either external to Foswiki
# or by another Foswiki instance, and =GlobalCache= is enabled.  When enabled, Foswiki will verify the timestamp of
# the file and will invalidate the cache if the file has been changed. This is only useful
# if Foswiki is running in a =mod_perl= or =fcgi= environment.
$Foswiki::cfg{Htpasswd}{DetectModification} = $FALSE;

# **SELECT bcrypt,'htdigest-md5','apache-md5',sha1,'crypt-md5',crypt,plain LABEL="Password Encoding" DISPLAY_IF="/htpasswd/i.test({PasswordManager})" CHECK="iff:'{PasswordManager}=~/htpasswd/i'"**
# Password encryption, for the =Foswiki::Users::HtPasswdUser= password
# manager. This specifies the type of password hash to generate when
# writing entries to =.htpasswd=. It is also used when reading password
# entries unless {Htpasswd}{AutoDetect} is enabled.
# 
# The choices in order of strongest to lowest strength:
#    * =(HTTPS)= - Any encoding over an HTTPS SSL connection.
#      (Not an option here.)
#    * =htdigest-md5= - Strongest only when combined with the
#      =Foswiki::LoginManager::ApacheLogin=. Useful on sites where
#      password files are required to be portable. The {AuthRealm}
#      value is used with the username and password to generate the
#      hashed form of the password, thus: =user:{AuthRealm}:hash=.
#      This encoding is generated by the Apache =htdigest= command.
#    * =bcrypt= - Hash based upon blowfish algorithm, strength of hash
#      controlled by a cost parameter.
#      *Not compatible with Apache Authentication*
#    * =apache-md5= - Enable an Apache-specific algorithm using an iterated
#      (1,000 times) MD5 digest of various combinations of a random
#      32-bit salt and the password (=userid:$apr1$salt$hash=).
#      This is the default, and is the encoding generated by the
#      =htpasswd -m= command.
#    * =sha1= - has the strongest hash, however does not use a salt
#      and is therefore more vulnerable to dictionary attacks.  This
#      is the encoding generated by the =htpasswd -s= command
#      (=userid:{SHA}hash=).
#    * =crypt-md5= -  Enable use of standard libc (/etc/shadow)
#      crypt-md5 password (like =user:$1$salt$hash:email=).  Unlike
#      =crypt= encoding, it does not suffer from password truncation.
#      Passwords are salted, and the salt is stored in the encrypted
#      password string as in normal crypt passwords. This encoding is
#      understood by Apache but cannot be generated by the =htpasswd=
#      command.
#    * =crypt= - encoding uses the first 8 characters of the password.
#      This is the default generated by the Apache =htpasswd= command
#      (=user:hash:email=).  *Not Recommended.*
#    * =plain= - stores passwords as plain text (no encryption). Useful
#      for testing
# If you need to create entries in =.htpasswd= before Foswiki is operational,
# you can use the =htpasswd= or =htdigest= Apache programs to create a new
# password file with the correct encoding. Use caution however as these
# programs do not support the email addresses stored by Foswiki in
# the =.htpasswd= file.
$Foswiki::cfg{Htpasswd}{Encoding} = 'apache-md5';

# **STRING 80 LABEL="Authentication Realm" DISPLAY_IF="/htpasswd/i.test({PasswordManager}) && /md5$/.test({Htpasswd}{Encoding})"**
# Authentication realm. You may need to change it
# if you are sharing a password file with another application.
$Foswiki::cfg{AuthRealm} =
'Enter your WikiName. (First name and last name, no space, no dots, capitalized, e.g. JohnSmith). Cancel to register if you do not have one.';

# **BOOLEAN LABEL="Auto-detect Password Encoding" DISPLAY_IF="{PasswordManager}=='Foswiki::Users::HtPasswdUser' && {Htpasswd}{Encoding}!='plain'" CHECK="iff:'{PasswordManager} =~ /:HtPasswdUser$/ && {Htpasswd}{Encoding} ne q<plain>'"**
# Auto-detect the stored password encoding type.  Enable
# this to allow migration from one encoding format to another format.
# Note that this does add a small overhead to the parsing of the =.htpasswd=
# file.  Tests show approximately 1ms per 1000 entries.  It should be used
# with caution unless you are using CGI acceleration such as FastCGI or
# mod_perl. This option is not compatible with =plain= text passwords.
$Foswiki::cfg{Htpasswd}{AutoDetect} = $TRUE;

# **NUMBER LABEL="BCrypt Cost" DISPLAY_IF="{PasswordManager}=='Foswiki::Users::HtPasswdUser' && {Htpasswd}{Encoding}=='bcrypt'" CHECK="min:0 max:99 iff:'{PasswordManager}=~/:HtPasswdUser/ && {Htpasswd}{Encoding} eq q<bcrypt>'"**
# Specify the cost that should be incurred when computing the hash of a
# password.  This number should be increased as CPU speeds increase.
# The iterations of the hash is roughly 2^cost - default is 8, or 256
# iterations.  *CAUTION* Larger values than 10 or 12 (1024 and 4096 iterations)
# can require extreme amounts of CPU time.
$Foswiki::cfg{Htpasswd}{BCryptCost} = 8;

# **PASSWORD LABEL="Internal Admin Password" CHECK_ON_CHANGE="{FeatureAccess}{Configure}" CHECK="also:{FeatureAccess}{Configure}" ONSAVE**
# If set, this password permits use of the _internal admin_ login, and the
# sudo facility. *As it is a "shared password", this is no longer
# recommended per good security practices. Clear this field to disable use
# of the internal admin login.
# NOTE: this field is encrypted, and the value can only be set using the
# =configure= interface.
$Foswiki::cfg{Password} = '';

#---++ Registration
# Registration is the process by which new users register themselves with
# Foswiki.

# **BOOLEAN LABEL="Allow Login Names"**
# If you want users to be able to use a login ID other than their
# wikiname, you need to turn this on. It controls whether the 'LoginName'
# box appears during the user registration process, and is used to tell
# the User Mapping module whether to map login names to wikinames or not
# (if it supports mappings, that is).
# 
# Note: TopicUserMapping stores the login name in the WikiUsers topic.
# Changing this value on a system with established users can cause login
# issues.
$Foswiki::cfg{Register}{AllowLoginName} = $FALSE;

# **BOOLEAN LABEL="Enable User Registration"**
# Controls whether new user registration is available.
# It will have no effect on existing users.
$Foswiki::cfg{Register}{EnableNewUserRegistration} = $TRUE;

# **BOOLEAN LABEL="Verify User Registration"**
# Whether registrations must be verified by the user, by following
# a link sent in an email to the user's registered email address
$Foswiki::cfg{Register}{NeedVerification} = $FALSE;

# **BOOLEAN LABEL="Approve User Registration"**
# Whether registrations must be verified by a referee. The referees are
# listed in the {Register}{Approvers} setting, by wikiname. Note that
# the AntiWikiSpamPlugin supports automatic checking of registration
# sources against black- and white-lists, and may be a good alternative
# to an approval system.
$Foswiki::cfg{Register}{NeedApproval} = $FALSE;

# **STRING 40 LABEL="User Registration Approvers" CHECK="undefok emptyok"**
# Comma-separated list of WikiNames of users who are able to approve
# new registrations. These referees will be sent an email when a new
# user verifies their registration. The referee must click a link in
# the email to approve (or deny) the registration.
# If the approver list is empty, the email will be sent to the wiki
# administrator.
$Foswiki::cfg{Register}{Approvers} = '';

# **NUMBER 20 LABEL="Registration Expiry" DISPLAY_IF="{Register}{NeedVerification} || {Register}{NeedApproval}"**
# Set the pending registration timeout, in seconds. The pending registration
# will be cleared after this amount of time. The default is 6 hours
# (21600 seconds).
#
# *Note:* By default, registration expiry is done "on the fly" 
# during the registration process.  For best performance, you can
# set {Register}{ExpireAfter} to a negative number, which will mean
# that Foswiki won't try to clean up expired registrations during
# registration. Instead you should use a cron job to clean up expired
# sessions. The standard maintenance cron script =tools/tick_foswiki.pl=
# includes this function.
#
# *Note:* that if you are using registration approval by 3rd party reviewers,
# this timer should most likely be significantly increased.
#  24 hours = 86400, 3 days = 259200.
#
# Pending registration requests are stored in the
# ={WorkingDir}/registration_approvals= directory.
$Foswiki::cfg{Register}{ExpireAfter} = 21600;

# **BOOLEAN LABEL="Disable Password Confirmation" EXPERT**
# Controls whether the user password has to be entered twice on the
# registration page or not. The default is to require confirmation, in which
# case the same password must be provided in the confirmation input.
$Foswiki::cfg{Register}{DisablePasswordConfirmation} = $FALSE;

# **BOOLEAN LABEL="Hide Password" EXPERT**
# Hide password in registration email to the _user_.
# Note that Foswiki sends administrators a separate confirmation.
$Foswiki::cfg{Register}{HidePasswd} = $TRUE;

# **STRING 20 LABEL="Registration Agent WikiName" EXPERT**
# The internal user that creates user topics on new registrations.
# You are recommended not to change this.  Note that if the default
# protection of the users web (Main) is changed, this user must have
# write access to that web.
$Foswiki::cfg{Register}{RegistrationAgentWikiName} = 'RegistrationAgent';

# **BOOLEAN LABEL="Require Unique Email"**
# Normally users can register multiple WikiNames using the same email address.
# Enable this parameter to prevent multiple registrations using the same
# email address.
$Foswiki::cfg{Register}{UniqueEmail} = $FALSE;

# **REGEX 80 LABEL="Email Filter" CHECK="emptyok" EXPERT**
# This regular expression can be used to block certain email addresses
# from being used for registering users.  It can be used to block some
# of the more common wikispam bots. If this regex matches the entered
# address, the registration is rejected.  For example:
# =^.*@(lease-a-seo\.com|paydayloans).*$=
#
# To block all domains and list only the permitted domains, use an
# expression of the format:
# =@(?!(example\.com|example\.net)$)=
$Foswiki::cfg{Register}{EmailFilter} = '';

#---++ Environment
# Control some aspects of the environment Foswiki runs within.

# **PERL LABEL="Accessible Configuration"**
# Array of the names of configuration items that are available when using
# %IF, %SEARCH and %QUERY{}%. Extensions can push into this array to extend
# the set. This is done as a filter in because while the bulk of configuration
# items are quite innocent, it's better to be a bit paranoid.
$Foswiki::cfg{AccessibleCFG} = [
    '{AccessControlACL}{EnableDeprecatedEmptyDeny}',
    '{AccessControlACL}{EnableAdditiveRules}',
    '{AccessibleCFG}',
    '{AdminUserLogin}',
    '{AdminUserWikiName}',
    '{AntiSpam}{EmailPadding}',
    '{AntiSpam}{EntityEncode}',
    '{AntiSpam}{HideUserDetails}',
    '{AntiSpam}{RobotsAreWelcome}',
    '{AttachmentNameFilter}',
    '{AuthRealm}',
    '{AuthScripts}',
    '{Cache}{Enabled}',
    '{DefaultDateFormat}',
    '{DefaultUrlHost}',
    '{DenyDotDotInclude}',
    '{DisplayTimeValues}',
    '{EnableEmail}',
    '{EnableHierarchicalWebs}',
    '{FormTypes}',
    '{HomeTopicName}',
    '{LeaseLength}',
    '{LeaseLengthLessForceful}',
    '{LinkProtocolPattern}',
    '{LocalSitePreferences}',
    '{LoginNameFilterIn}',
    '{MaxRevisionsInADiff}',
    '{MinPasswordLength}',
    '{NameFilter}',
    '{NotifyTopicName}',
    '{NumberOfRevisions}',
    '{PluginsOrder}',
    '{Plugins}{WebSearchPath}',
    '{PluralToSingular}',
    '{Register}{AllowLoginName}',
    '{Register}{Approvers}',
    '{Register}{DisablePasswordConfirmation}',
    '{Register}{EnableNewUserRegistration}',
    '{Register}{NeedApproval}',
    '{Register}{NeedVerification}',
    '{Register}{RegistrationAgentWikiName}',
    '{ReplaceIfEditedAgainWithin}',
    '{SandboxWebName}',
    '{ScriptSuffix}',
    '{ScriptUrlPath}',
    '{Site}{Locale}',
    '{SitePrefsTopicName}',
    '{Stats}{TopContrib}',
    '{Stats}{TopicName}',
    '{Stats}{TopViews}',
    '{SuperAdminGroup}',
    '{SystemWebName}',
    '{TemplateLogin}{AllowLoginUsingEmailAddress}',
    '{TemplatePath}',
    '{TrashWebName}',
    '{UploadFilter}',
    '{UseLocale}',
    '{UserInterfaceInternationalisation}',
    '{UsersTopicName}',
    '{UsersWebName}',
    '{Validation}{Method}',
    '{WebMasterEmail}',
    '{WebMasterName}',
    '{WebPrefsTopicName}',
];

# **BOOLEAN LABEL="Allow URLs in INCLUDE"**
# Allow %INCLUDE of URLs. This is disabled by default, because it is possible
# to mount a denial-of-service (DoS) attack on a Foswiki site using INCLUDE and
# URLs. Only enable it if you are in an environment where a DoS attack is not
# a high risk.
#
# You may also need to configure the proxy setting ({PROXY}{HOST})
# if your server is behind a firewall and you allow %INCLUDE of
# external webpages (see Proxies).
$Foswiki::cfg{INCLUDE}{AllowURLs} = $FALSE;

# **BOOLEAN LABEL="Display logged in unknown Users" EXPERT**
# If a login name (or an internal user id) cannot be mapped to a wikiname,
# then the user is unknown. By default the user will be displayed using
# whatever identity is stored for them. For security reasons you may want
# to obscure this stored id by setting this option to true.
$Foswiki::cfg{RenderLoggedInButUnknownUsers} = $FALSE;

# **BOOLEAN LABEL="Deny '..' in INCLUDE" EXPERT**
# Remove .. from %INCLUDE{filename}%, to stop includes
# of relative paths.
$Foswiki::cfg{DenyDotDotInclude} = $TRUE;

# **REGEX LABEL="Upload Filter" EXPERT**
# Regex used to detect illegal names for uploaded (attached) files.
#
# Normally your web server should be configured to control what can be
# done with files in the =pub= directory (see
# [[https://foswiki.org/Support/FaqSecureFoswikiAgainstAttacks#Configure_the_web_server_to_protect_attachments][Support.FaqSecureFoswikiAgainstAttacks]]
# for help doing this. In this case, this configuration item can be set to
# the null string.
#
# On some hosted installations, you don't have access to the web server
# configuration in order to secure it. In this case, you can use this option
# to detect filenames that present a security threat (e.g. that the webserver
# might interpret as executables).
#
# *Note:* Make sure you update this list with any configuration or script
# filetypes that are automatically run by your web server. The default setting
# also renames files with trailing dot (.), which is silently discarded on windows.
#
# *Note:* this will only filter files during upload. It won't affect
# files that were already uploaded, or files that were created directly
# on the server.
#
$Foswiki::cfg{UploadFilter} = '^((?i)\.htaccess|.*\.(?i)(?:php[0-9s]?(\..*)?|[sp]?htm[l]?(\..*)?|pl|py|cgi)?)$';

# **REGEX LABEL="Name Filter" EXPERT**
# Filter-out regex for web names, topic names, usernames,
# include paths and skin names. This is a filter *out*, so if any of the
# characters matched by this expression are seen in names, they will be
# removed.
$Foswiki::cfg{NameFilter} = '[\\\\\s*?~^$@%`"\'&|<:;>\[\]#\x00-\x1f]';

# **REGEX LABEL="Attachment Name Filter" EXPERT**
# Filter-out regex file attachment names. This is a filter *out*, so if any of the
# characters matched by this expression are seen in an attachment name, they will be
# removed.
$Foswiki::cfg{AttachmentNameFilter} = '[\\\\*?~^$@%`"\'&|<>/\[\]#\x00-\x1f]';

# **BOOLEAN LABEL="Replace Attachment Spaces" EXPERT**
# Enable this parameter if you want the old behavior of replacing spaces in an attachment filename
# with underscores.
$Foswiki::cfg{AttachmentReplaceSpaces} = $FALSE;

# **BOOLEAN LABEL="Force unsafe Regular Expressions" EXPERT**
# If this is set, then the search module will use more relaxed
# rules governing regular expressions searches.
$Foswiki::cfg{ForceUnsafeRegexes} = $FALSE;

# **BOOLEAN LABEL="Get Script Url from Request" EXPERT**
# Build the path to /foswiki/bin from the URL that was used to get this
# far. This can be useful when rewriting rules or redirection are used
# to shorten URLs. Note that displayed links are incorrect after failed
# authentication if this is set, so unless you really know what you are
# doing, leave it alone.
$Foswiki::cfg{GetScriptUrlFromCgi} = $FALSE;

# **BOOLEAN LABEL="Drain STDIN" EXPERT**
# Draining STDIN may be necessary if the script is called due to a
# redirect and the original query was a POST. In this case the web
# server is waiting to write the POST data to this script's STDIN,
# but CGI.pm won't drain STDIN as it is seeing a GET because of the
# redirect, not a POST. Enable this *only* in case a Foswiki script
# hangs.
$Foswiki::cfg{DrainStdin} = $FALSE;

# **BOOLEAN LABEL="Remove Port Number" EXPERT**
# Remove port number from URL. If set, and a URL is given with a port
# number for example http://my.server.com:8080/foswiki/bin/view, this will strip
# off the port number before using the url in links.
$Foswiki::cfg{RemovePortNumber} = $FALSE;

# **BOOLEAN LABEL="Allow Redirect Url" EXPERT**
# Allow the use of URLs in the =redirectto= parameter to the
# =save= and =rest= scripts, the =bulkRegister= action and in =topic= parameter to the
# =view= script. *WARNING:* Enabling this feature makes it
# very easy to build phishing pages using the wiki, so in general,
# public sites should *not* enable it. Note: It is possible to
# redirect to a topic regardless of this setting, such as
# =topic=OtherTopic= or =redirectto=Web.OtherTopic=.
# To enable redirection to a list of trusted URLs, keep this setting
# disabled and set the {PermittedRedirectHostUrls}.
$Foswiki::cfg{AllowRedirectUrl} = $FALSE;

# **BOOLEAN LABEL="Use Path for Redirect Cache" EXPERT**
# Some authentication systems do not allow parameters to be passed in
# the target URL to be redirected to after authentication. In this case,
# Foswiki can be configured to encode the address of the parameter cache
# in the path information of the URL. Note that if you are using Apache
# rewriting rules, this may not work.
$Foswiki::cfg{UsePathForRedirectCache} = $FALSE;

# **REGEX LABEL="Accessible ENV" EXPERT**
# Defines the filter-in regexp that must match the names of environment
# variables that can be seen using the %ENV{}% macro. Set it to
# '^.*$' to allow all environment variables to be seen (not recommended).
$Foswiki::cfg{AccessibleENV} =
'^(HTTP_\w+|REMOTE_\w+|SERVER_\w+|REQUEST_\w+|MOD_PERL|FOSWIKI_ACTION|PATH_INFO)$';

# **PERL LABEL="Accessible Headers" EXPERT**
# Defines a list of headers that can be accessed by the HTTP and HTTPS macros.
# Note: These macros are deprecated as of Release 2.1, and will be removed in a future release.
$Foswiki::cfg{AccessibleHeaders} = ['Accept-Language', 'User-Agent'];

#---++ Proxies
# Some environments require inbound or outbound HTTP traffic to go through a proxy
# server (for example http://proxy.your.company).

# **URL 30 LABEL="Proxy Host" CHECK='undefok emptyok parts:scheme,authority,path\
#              user pass  \
#              partsreq:scheme,authority \
#              schemes:http,https \
#              authtype:hostip' **
# Hostname or address of the proxy server.
# If your proxy requires authentication, simply put it in the URL, as in:
# http://username:password@proxy.your.company:8080.
$Foswiki::cfg{PROXY}{HOST} = undef;

<<<<<<< HEAD
# **BOOLEAN LABEL="Forwarded For" **
# Use the =Forwarded-For*= header to determine the Client IP.
# Foswiki normally uses the local server information for identifying the connection information.
# However when a proxy server, load balancer, SSL Accelerator or other intermediate
# devices are present, this connection information will most likely be incorrect.
# Enable this setting to make use of the Proxy headers provided by the Client or intermediate devices:
#    * =X-Forwarded-For= _Identifies the client IP, overrides REMOTE_ADDRESS variable._
#    * =Forwarded For=...= _Identifies the client IP, overrides REMOTE_ADDRESS variable._
# <p/>
# *Caution:* These headers are easily spoofed. Only enable this flag if you are certain that
# a proxy server exists and that you trust the Proxy server. 
# *The proxy server should strip any spoofed =x-Forwarded-*= headers sent by the client.*
# <p/>
# Note that this setting also impacts Logging, and CGI Session IP matching. Changing this setting
# will break all active sessions behind the proxy and require re-authentication.
$Foswiki::cfg{PROXY}{UseForwardedFor} = $FALSE;

# **BOOLEAN LABEL="Forwarded Headers" **
# Use the =Forwarded-*= headers to determine the URL Protocol, Hostname and Port.
# Foswiki normally uses the local server information for identifying the connection information.
# A reverse proxy will hide the URL used by the client.
# <p/>
# Enable this setting to make use of the Proxy headers provided by the Client or intermediate devices:
#    * =X-Forwarded-Host= _Captures the hostname used by the client in it's initial request._
#    * =X-Forwarded-Proto= _Specifies if the client used an HTTP or HTTPS secure connection._
#    * =X-Forwarded-Port= _Specifies the original port used by the client._
#    * =Forwarded:= _New standards based header replaces the X-Forwarded* headers._
# <p/>
# *Caution:* These headers are easily spoofed. Only enable this flag if you are certain that
# a proxy server exists and that you trust the Proxy server.  If all users are behind the same
# proxy server, the preferred configuration is to enable {ForceDefaultURLHost} instead of using these
# headers for dynamic resolution.
$Foswiki::cfg{PROXY}{UseForwardedHeaders} = $FALSE;
=======
# **STRING 50 LABEL="No Proxy" CHECK="undefok emptyok"**
# List of domains that are accessed directly instead of going by the proxy.
$Foswiki::cfg{PROXY}{NoProxy} = '';

# **BOOLEAN LABEL="Client IP" **
# Foswiki normally uses the REMOTE_ADDRESS as the client IP.  If Foswiki is behind
# a proxy, Foswiki will see the proxy's address as the Client IP.  Enable this switch if you
# want foswiki to recover the real Client IP from the =X-Forwarded-For= header. 
# *Caution:* This header is easily spoofed. Only enable this flag if you are certain that
# you trust the Proxy server.
# <p/>
# Note that this setting also impacts CGI Session IP matching. Changing this setting
# will break all active sessions behind the proxy and require re-authentication.
$Foswiki::cfg{PROXY}{UseForwardedForHeader} = $FALSE;
>>>>>>> 674d1027

#---++ Anti-spam
# Foswiki incorporates some simple anti-spam measures to protect
# e-mail addresses and control the activities of benign robots, which
# should be enough to handle intranet requirements. Administrators of
# public (internet) sites are strongly recommended to install
# [[https://foswiki.org/Extensions/AntiWikiSpamPlugin][AntiWikiSpamPlugin]]

# **STRING 50 LABEL="Email Padding" CHECK="undefok emptyok"**
# Text added to e-mail addresses to prevent spambots from grabbing
# addresses. For example set to 'NOSPAM' to get fred@user.co.ru
# rendered as fred@user.coNOSPAM.ru
$Foswiki::cfg{AntiSpam}{EmailPadding} = '';

# **BOOLEAN LABEL="Hide User Details"**
# Normally Foswiki stores the user's sensitive information (such as their e-mail
# address) in a database out of public view. This is to help prevent e-mail
# spam and identity fraud.
#
# This setting controls whether or not the =%USERINFO%= macro will reveal
# details about users other than the current logged in user. It does not
# control how Foswiki actually stores email addresses. If disclosure of
# emails is not a risk for you (for example, you are behind a firewall) and you
# are happy for e-mails to be made public to all Foswiki users, then you
# can disable this option. If you prefer to store email addresses directly
# in user topics, see the TopicUserMapping expert option under the
# UserMapping tab.
# 
# Note that if this option is set, then the =%USERINFO= macro will only expand
# the =$wikiname=, =$wikiusername= and =$isgroup= tokens.
# All other tokens are ignored for non-admin users.
$Foswiki::cfg{AntiSpam}{HideUserDetails} = $TRUE;

# **BOOLEAN LABEL="Obfuscate Emails"**
# By default Foswiki will also manipulate e-mail addresses to reduce the
#  harvesting of e-mail addresses. Foswiki will encode all non-alphanumeric
# characters to their HTML entity equivalent. for example @ becomes &&lt;nop&gt;#64; 
# This is not completely effective, however it can prevent some primitive
# spambots from seeing the addresses.
$Foswiki::cfg{AntiSpam}{EntityEncode} = $TRUE;

# **BOOLEAN LABEL="Robots are Welcome"**
# By default, Foswiki doesn't do anything to stop robots, such as those used
# by search engines, from visiting "normal view" pages.
# If you disable this option, Foswiki will generate a META tag to tell robots
# not to index pages. Inappropriate pages (like the raw and edit views) are
# always protected from being indexed.
# Note that for full protection from robots you should also use robots.txt
# (there is an example in the root of your Foswiki installation).
$Foswiki::cfg{AntiSpam}{RobotsAreWelcome} = $TRUE;

#---+ Logging and Statistics
#---++ Logging
# Control how Foswiki handles logging, including location of logfiles.

# **SELECTCLASS none,Foswiki::Logger::*,Foswiki::Logger::PlainFile::* LABEL="Logger Implementation"**
# Foswiki supports different implementations of log files. It can be
# useful to be able to plug in a database implementation, for example,
# for a large site, or even provide your own custom logger. Select the
# implementation to be used here. Most sites should be OK with the
# PlainFile logger, which automatically rotates the logs every month.
#
# Note that on very busy systems, this logfile rotation can be disruptive
# and the =Compatibility= logger might perform better.
#
# The =PlainFile::Obfuscating= logger is identical to the =PlainFile=
# logger except that IP addresses are either obfuscated by replacing the
# IP Address with a MD5 Hash, or by completely masking it to x.x.x.x.
# If your regulatory domain prohibits tracking of IP Addresses, use the
# Obfuscating logger. Note that Authentication Errors are never obfuscated.
#
# Note: the Foswiki 1.0 implementation of logfiles is still supported,
# through use of the =Foswiki::Logger::Compatibility= logger.
# Foswiki will automatically select the Compatibility logger if it detects
# a setting for ={WarningFileName}= in your LocalSite.cfg.
$Foswiki::cfg{Log}{Implementation} = 'Foswiki::Logger::PlainFile';

# **PATH LABEL="Log Directory"**
# Directory where log files will be written.  Note that the Compatibility
# Logger does not use this setting by default.
$Foswiki::cfg{Log}{Dir} = '$Foswiki::cfg{WorkingDir}/logs';

# **BOOLEAN LABEL="Obfuscate IP Addresses" DISPLAY_IF="/PlainFile::Obfuscating/i.test({Log}{Implementation})" CHECK="iff:'{Log}{Implementation} =~ /PlainFile::Obfuscating/'"**
# The Obfuscating logger can either replace IP addresses with a hashed address
# that cannot be easily reversed to the original IP,  or the IP address can
# be completely masked as =x.x.x.x=.  Enable this parameter to replace
# The IP address with the literal string =x.x.x.x=.
$Foswiki::cfg{Log}{Obfuscating}{MaskIP} = $FALSE;

# **PERL LABEL="Log Actions" EXPERT**
# Whether or not to log different actions in the events log.
# Information in the events log is used in gathering web statistics,
# and is useful as an audit trail of Foswiki activity. Actions
# not listed here will be logged by default.  To disable logging of an action,
# add it to this list if not already present, and set value to 0.
$Foswiki::cfg{Log}{Action} = {
    view     => 1,
    search   => 1,
    changes  => 1,
    rdiff    => 1,
    compare  => 1,
    edit     => 1,
    save     => 1,
    upload   => 1,
    attach   => 1,
    rename   => 1,
    register => 1,
    rest     => 1,
    viewfile => 1,
};

# **PATH LABEL="Debug Filename" DISPLAY_IF="/Compatibility/i.test({Log}{Implementation}) || {DebugFileName}"**
# Log file for debug messages when using the Compatibility logger.
# (Usually very low volume.) If =%DATE%= is included in the file name, it gets expanded
# to YYYYMM (year, month), causing a new log to be written each month.
#
# To use the Compatibility logger, set this to a valid file path and name.
#
# Foswiki 1.0.x default: =$Foswiki::cfg{DataDir}/debug.txt=
# or Foswiki 1.1 logging directory =$Foswiki::cfg{Log}{Dir}/debug%DATE%.txt=
$Foswiki::cfg{DebugFileName} = '';

# **PATH LABEL="Warning Filename" DISPLAY_IF="/Compatibility/i.test({Log}{Implementation}) || {WarningFileName}"**
# Log file for Warnings when using the Compatibility logger.
# (Usually low volume) If =%DATE%= is included in the file name, it gets
# expanded to YYYYMM (year, month), causing a new log to be written each month.
#
# To use the Compatibility logger, set this to a valid file path and name.
#
# Foswiki 1.0.x default: =$Foswiki::cfg{DataDir}/warn%DATE%.txt=
# or Foswiki 1.1 logging directory =$Foswiki::cfg{Log}{Dir}/warn%DATE%.txt=
$Foswiki::cfg{WarningFileName} = '';

# **PATH LABEL="Log Filename" DISPLAY_IF="/Compatibility/i.test({Log}{Implementation}) || {LogFileName}"**
# Log file recording web activity when using the Compatibility logger
# (High volume). If =%DATE%= is included in the file name, it gets expanded
# to YYYYMM (year, month), causing a new log to be written each month.
#
# To use the Compatibility logger, set this to a valid file path and name.
#
# Foswiki 1.0.x default: =$Foswiki::cfg{DataDir}/log%DATE%.txt=
# or Foswiki 1.1 logging directory =$Foswiki::cfg{Log}{Dir}/log%DATE%.txt=
$Foswiki::cfg{LogFileName} = '';

# **PATH LABEL="Configure Log Filename" DISPLAY_IF="/Compatibility/i.test({Log}{Implementation}) || {ConfigureLogFileName}" CHECK="undefok"**
# Log file recording configuration changes when using the Compatibility logger
# If =%DATE%= is included in the file name, it gets expanded
# to YYYYMM (year, month), causing a new log to be written each month.
#
# To use the Compatibility logger, set this to a valid file path and name.
#
$Foswiki::cfg{ConfigureLogFileName} = undef;

#---++ Statistics
# Statistics are usually assembled by a cron script

# **NUMBER LABEL="Top Views" CHECK="min:0" **
# Number of top viewed topics to show in statistics topic
$Foswiki::cfg{Stats}{TopViews} = 10;

# **NUMBER LABEL="Top Contributors" CHECK="min:0" **
# Number of top contributors to show in statistics topic
$Foswiki::cfg{Stats}{TopContrib} = 10;

# **SELECT Prohibited, Allowed, Always LABEL="Auto-Create Topic"**
# Set this parameter to =Allowed= if you want the statistics script to create a
# missing WebStatistics topic only when the parameter =autocreate=1= is
# supplied.
# Set it to =Always= if a missing WebStatistics topic should be created unless
# overridden by URL parameter ='autocreate=0'=.  =Prohibited= is
# the previous behavior and is the default.
$Foswiki::cfg{Stats}{AutoCreateTopic} = 'Prohibited';

# **STRING 20 LABEL="Statistics Group" CHECK="undefok emptyok"**
# If this is set to the name of a Group, then the statistics script will only
# run for members of the specified  and the AdminGroup.  Example:
# Set to =AdminGroup= to restrict statistics to  administrators.
# Default is un-set (anyone can run statistics).
$Foswiki::cfg{Stats}{StatisticsGroup} = '';

# **STRING 20 LABEL="Statistics TopicName" EXPERT**
# Name of statistics topic.  Note:  If you change the name of the
# statistics topic you must also rename the WebStatistics topic in each web,
# and the DefaultWebStatistics topic in the System web (and possibly in
# the %USERSWEB%).
$Foswiki::cfg{Stats}{TopicName} = 'WebStatistics';

#############################################################################
#---+ Internationalisation
# Foswiki includes powerful features for internationalisation.

#---++ Languages
# **BOOLEAN LABEL="Interface Internationalisation"**
# Enable user interface internationalisation to present the user
# interface in the users own language(s).
# When  enabled, the following settings control the languages that are
# available in the user interface. Check every language that you want
# your site to support.
#
# Allowing all languages is the best for *really* international
# sites, but for best performance you should enable only the languages you
# really need. English is the default language, and is always enabled.
#
# {LocalesDir} is used to find the languages supported in your installation,
# so if the list of available languages is empty, it's probably because
# {LocalesDir} is pointing to the wrong place.
$Foswiki::cfg{UserInterfaceInternationalisation} = $FALSE;

# **BOOLEAN EXPERT DISPLAY_IF="{UserInterfaceInternationalisation}" CHECK="iff:'{UserInterfaceInternationalisation}'" ONSAVE**
# Enable compilation of =.po= string files into compressed =.mo= files.
# This can result in a significant performance improvement for I18N,
# but has also been reported to cause issues on some systems.  So for
# now this is considered experimental.
# 
# Note that if string files are edited, you must re-run configure to recompile
# modified files.  Disable this option to prevent compiling of string files. 
#
# Configure automatically detects out-of-date =.mo= files and recompiles
# them whenever it is run.  Configure removes =.mo= files when this option
# is disabled.
$Foswiki::cfg{LanguageFileCompression} = $FALSE;

# *LANGUAGES* Marker used by bin/configure script - do not remove!

#---++ Locale
# Enable operating system level locales and internationalisation support
# for 8-bit character sets. This may be required for correct functioning
# of the programs that Foswiki calls.

# **BOOLEAN LABEL="Use Locale" **
# Enable the use of {Site}{Locale} - *Caution:*: Perl locales are badly broken
# in some versions of perl. For this reason locales are disabled in Foswiki
# by default.
$Foswiki::cfg{UseLocale} = $FALSE;

# **STRING 50 LABEL="Site Locale" DISPLAY_IF="{UseLocale}" CHECK="iff:'{UseLocale}'" **
# Site-wide locale - used by Foswiki and external programs such as grep, and to
# specify the language in which content must be presented
# for the user's web browser.
# 
# Note that {Site}{Locale} is ignored unless {UseLocale} is set.
# 
# Locale names are not standardised. On Unix/Linux check 'locale -a' on
# your system to see which locales are supported by your system.
#
#$Foswiki::cfg{Site}{Locale} = 'en.utf8';

# **SELECT gmtime,servertime LABEL="Display Time Values" **
# Set the timezone (this only effects the display of times,
# all internal storage is still in GMT). May be gmtime or servertime
# 
# This item is also used by configure to test if your perl supports early dates.
# Foswiki will still work fine on older versions of perl, but wiki
# applications that use dates somewhere prior to 1970 might encounter issues.
# =configure= tests if 1901-01-01 is handled by the perl localtime function.
$Foswiki::cfg{DisplayTimeValues} = 'gmtime';

# **SELECT '$day $month $year', '$year-$mo-$day', '$year/$mo/$day', '$year.$mo.$day' LABEL="Default Date Format"**
# Set the default format for dates. The traditional Foswiki format is
# '$day $month $year' (31 Dec 2007). The ISO format '$year-$mo-$day'
# (2007-12-31) is recommended for non English language Foswikis. Note that $mo
# is the month as a two digit number. $month is the three first letters of
# English name of the month
$Foswiki::cfg{DefaultDateFormat} = '$day $month $year';

# **BOOLEAN LABEL="Enable Plural to Singular"**
# Change non-existent plural topic name to singular.
# For example, =TestPolicies= to =TestPolicy=. Only works in English.
$Foswiki::cfg{PluralToSingular} = $TRUE;

#############################################################################
#---+ Store
#---++ Store Implementation
# Foswiki supports different back-end store implementations.

# **SELECTCLASS Foswiki::Store::* LABEL="Store Implementation"**
# Store implementation.
# $Foswiki::cfg{Store}{Implementation} = 'Foswiki::Store::PlainFile';

# **STRING 50 LABEL="Store Character Encoding" CHECK="undefok" EXPERT **
# Set this when you are using a store that was initiated under an old
# version of Foswiki, where the {Site}{CharSet} was set to something other
# than 'utf-8', and you cannot convert the store to UTF8 for some reason.
# This option takes the name of the encoding e.g. 'iso-8859-1'.
# Note: you are *STRONGLY* recommended to convert the entire store to
# UTF-8 in-place, as setting this option will incur a performance penalty.
# See =tools/bulk_copy.pl= for details on converting your store.
# Leave this undefined to use the default of utf-8 encoding.
# $Foswiki::cfg{Store}{Encoding} = undef;

# **BOOLEAN LABEL="NFC Normalize Filenames" EXPERT **
# Foswiki uses NFC normalization for all network operations, but assumes
# that the file system is also NFC normalized.  Some systems such as OS X
# enforce NFD normalization for filenames.  If Foswiki is installed on one
# of these sysetms, or accesses such a system via a remote file system
# like NFS, then all directory / filename read operations must be NFC
# normalized. Need for NFC normalization is detected and set during bootstrap
# but may need to be overridden if individual webs are symlinked to a NFD
# filesystem.
#$Foswiki::cfg{NFCNormalizeFilenames} = $FALSE;

# **PERL LABEL="Implementation Classes" EXPERT**
# Customisation of the Foswiki Store implementation. This allows
# extension modules to hook into the store implementation at a very low level.
# Full class names of customisations must be added to the list, in the order in
# which they will appear in the inheritance hierarchy of the final store
# implementation.
$Foswiki::cfg{Store}{ImplementationClasses} = [];

# **BOOLEAN LABEL="Enable Hierarchical Webs" EXPERT**
# Set to enable (hierarchical) sub-webs. Without this setting, Foswiki will only
# allow a single level of webs. If you set this, you can use
# multiple levels, like a directory tree, webs within webs.
$Foswiki::cfg{EnableHierarchicalWebs} = 1;

# **NUMBER LABEL="Remember Changes For" CHECK="min:60" EXPERT**
# Number of seconds to remember changes for. This doesn't affect revision
# histories, which always remember when a file changed. It only affects
# the number of changes that are cached for fast access by the 'changes' and
# 'statistics' scripts, and for use by extensions such as the change
# notification mailer. It should be no shorter than the interval between runs
# of these scripts.
$Foswiki::cfg{Store}{RememberChangesFor} = 2678400;

# **SELECTCLASS Foswiki::Store::SearchAlgorithms::* LABEL="Search Algorithm" **
# This is the algorithm used to perform plain text (not query) searches.
# Foswiki has two built-in search algorithms, both of which are designed to
# work with the default flat-file databases (RcsWrap, RcsLite, and PlainFile).
#    * The default 'Forking' algorithm, which forks a subprocess that
#      runs a 'grep' command, is recommended for Linux/Unix.
#      Forking may also work OK on Windows if you keep the directory path
#      to Foswiki very short.
#    * The 'PurePerl' algorithm, which is written in Perl and
#      usually used on native Windows installations where forking
#      is not stable, due to limitations in the length of command lines.
# On Linux/Unix you will be just fine with the 'Forking' implementation.
# However if you find searches run very slowly, you may want to try a
# different algorithm, which may work better on your configuration.
#
# Other store implementations and indexing search engines (for example,
# [[https://foswiki.org/Extensions/KinoSearchContrib][KinoSearchContrib]])
# may come with their own search algorithms.
# $Foswiki::cfg{Store}{SearchAlgorithm} = 'Foswiki::Store::SearchAlgorithms::Forking';

# **SELECTCLASS Foswiki::Store::QueryAlgorithms::* LABEL="Query Algorithm" **
# This is the algorithm used to perform query searches. The default Foswiki
# algorithm (BruteForce) works well, but is not particularly fast (it is
# based on plain-text searching). You may be able to select a different
# algorithm here, depending on what alternative implementations have been
# installed.
$Foswiki::cfg{Store}{QueryAlgorithm} = 'Foswiki::Store::QueryAlgorithms::BruteForce';

# **SELECTCLASS Foswiki::Prefs::*RAM* LABEL="Preferences Backend" EXPERT**
# The algorithm used to store preferences. The default algorithm reads
# topics each time to access preferences. A caching algorithm that uses
# BerkeleyDB is also available from the PrefsCachePlugin. This algorithm
# is faster, but requires BerkeleyDB to be installed.
$Foswiki::cfg{Store}{PrefsBackend} = 'Foswiki::Prefs::TopicRAM';

# **COMMAND LABEL="Egrep Command" EXPERT DISPLAY_IF="{Store}{SearchAlgorithm}=='Foswiki::Store::SearchAlgorithms::Forking'"  CHECK="iff:'{Store}{SearchAlgorithm} =~ /:Forking$/'"**
# Full path to GNU-compatible egrep program. This is used for searching when
# {SearchAlgorithm} is 'Foswiki::Store::SearchAlgorithms::Forking'.
# %CS{|-i}% will be expanded
# to -i for case-sensitive search or to the empty string otherwise.
# Similarly for %DET, which controls whether matching lines are required.
# (see the documentation on these options with GNU grep for details).
$Foswiki::cfg{Store}{EgrepCmd} =
  'grep -E %CS{|-i}% %DET{|-l}% -a -H -- %TOKEN|U% %FILES|F%';

# **COMMAND LABEL="Fgrep Command" EXPERT DISPLAY_IF="{Store}{SearchAlgorithm}=='Foswiki::Store::SearchAlgorithms::Forking'" CHECK="iff:'{Store}{SearchAlgorithm} =~ /:Forking$/'"**
# Full path to GNU-compatible fgrep program. This is used for searching when
# {SearchAlgorithm} is 'Foswiki::Store::SearchAlgorithms::Forking'.
$Foswiki::cfg{Store}{FgrepCmd} =
  'grep -F %CS{|-i}% %DET{|-l}% -a -H -- %TOKEN|U% %FILES|F%';

#---++ File system settings
# Generic settings

# **BOOLEAN LABEL="Override Umask" EXPERT DISPLAY_IF="/Foswiki::Store::(Plain|Rcs)/.test({Store}{Implementation})" CHECK="iff:'{Store}{Implementation}=~/Foswiki::Store::(Plain|Rcs)/'"**
# Some systems will override the default umask to a highly restricted setting,
# which will block the application of the file and directory permissions.
# If mod_suexec is enabled, the Apache umask directive will also be ignored.
# Enable this setting if the checker reports that the umask is in conflict with
# the permissions, or adust the expert options {Store}{dirPermission} and
# {Store}{filePermission} to be consistent with the system umask.
$Foswiki::cfg{Store}{overrideUmask} = $FALSE;

# **OCTAL LABEL="Directory Permission" CHECK="min:000 max:7777" EXPERT**
# File security for new directories created by stores.
# Only used by store implementations that create plain files. You may have
# to adjust these permissions to allow (or deny) users other than the
# webserver user access to directories that Foswiki creates. This is an
# *octal* number representing the standard UNIX permissions
# (for example 755 == rwxr-xr-x)
$Foswiki::cfg{Store}{dirPermission} = 0755;

# **OCTAL LABEL="File Permission" CHECK="min:000 max:7777" EXPERT **
# File security for new directories.
# You may have
# to adjust these permissions to allow (or deny) users other than the
# webserver user access to files that Foswiki creates.  This is an
# *octal* number representing the standard UNIX permissions
# (for example 644 == rw-r--r--)
$Foswiki::cfg{Store}{filePermission} = 0644;

#---++ DataForm settings
# Settings that control the available form fields types. Extensions may extend
# the set of available types.

# **BOOLEAN LABEL="Enable Legacy Formfield Naming" EXPERT**
# Enable legacy naming scheme for formfield names. Starting with Foswiki-2.0 formfield names are
# allowed to contain unicode characters. Before, formfield names have been normalized
# by stripping these off. If you are upgrading Foswiki from an engine previous to 2.x
# and your DataForm definitions do contain unicode characters then 
# you might strongly consider enabling this flag in order to prevent data loss.
$Foswiki::cfg{LegacyFormfieldNames} = $FALSE;

# **PERL LABEL="Form Types"**
# This setting is automatically updated by configure to list all the installed
# FormField types. If you install an extension that adds new Form Field types,
# you need to run configure for them to be registered.
$Foswiki::cfg{FormTypes} = [
  {
    'class' => 'Foswiki::Form::Radio',
    'multivalued' => 0,
    'size' => 4,
    'type' => 'radio'
  },
  {
    'class' => 'Foswiki::Form::Text',
    'multivalued' => 0,
    'size' => 10,
    'type' => 'text'
  },
  {
    'class' => 'Foswiki::Form::Checkbox',
    'multivalued' => 1,
    'size' => 4,
    'type' => 'checkbox'
  },
  {
    'class' => 'Foswiki::Form::Checkbox',
    'multivalued' => 1,
    'size' => 4,
    'type' => 'checkbox+values'
  },
  {
    'class' => 'Foswiki::Form::Color',
    'multivalued' => 0,
    'size' => '',
    'type' => 'color'
  },
  {
    'class' => 'Foswiki::Form::Select',
    'multivalued' => '',
    'size' => 1,
    'type' => 'select'
  },
  {
    'class' => 'Foswiki::Form::Select',
    'multivalued' => 1,
    'size' => 1,
    'type' => 'select+multi'
  },
  {
    'class' => 'Foswiki::Form::Select',
    'multivalued' => '',
    'size' => 1,
    'type' => 'select+values'
  },
  {
    'class' => 'Foswiki::Form::Select',
    'multivalued' => 1,
    'size' => 1,
    'type' => 'select+multi+values'
  },
  {
    'class' => 'Foswiki::Form::Date',
    'multivalued' => 0,
    'size' => 20,
    'type' => 'date'
  },
  {
    'class' => 'Foswiki::Form::Label',
    'multivalued' => 0,
    'size' => '',
    'type' => 'label'
  },
  {
    'class' => 'Foswiki::Form::ListFieldDefinition',
    'multivalued' => 0,
    'size' => '',
    'type' => 'listfielddefinition'
  },
  {
    'class' => 'Foswiki::Form::Rating',
    'multivalued' => 0,
    'size' => 4,
    'type' => 'rating'
  },
  {
    'class' => 'Foswiki::Form::FieldDefinition',
    'multivalued' => 0,
    'size' => '',
    'type' => 'fielddefinition'
  },
  {
    'class' => 'Foswiki::Form::Textarea',
    'multivalued' => 0,
    'size' => '',
    'type' => 'textarea'
  },
  {
    'class' => 'Foswiki::Form::Textboxlist',
    'multivalued' => 1,
    'size' => '',
    'type' => 'textboxlist'
  }
];

#############################################################################
#---+ Tuning

#---++ Cache
# Foswiki includes built-in support for caching HTML pages. This can
# dramatically increase performance, especially if there are a lot more page
# views than changes.
# The cache has a number of setup and tuning parameters. You should read
# [[https://foswiki.org/System/PageCaching][Page Caching]] on
# foswiki.org (or your local copy of this page in the System web) before
# enabling the cache. It is important that you read this topic carefully
# as the cache also has some major disadvantages with respect to formatted
# searches.

# **BOOLEAN LABEL="Enable Page-Cache"**
# This setting will switch on/off caching.
$Foswiki::cfg{Cache}{Enabled} = $FALSE;

# **SELECTCLASS Foswiki::PageCache::DBI::* DISPLAY_IF="{Cache}{Enabled}" CHECK="iff:'{Cache}{Enabled}' also:'{Cache}{Enabled}'" LABEL="Cache Implementation"**
# Select the cache implementation. The default page cache implementation
# is based on DBI (http://dbi.perl.org) which requires a working DBI driver to
# connect to a database. This database will hold all cached data as well as the
# maintenance data to keep the cache correct while content changes in the wiki.
# Recommended drivers are DBD::mysql, DBD::Pg, DBD::SQLite or any other
# database driver connecting to a real SQL engine.
$Foswiki::cfg{Cache}{Implementation} = 'Foswiki::PageCache::DBI::Generic';

# **PATH LABEL="Cache Root Directory" DISPLAY_IF="{Cache}{Enabled}" CHECK="iff:'{Cache}{Enabled}'"**
# Specify the directory where binary large objects will be stored.
$Foswiki::cfg{Cache}{RootDir} = '$Foswiki::cfg{WorkingDir}/cache';

# **STRING 80 LABEL="Cache Web-Dependencies" DISPLAY_IF="{Cache}{Enabled}" CHECK="iff:'{Cache}{Enabled}'"**
# List of those topics that have a manual dependency on every topic
# in a web. Web dependencies can also be specified using the WEBDEPENDENCIES
# preference, which overrides this setting.
$Foswiki::cfg{Cache}{WebDependencies} =
  'WebRss, WebAtom, WebTopicList, WebIndex, WebSearch, WebSearchAdvanced';

# **SELECT 'on','authenticated','off' LABEL="Track Topic Links" DISPLAY_IF="{Cache}{Enabled}" CHECK="iff:'{Cache}{Enabled}'"**
# Select whether links to other topics should also be added to the page dependencies. Choose one of the following:
#
#    * Set to =on= - the default - to record all topic links as dependencies
#    * Set to =authenticated= to record links for logged in users but ignore them for guests (and bots).
#    * Set to =off= to ignore all links (not recommended).
# If a referenced topic is not added as a dependency, links may not reflect the correct status for missing or existing topics.
# If you run a public wiki exposed to search bots, setting this to =authenticated= will reduce the size of the =foswiki_cache_deps= table.
$Foswiki::cfg{Cache}{TrackInternalLinks} = 'on';

# **STRING 80 LABEL="Query Param Filter" DISPLAY_IF="{Cache}{Enabled}" CHECK="iff:'{Cache}{Enabled}'"**
# Comma-separated list of query params that should be ignored when building the cache key.
# Common query parameters that do not effect the page content should be added to this list.
# Entries in the list can contain regular expression meta characters. For example, the =_.*= entry matches any parameter beginning with underscore.
$Foswiki::cfg{Cache}{ParamFilterList} = '_.*, cache_expire, cache_ignore, foswiki_redirect_cache, logout, redirectedfrom, refresh, topic, validation_key';

# **REGEX LABEL="Dependency Filter" DISPLAY_IF="{Cache}{Enabled}" CHECK="iff:'{Cache}{Enabled}'"**
# Exclude topics that match this regular expression from the dependency
# tracker.
$Foswiki::cfg{Cache}{DependencyFilter} =
  '$Foswiki::cfg{SystemWebName}\..*|$Foswiki::cfg{TrashWebName}\..*|TWiki\..*';

# **STRING 80 LABEL="Database Table Prefix" DISPLAY_IF="{Cache}{Enabled} && /Foswiki::PageCache::DBI.*/.test({Cache}{Implementation}) " CHECK="iff:'{Cache}{Enabled} && {Cache}{Implementation}=~/PageCache::DBI.*/'"**
# Prefix used naming tables and indexes generated in the database.
$Foswiki::cfg{Cache}{DBI}{TablePrefix} = 'foswiki_cache';

# **STRING 80 LABEL="DBI DSN" DISPLAY_IF="{Cache}{Enabled} && {Cache}{Implementation} == 'Foswiki::PageCache::DBI::Generic' " CHECK="iff:'{Cache}{Enabled} && {Cache}{Implementation} =~ /Generic$/'"**
# Default database driver DSN. See the documentation of your DBI driver for the
# exact syntax of the DSN parameter string. *NOTE* this is a default, used only
# by the 'Generic' DBI driver. It is ignored by the SQLite, MySQL and
# PostGreSQL drivers, which all have their own ways of setting the DSN.
$Foswiki::cfg{Cache}{DBI}{DSN} = '';

# **STRING 80 LABEL="Database Username" DISPLAY_IF="{Cache}{Enabled} && {Cache}{Implementation} == 'Foswiki::PageCache::DBI::Generic' " CHECK="iff:'{Cache}{Enabled} && {Cache}{Implementation} =~ /DBI::Generic$/ '"**
# Database user name. Add a value if your database needs authentication
$Foswiki::cfg{Cache}{DBI}{Username} = '';

# **PASSWORD 80 LABEL="Database Password" DISPLAY_IF="{Cache}{Enabled} && {Cache}{Implementation} == 'Foswiki::PageCache::DBI::Generic' " CHECK="iff:'{Cache}{Enabled} && {Cache}{Implementation} =~ /DBI::Generic$/'"**
# Database user password. Add a value if your database needs authentication
$Foswiki::cfg{Cache}{DBI}{Password} = '';

# **STRING 80 LABEL="Database Filename" DISPLAY_IF="{Cache}{Enabled} && {Cache}{Implementation} == 'Foswiki::PageCache::DBI::SQLite'" CHECK="iff:'{Cache}{Enabled} && {Cache}{Implementation} =~ /DBI::SQLite$/'"**
# Name of the SQLite database file.
$Foswiki::cfg{Cache}{DBI}{SQLite}{Filename} =
  '$Foswiki::cfg{WorkingDir}/sqlite.db';

# **STRING 80 LABEL="Database Host" DISPLAY_IF="{Cache}{Enabled} && {Cache}{Implementation} == 'Foswiki::PageCache::DBI::MySQL' " CHECK="iff:'{Cache}{Enabled} && {Cache}{Implementation} =~ /DBI::MySQL$/'"**
# Name or IP address of the database server
$Foswiki::cfg{Cache}{DBI}{MySQL}{Host} = 'localhost';

# **STRING 80 LABEL="Database Port" DISPLAY_IF="{Cache}{Enabled} && {Cache}{Implementation} == 'Foswiki::PageCache::DBI::MySQL' " CHECK="iff:'{Cache}{Enabled} && {Cache}{Implementation} =~ /DBI::MySQL$/ '"**
# Port on the database server to connect to
$Foswiki::cfg{Cache}{DBI}{MySQL}{Port} = '';

# **STRING 80 LABEL="Database Name" DISPLAY_IF="{Cache}{Enabled} && {Cache}{Implementation} == 'Foswiki::PageCache::DBI::MySQL' " CHECK="iff:'{Cache}{Enabled} && {Cache}{Implementation} =~ /DBI::MySQL$/ '"**
# Name of the database on the server host.
$Foswiki::cfg{Cache}{DBI}{MySQL}{Database} = '';

# **STRING 80 LABEL="Database Username" DISPLAY_IF="{Cache}{Enabled} && {Cache}{Implementation} == 'Foswiki::PageCache::DBI::MySQL' " CHECK="iff:'{Cache}{Enabled} && {Cache}{Implementation} =~ /DBI::MySQL$/ '"**
# Database user name. Add a value if your database needs authentication
$Foswiki::cfg{Cache}{DBI}{MySQL}{Username} = '';

# **PASSWORD 80 LABEL="Database Password" DISPLAY_IF="{Cache}{Enabled} && {Cache}{Implementation} == 'Foswiki::PageCache::DBI::MySQL' " CHECK="iff:'{Cache}{Enabled} && {Cache}{Implementation} =~ /DBI::MySQL/ '"**
# Database user password. Add a value if your database needs authentication
$Foswiki::cfg{Cache}{DBI}{MySQL}{Password} = '';

# **STRING 80 LABEL="Database Host" DISPLAY_IF="{Cache}{Enabled} && {Cache}{Implementation} == 'Foswiki::PageCache::DBI::PostgreSQL' " CHECK="iff:'{Cache}{Enabled} && {Cache}{Implementation} =~ /DBI::PostgreSQL$/ '"**
# Name or IP address of the database server
$Foswiki::cfg{Cache}{DBI}{PostgreSQL}{Host} = 'localhost';

# **STRING 80 LABEL="Database Port" DISPLAY_IF="{Cache}{Enabled} && {Cache}{Implementation} == 'Foswiki::PageCache::DBI::PostgreSQL' " CHECK="iff:'{Cache}{Enabled} && {Cache}{Implementation} =~ /DBI::PostgreSQL$/ '"**
# Port on the database server to connect to
$Foswiki::cfg{Cache}{DBI}{PostgreSQL}{Port} = '';

# **STRING 80 LABEL="Database Name" DISPLAY_IF="{Cache}{Enabled} && {Cache}{Implementation} == 'Foswiki::PageCache::DBI::PostgreSQL' " CHECK="iff:'{Cache}{Enabled} && {Cache}{Implementation} =~ /DBI::PostgreSQL$/ '"**
# Name of the database on the server host.
$Foswiki::cfg{Cache}{DBI}{PostgreSQL}{Database} = '';

# **STRING 80 LABEL="Database Username" DISPLAY_IF="{Cache}{Enabled} && {Cache}{Implementation} == 'Foswiki::PageCache::DBI::PostgreSQL' " CHECK="iff:'{Cache}{Enabled} && {Cache}{Implementation} =~ /DBI::PostgreSQL$/ '"**
# Database user name. Add a value if your database needs authentication
$Foswiki::cfg{Cache}{DBI}{PostgreSQL}{Username} = '';

# **PASSWORD 80 LABEL="Database Password" DISPLAY_IF="{Cache}{Enabled} && {Cache}{Implementation} == 'Foswiki::PageCache::DBI::PostgreSQL' " CHECK="iff:'{Cache}{Enabled} && {Cache}{Implementation} =~ /DBI::PostgreSQL$/ '"**
# Database user password. Add a value if your database needs authentication
$Foswiki::cfg{Cache}{DBI}{PostgreSQL}{Password} = '';

#---++ Browser Cache
# Settings for the browser cache are for experts only.

# **PERL LABEL="Browser Cache Control" EXPERT**
# Disable or change the HTTP Cache-Control header. Foswiki defaults to
# =Cache-Control: max-age=0= which recommends to the browser that it should
# ask foswiki if the topic has changed. If you have a web that does not change
# (like System), you can get the browser to use its cache by setting
# ={'System' => ''}=.
# You can also set =max-age=28800= (for 8 hours), or any other of the
# =Cache-Control= directives.
# 
# Setting the CacheControl to '' also allows you to manage this from your web
# server (which will not over-ride the setting provided by the application),
# thus enabling web server based caching policies. When the user receives a
# browser-cache topic, they can force a refresh using ctrl-r
# 
# This hash must be explicitly set per web or sub-web.
$Foswiki::cfg{BrowserCacheControl} = {};

#---++ HTTP Compression
# Settings controlling compression of the generated HTML, for experts only.

# **BOOLEAN LABEL="Enable HTTP Compression" EXPERT**
# Enable gzip/deflate page compression. Modern browsers can uncompress content
# encoded using gzip compression. You will save a lot of bandwidth by
# compressing pages. This makes most sense when enabling page caching as well
# as these are stored in compressed format by default when {HttpCompress} is
# enabled. Note that only pages without any 'dirty areas' will be compressed.
# Any other page will be transmitted uncompressed.
$Foswiki::cfg{HttpCompress} = $FALSE;

#---++ HTML Page Layout
# Settings controlling the layout of the generated HTML, for experts only.

# **BOOLEAN LABEL="Enable Merge Head and Script Zones" EXPERT**
# {MergeHeadAndScriptZones} is provided to maintain compatibility with
# legacy extensions that use =ADDTOHEAD= to add =script= markup and require
# content that is now in the =script= zone.
# 
# Normally, dependencies between individual =ADDTOZONE= statements are
# resolved within each zone. However, if {MergeHeadAndScriptZones} is
# enabled, then =head= content which requires an =id= that only exists
# in =script= (and vice-versa) will be re-ordered to satisfy any dependency.
#
# WARNING: {MergeHeadAndScriptZones} will be removed from a future version
# of Foswiki.
$Foswiki::cfg{MergeHeadAndScriptZones} = $FALSE;

#############################################################################
#---+ Mail
# Settings controlling if and how Foswiki sends email. Mail is used by Foswiki
# to send out notifications of events, such as topic changes.
# Foswiki can send mail using a SMTP server, or using a local mail program
# such as =sendmail=. Mail can be sent in plain text or over SSL. You can
# set up S/MIME certificates to sign mails sent by Foswiki.

#---++ Basic settings & Auto-configure
# Basic settings controlling if and how Foswiki handles email including the
# identity of the sender.
# <br/><br/>
# <ul><li>If your server is already able to send email, with a local agent like =sendmail=
# or =ssmtp=, <br/>you can fill in ={WebMasterEmail}= and click the Auto-configure button.
# It might just work.</li>
# <li>If you want to send email directly from perl, you must provide
# an ={SMTP}{MAILHOST}=. <br/>If your mail server requires authentication, you must also
# supply ={SMTP}{Username}= and ={SMTP}{Password}= </li></ul>
# <br/>
# When you supply a ={SMTP}{MAILHOST}=, Auto-configure will probe the server for the most secure
# connection possible, trying STARTTLS, SSL, and then SMTP.  This can take an extended amount of
# time, especially on Windows servers. Please be patient, or use the Advanced Settings tab
# to manually configure the E-mail server connection.
# <br/>
# Auto-configure Email may change configuration settings (it will tell you
# what it changed.) These settings will only be made permanent when you save
# the configuration.

# **STRING 30 LABEL="Webmaster Name"**
# Wiki administrator (webmaster) name.
# For use in mails sent by Foswiki (first name and last name, for
#  example =Fred Smith=).  This value is displayed using the
# =<nop>%WIKIWEBMASTERNAME%= macro.
$Foswiki::cfg{WebMasterName} = 'Wiki Administrator';

# **EMAILADDRESS 30 LABEL="Webmaster Email"\
#         FEEDBACK="icon='ui-icon-mail-open  ';\
#                   title='Long running: Probes the possible email servers to find most secure connection';\
#                   wizard='AutoConfigureEmail'; method='autoconfigure'"\
#         FEEDBACK="icon='ui-icon-mail-closed';label='Send Test Email';wizard='SendTestEmail'; method='send'"**
# Wiki administrator (webmaster) e-mail address.  It's used as the "Contact" address on web pages and
# is also optionally used as the sender address in emails sent by Foswiki. For example =webmaster@example.com=
# If the Expert option ={WikiAgentEmail} is configured, it will be used as the From: address.
# Must be a single valid email address. This value is displayed using the =<nop>%WIKIWEBMASTER%= macro.
# <br/>
# If your server is already configured to send email, press Auto-configure email. If it works, email will be enabled.  You can then send a test email to further verify operation.
$Foswiki::cfg{WebMasterEmail} = '';

# **STRING 30 LABEL="Wiki Agent Name" EXPERT**
# Used as part of the From: email address and defaults to ={WebMasterName}= if not configured.
# For use in mails sent by Foswiki. For example: "Wiki Gnome".  This value is displayed using the
# =<nop>%WIKIAGENTNAME%= macro.
$Foswiki::cfg{Email}{WikiAgentName} = '';

# **EMAILADDRESS 30 LABEL="Wiki Agent Email" EXPERT**
# Email address used by Foswiki as the From: address for email messages, such as messages from the 
# RegistrationAgent. The ={WebMasterEmail}= is used if this item is not configured.
# Configure this entry if your email server refuses to accept messages from and too the same address.
$Foswiki::cfg{Email}{WikiAgentEmail} = '';

# **STRING 30 LABEL="SMTP Host"\
#         FEEDBACK="icon='ui-icon-mail-closed';label='Auto-configure Email';\
#                   title='Long running: Probes the possible email servers to find most secure connection';\
#                   wizard='AutoConfigureEmail'; method='autoconfigure'"**
# Optional mail host for outgoing mail, required if Net::SMTP is being used.
# Examples: =mail.your.company= If the smtp server uses a different port
# than the default 25, use the syntax =mail.your.company:portnumber=,
# or omit it to allow autoconfiguration to attempt to discover it for you.
#
# Although not recommended, you can also specify an IP address using
# the syntax =192.0.2.11= or =[2001:db8::beef]=.  If necessary,
# a port number may be added to either form =:587=.
#
# For Gmail, set {SMTP}{MAILHOST} to =smtp.gmail.com=,
# provide your gmail email address and password for authentication, and use
# auto-configuration.
#
# After providing a server name, and optional username & password below, press Auto-configure email. If it works, email will be enabled.  You can then send a test email to further verify operation. 
$Foswiki::cfg{SMTP}{MAILHOST} = '';

# **STRING 30 LABEL="SMTP Username" DISPLAY_IF="{SMTP}{MAILHOST}!=''"**
# Username for SMTP. Only required if your mail server requires authentication.
# If this is left blank, Foswiki will not attempt to authenticate the mail
# sender.
$Foswiki::cfg{SMTP}{Username} = '';

# **PASSWORD 30 LABEL="SMTP Password" DISPLAY_IF="{SMTP}{MAILHOST}!=''"\
#         FEEDBACK="icon='ui-icon-mail-closed';label='Auto-configure Email';\
#                   title='Long running: Probes the possible email servers to find most secure connection';\
#                   wizard='AutoConfigureEmail'; method='autoconfigure'"**
# Password for your {SMTP}{Username}.
$Foswiki::cfg{SMTP}{Password} = '';

#---++ Advanced settings
# These are settings for advanced or uncommon configurations, and for debugging.

# **BOOLEAN LABEL="Enable Email" CHECK_ON_CHANGE="{WebMasterEmail}" CHECK="also:{WebMasterEmail}"**
# Enable email globally.  Un-check this option to disable all outgoing
# email from Foswiki. If this option is enabled, email must be functional
# for registration to be functional.
$Foswiki::cfg{EnableEmail} = $FALSE;

# **SELECT 'Net::SMTP',\
#          'Net::SMTP (SSL)',\
#          'Net::SMTP (TLS)',\
#          'Net::SMTP (STARTTLS)',\
#          MailProgram \
#          LABEL="Mail Method" \
#          DISPLAY_IF="{EnableEmail}"  CHECK="iff:'{EnableEmail}'"**
# Select the method Foswiki will use for sending email.  On Unix/Linux hosts
# "MailProgram" is generally acceptable, although Net::SMTP provides better
# diagnostics when things go amiss.  Otherwise choose one of the Email
# methods required by your ISP or Email server.
# You can select a method manually,  or use the "Auto-configure" button to
# determine the best connection type for your ISP or Email server.
# Auto-configure requires {SMTP}{MAILHOST}, but you can leave everything else
# blank.  You'll be told if the server requires a username and password.
$Foswiki::cfg{Email}{MailMethod} = 'Net::SMTP';

# **COMMAND LABEL="Mail Program" DISPLAY_IF="{EnableEmail} && {Email}{MailMethod} == 'MailProgram'" CHECK="iff:'{EnableEmail} && {Email}{MailMethod} eq q<MailProgram>'"**
# This needs to be a command-line program that accepts
# MIME format mail messages on standard input, and mails them.
$Foswiki::cfg{MailProgram} = '/usr/sbin/sendmail -t -oi -oeq';

# **BOOLEAN LABEL="Debug SMTP" DISPLAY_IF="{EnableEmail}" CHECK="iff:'{EnableEmail}'"**
# Set this option on to enable email debugging.
# Output will go to the webserver error log.
$Foswiki::cfg{SMTP}{Debug} = 0;

# **STRING 30 LABEL="Debug Flags" DISPLAY_IF="{EnableEmail} && {Email}{MailMethod} == 'MailProgram'" CHECK="iff:'{EnableEmail} && {Email}{MailMethod} eq q<MailProgram>'"**
# Flags passed to the mail program.
# Used when a {MailProgram} is selected and {SMTP}{Debug} is enabled.
# Flags are in addition to any specified with
# the program.  These flags should enable tracing of the SMTP
# transactions to debug configuration issues.
#
# The default flags are correct for the =sendmail= program
# on many Unix/Linux systems.  Note, however that =sendmail=
# will drop its privileges when running with -X.  You must arrange
# for the client queue files (. =/var/spool/clientmqueue/=)
# to be read and writable by the webserver for the duration of any
# testing.
$Foswiki::cfg{SMTP}{DebugFlags} = '';

# **STRING 30 LABEL="Sender Host"\
#           DISPLAY_IF="{EnableEmail} && /^Net::SMTP/.test({Email}{MailMethod})" CHECK="iff:'{EnableEmail} && {Email}{MailMethod} =~ /^Net::SMTP/'"**
# Mail domain sending mail. SMTP requires that you identify yourself.
# This option specifies a string to pass to the mail host as your mail
# domain. If not given, then EHLO/HELO will not be sent to the mail host,
# which may result in your connection being rejected.
# Example: foswiki.your.company.
$Foswiki::cfg{SMTP}{SENDERHOST} = '';

# **BOOLEAN LABEL="Enable Verify Server Certificate" \
#           DISPLAY_IF="{EnableEmail} && /^Net::SMTP/.test({Email}{MailMethod})" CHECK="iff:'{EnableEmail} && {Email}{MailMethod} =~ /^Net::SMTP/'"**
# Verify that server's certificate contains the expected hostname when using 
# an SSL (or STARTTLS) connection.
# This verifies the identity of the server to which mail is sent.
$Foswiki::cfg{Email}{SSLVerifyServer} = $FALSE;

# **PATH LABEL="Certificate Authorities Filename" \
#               FEEDBACK="icon='ui-icon-shuffle';label='Guess certificate locations'; wizard='SSLCertificates'; method='guess_locations'"\
#               CHECK_ON_CHANGE="{Email}{SSLCaPath}" CHECK="also:{Email}{SSLCaPath}" \
#               DISPLAY_IF="{EnableEmail} && /^Net::SMTP/.test({Email}{MailMethod}) && {Email}{SSLVerifyServer}"**
# Specify the file used to verify the server certificate trust chain.
# This is the list of root Certificate authorities that you trust to issue
# certificates. You do not need to include intermediate CAs in this file.
$Foswiki::cfg{Email}{SSLCaFile} = '';

# **PATH LABEL="Certificate Authorities Directory" \
#               FEEDBACK="icon='ui-icon-shuffle';label='Guess certificate locations'; wizard='SSLCertificates'; method='guess_locations'"\
#               FEEDBACK='label="Validate Contents"; wizard="SSLCertificates"; method="validate";\
#               title="Examines every file in the directory and verifies \
#               that the contents look like certificates/and/or CRLs"' \
#               CHECK_ON_CHANGE="{Email}{SSLCaFile}" CHECK="also:{Email}{SSLCaFile}" \
#               DISPLAY_IF="{EnableEmail} && /^Net::SMTP/.test({Email}{MailMethod}) && {Email}{SSLVerifyServer}"**
# Specify the directory used to verify the server certificate trust chain.
# This is the list of root Certificate authorities that you trust to issue
# certificates. You do not need to include intermediate CAs in this directory.
# Refer to the openssl documentation for the format of this directory.
# Note that it can also contain Certificate Revocation Lists.
$Foswiki::cfg{Email}{SSLCaPath} = '';

# **BOOLEAN LABEL="Enable Verify Certificate Revocation" EXPERT \
#           DISPLAY_IF="{EnableEmail} && /^Net::SMTP/.test({Email}{MailMethod}) && {Email}{SSLVerifyServer}"**
# Enable this option to verify that the server's certificate has not been
# revoked by the issuing authority.  If you enable this option, you should
# ensure that you have a mechanism established to periodically obtain
# updated CRLs from the CAs that you trust.  The CRLs may be specified in
# a separate file {Email}{SSLCrlFile}, or in {Email}{SSLCaPath}.
$Foswiki::cfg{Email}{SSLCheckCRL} = $FALSE;

# **PATH LABEL="Revoked Certificates Filename" EXPERT \
#               DISPLAY_IF="/^Net::SMTP/.test({Email}{MailMethod}) && {Email}{SSLCheckCRL}"**
# Specify a file containing all the revoked certificates (CRLs) from all
# your CAs. If you trust more than a few CAs, it's probably better to use
# {Email}{SSLCaPath}. Be sure to establish a periodic update mechanism.
$Foswiki::cfg{Email}{SSLCrlFile} = '';

# **PATH LABEL="Client Certificate Filename" EXPERT \
#             DISPLAY_IF="{EnableEmail} && /^Net::SMTP/.test({Email}{MailMethod})"**
# If your email server requires a X.509 client certificate, specify the path
# to the file that contains it.
# (This is unusual.)
# It must be in PEM format.
$Foswiki::cfg{Email}{SSLClientCertFile} = '';

# **PATH LABEL="Client Key Filename" EXPERT \
#             DISPLAY_IF="{EnableEmail} && /^Net::SMTP/.test({Email}{MailMethod}) && {Email}{SSLClientCertFile}.length"**
# Specify the file containing the private key corresponding to the X.509
# certificate used to connect to the server. It must be in PEM format.
#
# *Make sure that this file is only readable by the Foswiki software;*
# *it must NOT be readable by users!*
$Foswiki::cfg{Email}{SSLClientKeyFile} = '';

# **PASSWORD 30 LABEL="Client Key Password" EXPERT \
#            DISPLAY_IF="{EnableEmail} && /^Net::SMTP/.test({Email}{MailMethod}) && {Email}{SSLClientKeyFile}.length"**
# If the file containing the certificate's private key is encrypted, specify
# the password. Otherwise leave blank.
$Foswiki::cfg{Email}{SSLClientKeyPassword} = '';

# **BOOLEAN LABEL="Enable Servertime in Email" EXPERT DISPLAY_IF="{EnableEmail}" CHECK="iff:'{EnableEmail}'"**
# Send email Date header using local "server time" instead of GMT
$Foswiki::cfg{Email}{Servertime} = $FALSE;

# **REGEX 80 LABEL="Valid TLD" EXPERT DISPLAY_IF="{EnableEmail}" CHECK="iff:'{EnableEmail}'"**
# This parameter is used to determine which Top Level domains are valid
# when auto-linking email addresses.  It is also used by UserRegistration to
# validate email addresses.  Note, this parameter _only_ controls
# matching of 3 character and longer TLDs.   2-character country codes and
# IP Address domains always permitted.  See:
# Valid TLD's at http://data.iana.org/TLD/tlds-alpha-by-domain.txt
# Version 2012022300, Last Updated Thu Feb 23 15:07:02 2012 UTC
$Foswiki::cfg{Email}{ValidTLD} =
qr(AERO|ARPA|ASIA|BIZ|CAT|COM|COOP|EDU|GOV|INFO|INT|JOBS|MIL|MOBI|MUSEUM|NAME|NET|ORG|PRO|TEL|TRAVEL|XXX)i;

#---++ Signed Email (S/MIME)
# Settings for S/MIME-signed email.
# Configure signing of outgoing email. (Secure/Multipurpose Internet
# Mail Extensions) is a standard for public key encryption and signing
# of MIME encoded email messages. Messages generated by the server will
# be signed using an X.509 certificate.
#
# Certificates for Secure Email may be obtained from a vendor or private
# certificate authority.  You can also use the action buttons to generate
# certificates or certificate requests if OpenSSL is installed.
# The buttons are used to generate certificates for S/MIME
# signed Secure Email.  There are two ways to use this:
#
# *Self signed certificates:*
# The =Generate S/MIME Certificate= button will generate a self-signed
# S/MIME certificate and install it. If you use this option, you will
# have to arrange for your users' e-mail clients to trust this certificate.
# This type of certificate is adequate for a small user base and for testing.
# 
# *Certificate Authority signed certificates:*
# The =Generate S/MIME CSR= button is used to create private key and
# a _Certificate Signing Request_ (CSR) for use by your private Certificate
# Authority or by a trusted commercial Certificate authority.
# The =Cancel CSR= button is used to delete a pending request.
# The S/MIME Certificate information in the *Certificate Management*
# section must be completed for CSR's to work correctly.
#
# **BOOLEAN LABEL="Enable S/MIME"\
#   FEEDBACK="icon='ui-icon-play';label='Generate S/MIME Certificate';span=2; \
#             title='Generate a self-signed certficate for the WebMaster.  \
#                    This allows immediate use of signed email.'; \
#             wizard='SMIMECertificate'; method='generate_cert'"\
#   FEEDBACK="icon='ui-icon-play';label='Generate S/MIME CSR';col=1;\
#             title='Generate a Certificate Signing Request for the \
#                    WebMaster. This request must be signed by a \
#                    Certificate Authority to create a certificate, \
#                    then installed.';\
#             wizard='SMIMECertificate'; method='request_cert'"\
#   FEEDBACK="icon='ui-icon-closethick';label='Cancel CSR';\
#             title='Cancel a pending Certificate Signing request. \
#                    This destroys the private key associated with \
#                    the request.';\
#             wizard='SMIMECertificate'; method='cancel_cert'" **
# Enable to sign all e-mails sent by Foswiki using S/MIME.
$Foswiki::cfg{Email}{EnableSMIME} = $FALSE;

# **PATH LABEL="Certificate File" DISPLAY_IF="{Email}{EnableSMIME}" CHECK="iff:'{Email}{EnableSMIME}'"**
# Specify the file containing the administrator's X.509 certificate.  It
# must be in PEM format.
#
# If your issuer requires an intermediate CA certificate(s), include them
# in this file after the sender's certificate in order from least to most
# authoritative CA.
#
# Leave blank if you are using a Foswiki-generated Self-signed certificate
# or a certificate installed from a Foswiki-generated CSR.
$Foswiki::cfg{Email}{SmimeCertificateFile} = '';

# **PATH LABEL="Key File" DISPLAY_IF="{Email}{EnableSMIME}" CHECK="iff:'{Email}{EnableSMIME}'"**
# Specify the file containing the private key corresponding to the
# administrator's X.509 certificate. It must be in PEM format.
#
# *Make sure that this file is only readable by the Foswiki software;*
# *it must NOT be readable by users!*
#
# Leave blank if you are using a Foswiki-generated Self-signed certificate
# or a certificate installed from a Foswiki-generated CSR.
$Foswiki::cfg{Email}{SmimeKeyFile} = '';

# **PASSWORD 30 LABEL="Key Password" DISPLAY_IF="{Email}{EnableSMIME}" CHECK="iff:'{Email}{EnableSMIME}'"**
# If the file containing the certificate's private key is encrypted, specify
# the password. Otherwise leave blank.
#
# Currently only DES3 encryption is supported, but you can convert
# other files with *openssl* as follows:
# <verbatim>
# openssl rsa -in keyfile.pem -out keyfile.pem -des3
# </verbatim>
# If you are using a Foswiki-generated Self-signed certificate
# or a certificate installed from a Foswiki-generated CSR, this field
# is automatically generated and must not be changed.
$Foswiki::cfg{Email}{SmimeKeyPassword} = '';

#---++ Certificate Management
# The following parameters can be used to specify commonly used components
# of the subject name for Certificate Signing Requests.

# **STRING LABEL="Country Code" DISPLAY_IF="{Email}{EnableSMIME}" CHECK="iff:'{Email}{EnableSMIME}'"**
# ISO country code (2 letters)
$Foswiki::cfg{Email}{SmimeCertC} = '';

# **STRING LABEL="State/Province" DISPLAY_IF="{Email}{EnableSMIME}" CHECK="iff:'{Email}{EnableSMIME}'"**
$Foswiki::cfg{Email}{SmimeCertST} = '';

# **STRING LABEL="Location" DISPLAY_IF="{Email}{EnableSMIME}" CHECK="iff:'{Email}{EnableSMIME}'"**
# Locality (city or town)
$Foswiki::cfg{Email}{SmimeCertL} = '';

# **STRING LABEL="Organization " DISPLAY_IF="{Email}{EnableSMIME}" CHECK="iff:'{Email}{EnableSMIME}'"**
$Foswiki::cfg{Email}{SmimeCertO} = '';

# **STRING LABEL="Organization Unit" DISPLAY_IF="{Email}{EnableSMIME}" CHECK="iff:'{Email}{EnableSMIME}'"**
# For example Department.
$Foswiki::cfg{Email}{SmimeCertOU} = '';

#---+ Miscellaneous
# Miscellaneous options. Enable expert options to see the full list.

#---++ Rendering control
# **STRING 70x10 LABEL="Template Path" NOSPELLCHECK EXPERT**
# A comma-separated list of generic file name templates that defines the order
# in which templates are assigned to skin path components.
# The file name templates can either be absolute file names ending in ".tmpl"
# or a topic name in a Foswiki web. The file names may contain
# these placeholders: =$name= (the template name), =$web=
# (the web), and =$skin= (the skin).
# Finding the right template file is done by following the skin path, and for
# each skin path component following the template path.
# The first file on the skin path + template path that is found is taken to be
# the requested template file.
# See 'Security and usability' in System.SkinTemplates for advice on
# setting this path for increased security.
$Foswiki::cfg{TemplatePath} =
'$Foswiki::cfg{TemplateDir}/$web/$name.$skin.tmpl, $Foswiki::cfg{TemplateDir}/$name.$skin.tmpl, $web.$skinSkin$nameTemplate, $Foswiki::cfg{SystemWebName}.$skinSkin$nameTemplate, $Foswiki::cfg{TemplateDir}/$web/$name.tmpl, $Foswiki::cfg{TemplateDir}/$name.tmpl, $web.$nameTemplate, $Foswiki::cfg{SystemWebName}.$nameTemplate';

# **STRING 120 LABEL="Link-Protocol Pattern" EXPERT**
# List of protocols (URI schemes) that Foswiki will
# automatically recognize in absolute links.
# Add any extra protocols specific to your environment (for example, you might
# add 'imap' or 'pop' if you are using shared mailboxes accessible through
# your browser, or 'tel' if you have a softphone setup that supports links
# using this URI scheme). A list of popular URI schemes can be
# found in [[http://en.wikipedia.org/wiki/URI_scheme][Wikipedia]].
$Foswiki::cfg{LinkProtocolPattern} =
  '(file|ftp|gopher|https|http|irc|mailto|news|nntp|telnet)';

# **NUMBER LABEL="Acronym Length" CHECK="min:2" EXPERT**
# Length of linking acronyms.  Minimum number of consecutive upper case
# characters required to be linked as an acronym.
$Foswiki::cfg{AcronymLength} = 3;

# **NUMBER LABEL="Number of Revisions" CHECK="min:0" **
# How many links to other revisions to show in the bottom bar. 0 for all
$Foswiki::cfg{NumberOfRevisions} = 4;

# **NUMBER LABEL="Maximum Revisions in Diff" CHECK="min:1" EXPERT**
# Set the upper limit of the maximum number of difference that will be
# displayed when viewing the entire history of a page. The compared revisions
# will be evenly spaced across the history of the page, for example if the
# page has 100 revisions and we have set this option to 10, we will see
# differences between r100 and r90, r90 and r80, r80 and r70 and so on.
#
# This is only active for the =bin/rdiff= command.  It is not used by the
# CompareRevisionsAddOn.
$Foswiki::cfg{MaxRevisionsInADiff} = 25;

# **PATH LABEL="Mime-Types Filename" CHECK='perms:Fr' EXPERT**
# Pathname to file that maps file suffixes to MIME types :
# For Apache server set this to Apache's mime.types file pathname,
# for example /etc/httpd/mime.types, or use the default shipped in
# the Foswiki data directory.
$Foswiki::cfg{MimeTypesFileName} = '$Foswiki::cfg{DataDir}/mime.types';

#---++ Leases and Locking
# **NUMBER LABEL="Replace If Edited Again Within" CHECK="min:0" EXPERT**
# If this is set to a > 0 value, and the revision control system
# supports it, then if a second edit of the same topic
# is done by the same user within this number of seconds, a new
# revision of the topic will NOT be created (the top revision will
# be replaced). Set this to 0 if you want *all* topic changes to create
# a new revision (as required by most formal development processes).
$Foswiki::cfg{ReplaceIfEditedAgainWithin} = 3600;

# **NUMBER LABEL="Lease Length" CHECK="min:60" EXPERT **
# When a topic is edited, the user takes a "lease" on that topic.
# If another user tries to also edit the topic while the lease
# is still active, they will get a warning. Leases are released
# automatically when the topic is saved; otherwise they remain active
# for {LeaseLength} seconds from when the edit started (or was checkpointed).
# 
# Note: Leases are *not* locks; they are purely advisory. Leases
# can always be broken, but they are valuable if you want to avoid merge
# conflicts (for example you use highly structured data in your topic text and
# want to avoid ever having to deal with conflicts)
# 
# Since Foswiki 1.0.6, Foswiki pages that can be used to POST to the
# server have a validation key, that must be sent to the server for the
# post to succeed. These validation keys can only be used once, and expire
# at the same time as the lease expires.
$Foswiki::cfg{LeaseLength} = 3600;

# **NUMBER LABEL="Lease Length, forceful" CHECK="min:-1" EXPERT **
# Even if the other users' lease has expired, then you can specify that
# they should still get a (less forceful) warning about the old lease for
# some additional time after the lease expired. You can set this to 0 to
# suppress these extra warnings completely, or to -1 so they are always
# issued, or to a number of seconds since the old lease expired.
$Foswiki::cfg{LeaseLengthLessForceful} = 3600;

#---++ Operating System
# **STRING 20 LABEL="Detailed OS" CHECK='undefok' EXPERT**
# The name of the host operating system. This is automatically calculated
# in the code. You should only need to override if your Perl doesn't provide
# the value of $^O or $Config::Config{'osname'} (an exceptional
# situation never yet encountered)
# $Foswiki::cfg{DetailedOS} = '';

# **STRING 20 LABEL="Operating System" CHECK='undefok' EXPERT**
# One of UNIX WINDOWS VMS DOS MACINTOSH OS2
# This is automatically calculated in the code based on the value of
# {DetailedOS}. It is used to group OS's into generic groups based on their
# behaviours - for example, 
#
# $Foswiki::cfg{OS} = '';

# **NUMBER LABEL="Maximum Backups LSC" CHECK="min:-1 undefok" EXPERT**
# Maximum number of backup versions of LocalSite.cfg to retain when changes
# are saved.  Enables you to recover quickly from accidental changes.
# 0 does not save any backup versions.  -1 does not limit the number of
# versions retained. Caution: If the directory is not writable and this
# parameter is non-zero, you will be unable to save the configuration.
$Foswiki::cfg{MaxLSCBackups} = 10;

#---++ Web and topic names
# **STRING 20 LABEL="Sandbox WebName" EXPERT**
# Name of the web used as a scratchpad or temporary workarea for users to
# experiment with Foswiki topics.
$Foswiki::cfg{SandboxWebName} = 'Sandbox';

# **STRING 20 LABEL="System WebName" EXPERT**
# Name of the web where documentation and default preferences are held. If you
# change this setting, you must make sure the web exists and contains
# appropriate content, and upgrade scripts may no longer work (don't
# change it unless you are certain that you know what you are doing!)
$Foswiki::cfg{SystemWebName} = 'System';

# **STRING 20 LABEL="Trash WebName" EXPERT**
# Name of the web used as a trashcan (where deleted topics are moved)
# If you change this setting, you must make sure the web exists.
$Foswiki::cfg{TrashWebName} = 'Trash';

# **STRING 20 LABEL="Users WebName" EXPERT**
# Name of the web where user and group topics are stored. If you
# change this setting, you must make sure the web exists and contains
# appropriate content including all user and group templates.  Note that
# this web also houses the SitePreferences topic.
# (don't change it unless you are *certain* that you know what
# you are doing!)
$Foswiki::cfg{UsersWebName} = 'Main';

# **STRING 20 LABEL="DefaultPreferences TopicName" EXPERT**
# Name of site-level preferences topic in the {SystemWebName} web.
# *If you change this setting you will have to
# use Foswiki and *manually* rename the existing topic.*
# (don't change it unless you are *certain* that you know what
# you are doing!)
$Foswiki::cfg{SitePrefsTopicName} = 'DefaultPreferences';

# **STRING 70 LABEL="SitePreferences TopicName" EXPERT**
# Web.TopicName of the site-level local preferences topic. If this topic
# exists, any settings in it will *override* settings in
# {SitePrefsTopicName}.
#
# You are *strongly* recommended to keep all your local changes in
# a {LocalSitePreferences} topic rather than changing DefaultPreferences,
# as it will make upgrading a lot easier.
$Foswiki::cfg{LocalSitePreferences} =
  '$Foswiki::cfg{UsersWebName}.SitePreferences';

# **STRING 20 LABEL="WebPreferences TopicName" EXPERT**
# Name of preferences topic in a web.
# *If you change this setting you will have to
# use Foswiki to manually rename the topic in all existing webs*
# (don't change it unless you are *certain* that you know what
# you are doing!)
$Foswiki::cfg{WebPrefsTopicName} = 'WebPreferences';

# **STRING 20 LABEL="Home TopicName" EXPERT**
# Name of main topic in a web.
# *If you change this setting you will have to
# use Foswiki to manually rename the topic in all existing webs*
# (don't change it unless you are *certain* that you know what
# you are doing!)
$Foswiki::cfg{HomeTopicName} = 'WebHome';

# **STRING 20 LABEL="Notification TopicName" EXPERT**
# Name of topic in each web that has notification registrations.
# *If you change this setting you will have to
# use Foswiki to manually rename the topic in all existing webs*
$Foswiki::cfg{NotifyTopicName} = 'WebNotify';

#---++ Compatibility
# This section contains options that you can use to enforce compatibility
# with older releases of Foswiki.

# **BOOLEAN EXPERT LABEL="Require Compatible Anchors"**
# 'Anchors' are positions within a Foswiki page that can be targeted in
# a URL using the =#anchor= syntax. The format of these anchors has
# changed several times. If this option is set, Foswiki will generate extra
# redundant anchors that are compatible with the old formats. If it is not
# set, the links will still work but will go to the head of the target page.
# There is a small performance cost for enabling this option. Set it if
# your site has been around for a long time, and you want existing external
# links to the internals of pages to continue to work.
$Foswiki::cfg{RequireCompatibleAnchors} = $FALSE;

# **BOOLEAN EXPERT LABEL="Accept User Password on GET"**
# Enable this setting if you want
# =username= and =password= parameters to be accepted on a GET request when
# provided as part of the query string.  It is more secure to restrict login
#  operations to POST requests only.
$Foswiki::cfg{Session}{AcceptUserPwParamOnGET} = $FALSE;

# **BOOLEAN EXPERT LABEL="Map IP to Session ID" DISPLAY_IF="{UseClientSessions}" CHECK="iff:'{UseClientSessions}'" EXPERT**
# For compatibility with older versions, Foswiki supports the mapping of the
# clients IP address to a session ID. You can only use this if all
# client IP addresses are known to be unique.
# If this option is enabled, Foswiki will *not* store cookies in the
# browser.
# The mapping is held in the file =$Foswiki::cfg{WorkingDir}/tmp/ip2sid=.
# If you turn this option on, you can safely turn {Sessions}{IDsInURLs}
# _off_.
$Foswiki::cfg{Sessions}{MapIP2SID} = $FALSE;

# **BOOLEAN EXPERT LABEL="Disable automatic macros on topic template expansion"**
# In Foswiki version 2.1 and earlier, the macros =DATE=, =GMTIME=, =SERVERTIME=,
# =USERNAME=, =URLPARAM=, =WIKINAME=, and =WIKIUSERNAME= were automatically expanded
# on template creation. This has been disabled by default, as the =CREATE:=
# prefix in topic templates serves the same function much more cleanly.
# You can re-enable the old behaviour here.
$Foswiki::cfg{ExpandSomeMacrosOnTopicCreation} = $FALSE;

#############################################################################
#---+ Extensions

#---++ Extension operation and maintenance
#    * Specify the plugin load order
#    * Use the Extensions Repository to add, update or remove plugins
#    * Enable and disable installed plugins

#---+++ Enable or disable installed extensions

# *PLUGINS* Marker used by bin/configure script - do not remove!
# The plugins were discovered by searching the =@INC=
# path for modules that match the Foswiki standard. For example
# =Foswiki/Plugins/MyPlugin.pm= or the TWiki standard
# =TWiki/Plugins/YourPlugin.pm=. Note that this list
# is only for Plugins. You cannot Enable/Disable Contribs, AddOns or Skins.
#
# Any plugins enabled in the configuration but not found in the =@INC=
# path are listed at the end and are flagged as errors in the
# {PluginsOrder} check.

# **BOOLEAN LABEL="AutoViewTemplatePlugin"**
$Foswiki::cfg{Plugins}{AutoViewTemplatePlugin}{Enabled} = 1;
# **STRING EXPERT LABEL="AutoViewTemplatePlugin Module"**
$Foswiki::cfg{Plugins}{AutoViewTemplatePlugin}{Module} = 'Foswiki::Plugins::AutoViewTemplatePlugin';

# **BOOLEAN LABEL="CommentPlugin"**
$Foswiki::cfg{Plugins}{CommentPlugin}{Enabled} = 1;
# **STRING EXPERT LABEL="CommentPlugin Module"**
$Foswiki::cfg{Plugins}{CommentPlugin}{Module} = 'Foswiki::Plugins::CommentPlugin';

# **BOOLEAN LABEL="CompareRevisionsAddon"**
$Foswiki::cfg{Plugins}{CompareRevisionsAddonPlugin}{Enabled} = 1;
# **STRING EXPERT LABEL="CompareRevisionsAddonPlugin Module"**
$Foswiki::cfg{Plugins}{CompareRevisionsAddonPlugin}{Module} = 'Foswiki::Plugins::CompareRevisionsAddonPlugin';

# **BOOLEAN LABEL="ConfigurePlugin"**
$Foswiki::cfg{Plugins}{ConfigurePlugin}{Enabled} = 1;
# **STRING EXPERT LABEL="ConfigurePlugin Module"**
$Foswiki::cfg{Plugins}{ConfigurePlugin}{Module} = 'Foswiki::Plugins::ConfigurePlugin';

# **BOOLEAN LABEL="EditRowPlugin"**
$Foswiki::cfg{Plugins}{EditRowPlugin}{Enabled} = 1;
# **STRING EXPERT LABEL="EditRowPlugin Module"**
$Foswiki::cfg{Plugins}{EditRowPlugin}{Module} = 'Foswiki::Plugins::EditRowPlugin';

# **BOOLEAN LABEL="EditTablePlugin"**
$Foswiki::cfg{Plugins}{EditTablePlugin}{Enabled} = 0;
# **STRING EXPERT LABEL="EditTablePlugin Module"**
$Foswiki::cfg{Plugins}{EditTablePlugin}{Module} = 'Foswiki::Plugins::EditTablePlugin';

# **BOOLEAN LABEL="HistoryPlugin"**
$Foswiki::cfg{Plugins}{HistoryPlugin}{Enabled} = 1;
# **STRING EXPERT LABEL="HistoryPlugin Module"**
$Foswiki::cfg{Plugins}{HistoryPlugin}{Module} = 'Foswiki::Plugins::HistoryPlugin';

# **BOOLEAN LABEL="HomePagePlugin"**
$Foswiki::cfg{Plugins}{HomePagePlugin}{Enabled} = 1;
# **STRING EXPERT LABEL="HomePagePlugin Module"**
$Foswiki::cfg{Plugins}{HomePagePlugin}{Module} = 'Foswiki::Plugins::HomePagePlugin';

# **BOOLEAN LABEL="InterwikiPlugin"**
$Foswiki::cfg{Plugins}{InterwikiPlugin}{Enabled} = 1;
# **STRING EXPERT LABEL="InterwikiPlugin Module"**
$Foswiki::cfg{Plugins}{InterwikiPlugin}{Module} = 'Foswiki::Plugins::InterwikiPlugin';

# **BOOLEAN LABEL="JQueryPlugin"**
$Foswiki::cfg{Plugins}{JQueryPlugin}{Enabled} = 1;
# **STRING EXPERT LABEL="JQueryPlugin Module"**
$Foswiki::cfg{Plugins}{JQueryPlugin}{Module} = 'Foswiki::Plugins::JQueryPlugin';

# **BOOLEAN LABEL="MailerContribPlugin"**
$Foswiki::cfg{Plugins}{MailerContribPlugin}{Enabled} = 1;
# **STRING EXPERT LABEL="MailerContribPlugin Module"**
$Foswiki::cfg{Plugins}{MailerContribPlugin}{Module} = 'Foswiki::Plugins::MailerContribPlugin';

# **BOOLEAN LABEL="NatEditPlugin"**
$Foswiki::cfg{Plugins}{NatEditPlugin}{Enabled} = 1;
# **STRING EXPERT LABEL="NatEditPlugin Module"**
$Foswiki::cfg{Plugins}{NatEditPlugin}{Module} = 'Foswiki::Plugins::NatEditPlugin';

# **BOOLEAN LABEL="PreferencesPlugin"
$Foswiki::cfg{Plugins}{PreferencesPlugin}{Enabled} = 1;
# **STRING EXPERT LABEL="PreferencesPlugin Module"**
$Foswiki::cfg{Plugins}{PreferencesPlugin}{Module} = 'Foswiki::Plugins::PreferencesPlugin';

# **BOOLEAN LABEL="RenderListPlugin"**
$Foswiki::cfg{Plugins}{RenderListPlugin}{Enabled} = 1;
# **STRING EXPERT LABEL="RenderListPlugin Module"**
$Foswiki::cfg{Plugins}{RenderListPlugin}{Module} = 'Foswiki::Plugins::RenderListPlugin';

# **BOOLEAN LABEL="SlideShowPlugin"**
$Foswiki::cfg{Plugins}{SlideShowPlugin}{Enabled} = 1;
# **STRING EXPERT LABEL="SlideShowPlugin Module"**
$Foswiki::cfg{Plugins}{SlideShowPlugin}{Module} = 'Foswiki::Plugins::SlideShowPlugin';

# **BOOLEAN LABEL="SmiliesPlugin"
$Foswiki::cfg{Plugins}{SmiliesPlugin}{Enabled} = 1;
# **STRING EXPERT LABEL="SmiliesPlugin Module"**
$Foswiki::cfg{Plugins}{SmiliesPlugin}{Module} = 'Foswiki::Plugins::SmiliesPlugin';

# **BOOLEAN LABEL="SpreadSheetPlugin"**
$Foswiki::cfg{Plugins}{SpreadSheetPlugin}{Enabled} = 1;
# **STRING EXPERT LABEL="SpreadSheetPlugin Module"**
$Foswiki::cfg{Plugins}{SpreadSheetPlugin}{Module} = 'Foswiki::Plugins::SpreadSheetPlugin';

# **BOOLEAN LABEL="SubscribePlugin"**
$Foswiki::cfg{Plugins}{SubscribePlugin}{Enabled} = 1;
# **STRING EXPERT LABEL="SubscribePlugin Module"**
$Foswiki::cfg{Plugins}{SubscribePlugin}{Module} = 'Foswiki::Plugins::SubscribePlugin';

# **BOOLEAN LABEL="TablePlugin"**
$Foswiki::cfg{Plugins}{TablePlugin}{Enabled} = 1;
# **STRING EXPERT LABEL="TablePlugin Module"**
$Foswiki::cfg{Plugins}{TablePlugin}{Module}  = 'Foswiki::Plugins::TablePlugin';

# **BOOLEAN LABEL="TinyMCEPlugin"**
$Foswiki::cfg{Plugins}{TinyMCEPlugin}{Enabled} = 1;
# **STRING EXPERT LABEL="TinyMCEPlugin Module"**
$Foswiki::cfg{Plugins}{TinyMCEPlugin}{Module} = 'Foswiki::Plugins::TinyMCEPlugin';

# **BOOLEAN LABEL="TWikiCompatibilityPlugin"**
$Foswiki::cfg{Plugins}{TWikiCompatibilityPlugin}{Enabled} = 0;
# **STRING EXPERT LABEL="TWikiCompatibilityPlugin Module"**
$Foswiki::cfg{Plugins}{TWikiCompatibilityPlugin}{Module} = 'Foswiki::Plugins::TWikiCompatibilityPlugin';

# **BOOLEAN LABEL="TwistyPlugin"**
$Foswiki::cfg{Plugins}{TwistyPlugin}{Enabled} = 1;
# **STRING EXPERT LABEL="TwistyPlugin Module"**
$Foswiki::cfg{Plugins}{TwistyPlugin}{Module} = 'Foswiki::Plugins::TwistyPlugin';

# **BOOLEAN LABEL="UpdatesPlugin"**
$Foswiki::cfg{Plugins}{UpdatesPlugin}{Enabled} = 1;
# **STRING EXPERT LABEL="UpdatesPlugin Module"**
$Foswiki::cfg{Plugins}{UpdatesPlugin}{Module} = 'Foswiki::Plugins::UpdatesPlugin';

# **BOOLEAN LABEL="WysiwygPlugin"**
$Foswiki::cfg{Plugins}{WysiwygPlugin}{Enabled} = 1;
# **STRING EXPERT LABEL="WysiwygPlugin Module"**
$Foswiki::cfg{Plugins}{WysiwygPlugin}{Module} = 'Foswiki::Plugins::WysiwygPlugin';

#---+++ Install, Update or Remove extensions
# **STRING 80 LABEL="Extensions Repositories"\
#          FEEDBACK="icon='ui-icon-arrowrefresh-1-n';label='Review installed extensions';wizard='ExploreExtensions';method='get_installed_extensions'"\
#          FEEDBACK="icon='ui-icon-search';label='Search for extension';wizard='ExploreExtensions';method='find_extension_1'"\
#          FEEDBACK="icon='ui-icon-star';label='All available extensions';wizard='ExploreExtensions';method='get_other_extensions'"\
#          FEEDBACK="icon='ui-icon-arrowthickstop-1-n';label='Import extension settings';wizard='Plugins'; method='import'"**
# Extensions Repositories Search List.
# Foswiki extension repositories are just Foswiki webs that are organised in the
# same way as the Extensions web on Foswiki.org. The 'Search for extensions'
# button searches these repositories for installable extensions. To set up an
# extensions repository:
#    1 Create a Foswiki web to contain the repository
#    2 Copy the =FastReport= page from [[https://foswiki.org/Extensions/FastReport?raw=on][Foswiki:Extensions.FastReport]] to your new web
#    3 Set the =WEBFORMS= preference in WebPreferences to =PackageForm=
# The page for each extension must have the =PackageForm= (copy from
# Foswiki.org), and should have the packaged extension attached as a
# =zip= and/or =tgz= file.
#
# The search list is a semicolon-separated list of repository
# specifications, each in the format: =name=(listurl,puburl,username,password)=
# where:
#    * =name= is the symbolic name of the repository, for example Foswiki.org
#    * =listurl= is the root of a view URL
#    * =puburl= is the root of a download URL
#    * =username= is the username if TemplateAuth is required on the
#      repository (optional)
#    * =password= is the password if TemplateAuth is required on the
#      repository (optional)
# Note: if your Repository uses ApacheAuth, embed the username and password
# into the listurl as =?username=x;password=y=
#
# For example,=
# twiki.org=(http://twiki.org/cgi-bin/viewlugins/,http://twiki.org/p/pub/Plugins/); foswiki.org=(https://foswiki.org/Extensions/,https://foswiki.org/pub/Extensions/);=
#
# For Extensions with the same name in more than one repository, the *last*
# matching repository in the list will be chosen, so Foswiki.org should
# always be last in the list for maximum compatibility.
$Foswiki::cfg{ExtensionsRepositories} =
'Foswiki.org=(https://foswiki.org/Extensions/,https://foswiki.org/pub/Extensions/)';

# *FINDEXTENSIONS* Marker used by bin/configure script - do not remove!

#---+++ Configure how plugins are loaded by Foswiki
# **STRING 80 LABEL="Plugins Order"**
# Plugins evaluation order. If set to a comma-separated list of plugin names,
# will change the execution order of plugins so the listed subset of plugins
# are executed first. The default execution order is alphabetical on plugin
# name.
#
# If TWiki compatibility is required, TWikiCompatibilityPlugin should be
# the first Plugin in the list.  SpreadSheetPlugin should typically be next
# in the list for proper operation.
#
# Note that some other general extension environment checks are made and
# reported here.  Plugins that are enabled but not installed and duplicate
# plugins in the TWiki and Foswiki libraries are reported here.  Also if a
# TWiki plugin is enabled and the Foswik version is installed, this will
# also be reported here.
$Foswiki::cfg{PluginsOrder} = 'TWikiCompatibilityPlugin,SpreadSheetPlugin,SlideShowPlugin';

# **STRING 80 LABEL="Plugins Search Path" EXPERT**
# Search path (web names) for plugin topics. Note that the current web
# is searched last, after this list.   Most modern foswiki plugins do not
# use the plugin topic for settings, and this setting is ignored. It is
# recommended that this setting not be changed.
$Foswiki::cfg{Plugins}{WebSearchPath} = '$Foswiki::cfg{SystemWebName},TWiki';

1;
__END__
#
# Copyright (C) 2008-2015 Foswiki Contributors. Foswiki Contributors
# are listed in the AUTHORS file in the root of this distribution.
# NOTE: Please extend that file, not this notice.
#
# Additional copyrights apply to some or all of the code in this module
# as follows:
# Copyright (C) 1999-2007 Peter Thoeny, peter@thoeny.org and
# TWiki Contributors.# All Rights Reserved.
#
# This program is free software; you can redistribute it and/or
# modify it under the terms of the GNU General Public License
# as published by the Free Software Foundation; either version 2
# of the License, or (at your option) any later version. For
# more details read LICENSE in the root of this distribution.
#
# As per the GPL, removal of this notice is prohibited.<|MERGE_RESOLUTION|>--- conflicted
+++ resolved
@@ -1089,7 +1089,6 @@
 # http://username:password@proxy.your.company:8080.
 $Foswiki::cfg{PROXY}{HOST} = undef;
 
-<<<<<<< HEAD
 # **BOOLEAN LABEL="Forwarded For" **
 # Use the =Forwarded-For*= header to determine the Client IP.
 # Foswiki normally uses the local server information for identifying the connection information.
@@ -1123,22 +1122,6 @@
 # proxy server, the preferred configuration is to enable {ForceDefaultURLHost} instead of using these
 # headers for dynamic resolution.
 $Foswiki::cfg{PROXY}{UseForwardedHeaders} = $FALSE;
-=======
-# **STRING 50 LABEL="No Proxy" CHECK="undefok emptyok"**
-# List of domains that are accessed directly instead of going by the proxy.
-$Foswiki::cfg{PROXY}{NoProxy} = '';
-
-# **BOOLEAN LABEL="Client IP" **
-# Foswiki normally uses the REMOTE_ADDRESS as the client IP.  If Foswiki is behind
-# a proxy, Foswiki will see the proxy's address as the Client IP.  Enable this switch if you
-# want foswiki to recover the real Client IP from the =X-Forwarded-For= header. 
-# *Caution:* This header is easily spoofed. Only enable this flag if you are certain that
-# you trust the Proxy server.
-# <p/>
-# Note that this setting also impacts CGI Session IP matching. Changing this setting
-# will break all active sessions behind the proxy and require re-authentication.
-$Foswiki::cfg{PROXY}{UseForwardedForHeader} = $FALSE;
->>>>>>> 674d1027
 
 #---++ Anti-spam
 # Foswiki incorporates some simple anti-spam measures to protect
